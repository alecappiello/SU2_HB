--- conflicted
+++ resolved
@@ -410,11 +410,10 @@
 
 inline void CSolver::SetOneD_FluxAvgEntalpy(su2double EnthalpyRef) { }
 
-<<<<<<< HEAD
 inline su2double CSolver::GetTotal_ComboObj(void) { return 0;}
 
 inline void CSolver::Compute_ComboObj(CConfig *config) {};
-=======
+
 inline su2double CSolver::GetAveragedDensity(unsigned short valMarker){ return 0;}
 
 inline su2double CSolver::GetAveragedPressure(unsigned short valMarker){ return 0;}
@@ -478,7 +477,6 @@
 inline su2double CSolver::GetPressureOut(unsigned short inMarkerTP){return 0;}
 
 inline su2double CSolver::GetPressureRatio(unsigned short inMarkerTP){return 0;}
->>>>>>> 6dcb829c
 
 inline void CSolver::BC_Euler_Wall(CGeometry *geometry, CSolver **solver_container, CNumerics *numerics, CConfig *config, 
 									 unsigned short val_marker) { }
