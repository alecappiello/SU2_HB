--- conflicted
+++ resolved
@@ -1573,8 +1573,6 @@
 	 */
 	virtual su2double GetCL_Inv(unsigned short val_marker);
     
-<<<<<<< HEAD
-=======
 	/*!
 	 * \brief A virtual member.
 	 * \param[in] val_marker - Surface marker where the coefficient is computed.
@@ -1582,7 +1580,6 @@
 	 */
 	virtual su2double GetCL_Visc(unsigned short val_marker);
 
->>>>>>> 154fed46
     /*!
 	 * \brief A virtual member.
 	 * \param[in] val_marker - Surface marker where the coefficient is computed.
@@ -1730,8 +1727,6 @@
    */
   virtual su2double GetSurface_CMz_Inv(unsigned short val_marker);
   
-<<<<<<< HEAD
-=======
   /*!
    * \brief A virtual member.
    * \param[in] val_marker - Surface marker where the coefficient is computed.
@@ -1879,7 +1874,6 @@
 	 */
 	virtual su2double GetCSF_Visc(unsigned short val_marker);
     
->>>>>>> 154fed46
 	/*!
 	 * \brief A virtual member.
 	 * \param[in] val_marker - Surface marker where the coefficient is computed.
@@ -1929,7 +1923,6 @@
 	 */
 	virtual su2double GetCEff_Inv(unsigned short val_marker);
     
-<<<<<<< HEAD
   /*!
    * \brief A virtual member.
    * \param[in] val_marker - Surface marker where the heat flux is computed.
@@ -1943,14 +1936,13 @@
    * \return Value of the maximum heat flux (viscous contribution) on the surface <i>val_marker</i>.
    */
 	virtual su2double GetSurface_MaxHeatFlux(unsigned short val_marker);
-=======
+
 	/*!
 	 * \brief A virtual member.
 	 * \param[in] val_marker - Surface marker where the coefficient is computed.
 	 * \return Value of the drag coefficient (viscous contribution) on the surface <i>val_marker</i>.
 	 */
 	virtual su2double GetCD_Visc(unsigned short val_marker);
->>>>>>> 154fed46
 
 	/*!
    * \author H. Kline
@@ -5427,7 +5419,6 @@
 	 */
 	void Friction_Forces(CGeometry *geometry, CConfig *config);
     
-<<<<<<< HEAD
   /*!
    * \brief Get the total heat flux.
    * \param[in] val_marker - Surface marker where the heat flux is computed.
@@ -5460,7 +5451,6 @@
 	 */
 	su2double GetAllBound_CDrag_Visc(void);
 
-=======
 	/*!
 	 * \brief Get the non dimensional lift coefficient (viscous contribution).
 	 * \param[in] val_marker - Surface marker where the coefficient is computed.
@@ -5489,7 +5479,6 @@
 	 */
 	su2double GetCD_Visc(unsigned short val_marker);
     
->>>>>>> 154fed46
 	/*!
 	 * \brief Compute the viscous residuals.
 	 * \param[in] geometry - Geometrical definition of the problem.
