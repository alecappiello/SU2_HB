/*!
 * \file solver_structure.hpp
 * \brief Headers of the main subroutines for solving partial differential equations.
 *        The subroutines and functions are in the <i>solver_structure.cpp</i>,
 *        <i>solution_direct.cpp</i>, <i>solution_adjoint.cpp</i>, and
 *        <i>solution_linearized.cpp</i> files.
 * \author F. Palacios, T. Economon
 * \version 4.0.0 "Cardinal"
 *
 * SU2 Lead Developers: Dr. Francisco Palacios (Francisco.D.Palacios@boeing.com).
 *                      Dr. Thomas D. Economon (economon@stanford.edu).
 *
 * SU2 Developers: Prof. Juan J. Alonso's group at Stanford University.
 *                 Prof. Piero Colonna's group at Delft University of Technology.
 *                 Prof. Nicolas R. Gauger's group at Kaiserslautern University of Technology.
 *                 Prof. Alberto Guardone's group at Polytechnic University of Milan.
 *                 Prof. Rafael Palacios' group at Imperial College London.
 *
 * SU2 is free software; you can redistribute it and/or
 * modify it under the terms of the GNU Lesser General Public
 * License as published by the Free Software Foundation; either
 * version 2.1 of the License, or (at your option) any later version.
 *
 * SU2 is distributed in the hope that it will be useful,
 * but WITHOUT ANY WARRANTY; without even the implied warranty of
 * MERCHANTABILITY or FITNESS FOR A PARTICULAR PURPOSE. See the GNU
 * Lesser General Public License for more details.
 *
 * You should have received a copy of the GNU Lesser General Public
 * License along with SU2. If not, see <http://www.gnu.org/licenses/>.
 */

#pragma once

#include "../../Common/include/mpi_structure.hpp"

#include <cmath>
#include <string>
#include <fstream>
#include <sstream>
#include <algorithm>
#include <iostream>
#include <stdlib.h>
#include <stdio.h>

#include "fluid_model.hpp"
#include "gauss_structure.hpp"
#include "element_structure.hpp"
#include "numerics_structure.hpp"
#include "variable_structure.hpp"
#include "../../Common/include/geometry_structure.hpp"
#include "../../Common/include/config_structure.hpp"
#include "../../Common/include/matrix_structure.hpp"
#include "../../Common/include/vector_structure.hpp"
#include "../../Common/include/linear_solvers_structure.hpp"
#include "../../Common/include/grid_movement_structure.hpp"
#include "numerics_machine_learning.hpp"

using namespace std;

/*!
 * \class CSolver
 * \brief Main class for defining the PDE solution, it requires
 * a child class for each particular solver (Euler, Navier-Stokes, etc.)
 * \author F. Palacios
 * \version 4.0.0 "Cardinal"
 */
class CSolver {
protected:
	unsigned short IterLinSolver;	/*!< \brief Linear solver iterations. */
	unsigned short nVar,					/*!< \brief Number of variables of the problem. */
  nPrimVar,                     /*!< \brief Number of primitive variables of the problem. */
  nPrimVarGrad,                 /*!< \brief Number of primitive variables of the problem in the gradient computation. */
  nSecondaryVar,                     /*!< \brief Number of primitive variables of the problem. */
  nSecondaryVarGrad,                 /*!< \brief Number of primitive variables of the problem in the gradient computation. */
	nDim;													/*!< \brief Number of dimensions of the problem. */
	unsigned long nPoint;					/*!< \brief Number of points of the computational grid. */
  unsigned long nPointDomain; 	/*!< \brief Number of points of the computational grid. */
	su2double Max_Delta_Time,	/*!< \brief Maximum value of the delta time for all the control volumes. */
	Min_Delta_Time;					/*!< \brief Minimum value of the delta time for all the control volumes. */
	su2double *Residual_RMS,	/*!< \brief Vector with the mean residual for each variable. */
  *Residual_Max,        /*!< \brief Vector with the maximal residual for each variable. */
	*Residual,						/*!< \brief Auxiliary nVar vector. */
	*Residual_i,					/*!< \brief Auxiliary nVar vector for storing the residual at point i. */
	*Residual_j;					/*!< \brief Auxiliary nVar vector for storing the residual at point j. */
  unsigned long *Point_Max; /*!< \brief Vector with the maximal residual for each variable. */
  su2double **Point_Max_Coord; /*!< \brief Vector with pointers to the coords of the maximal residual for each variable. */
	su2double *Solution,		/*!< \brief Auxiliary nVar vector. */
	*Solution_i,				/*!< \brief Auxiliary nVar vector for storing the solution at point i. */
	*Solution_j;				/*!< \brief Auxiliary nVar vector for storing the solution at point j. */
	su2double *Vector,	/*!< \brief Auxiliary nDim vector. */
	*Vector_i,			/*!< \brief Auxiliary nDim vector to do the reconstruction of the variables at point i. */
	*Vector_j;			/*!< \brief Auxiliary nDim vector to do the reconstruction of the variables at point j. */
	su2double *Res_Conv,	/*!< \brief Auxiliary nVar vector for storing the convective residual. */
	*Res_Visc,				/*!< \brief Auxiliary nVar vector for storing the viscous residual. */
	*Res_Sour,				/*!< \brief Auxiliary nVar vector for storing the viscous residual. */
	*Res_Conv_i,		  /*!< \brief Auxiliary vector for storing the convective residual at point i. */
	*Res_Visc_i,			/*!< \brief Auxiliary vector for storing the viscous residual at point i. */
	*Res_Conv_j,			/*!< \brief Auxiliary vector for storing the convective residual at point j. */
	*Res_Visc_j;			/*!< \brief Auxiliary vector for storing the viscous residual at point j. */
	su2double **Jacobian_i,	/*!< \brief Auxiliary matrices for storing point to point Jacobians at point i. */
	**Jacobian_j;			    /*!< \brief Auxiliary matrices for storing point to point Jacobians at point j. */
	su2double **Jacobian_ii,	/*!< \brief Auxiliary matrices for storing point to point Jacobians. */
	**Jacobian_ij,			  /*!< \brief Auxiliary matrices for storing point to point Jacobians. */
	**Jacobian_ji,			  /*!< \brief Auxiliary matrices for storing point to point Jacobians. */
	**Jacobian_jj;			  /*!< \brief Auxiliary matrices for storing point to point Jacobians. */
  
	su2double **Smatrix,	/*!< \brief Auxiliary structure for computing gradients by least-squares */
	**cvector;			 /*!< \brief Auxiliary structure for computing gradients by least-squares */

    unsigned short nOutputVariables;  /*!< \brief Number of variables to write. */

public:
  
  CSysVector LinSysSol;		/*!< \brief vector to store iterative solution of implicit linear system. */
  CSysVector LinSysRes;		/*!< \brief vector to store iterative residual of implicit linear system. */
  CSysVector LinSysAux;		/*!< \brief vector to store iterative residual of implicit linear system. */
  CSysMatrix Jacobian; /*!< \brief Complete sparse Jacobian structure for implicit computations. */
  
  CSysMatrix StiffMatrix; /*!< \brief Sparse structure for storing the stiffness matrix in Galerkin computations, and grid movement. */

  CSysVector OutputVariables;		/*!< \brief vector to store the extra variables to be written. */
  string* OutputHeadingNames; /*< \brief vector of strings to store the headings for the exra variables */
  
  CVariable** node;	/*!< \brief Vector which the define the variables for each problem. */
  CVariable* node_infty; /*!< \brief CVariable storing the free stream conditions. */
  
	/*!
	 * \brief Constructor of the class.
	 */
	CSolver(void);
    
	/*!
	 * \brief Destructor of the class.
	 */
	virtual ~CSolver(void);
     
    /*!
	 * \brief Set number of linear solver iterations.
	 * \param[in] val_iterlinsolver - Number of linear iterations.
	 */
	void SetIterLinSolver(unsigned short val_iterlinsolver);
    
	/*!
	 * \brief Set number of linear solver iterations.
	 * \param[in] val_iterlinsolver - Number of linear iterations.
	 */
	virtual void Set_MPI_Solution(CGeometry *geometry, CConfig *config);

  /*!
	 * \brief Set number of linear solver iterations.
	 * \param[in] val_iterlinsolver - Number of linear iterations.
	 */
	virtual void Set_MPI_Primitive(CGeometry *geometry, CConfig *config);
  
//  /*!
//	 * \brief Set number of linear solver iterations.
//	 * \param[in] val_iterlinsolver - Number of linear iterations.
//	 */
//	virtual void Set_MPI_Secondary(CGeometry *geometry, CConfig *config);

    /*!
	 * \brief Set the value of the max residual and RMS residual.
	 * \param[in] val_iterlinsolver - Number of linear iterations.
	 */
	void SetResidual_RMS(CGeometry *geometry, CConfig *config);
    
    /*!
	 * \brief Set number of linear solver iterations.
	 * \param[in] val_iterlinsolver - Number of linear iterations.
	 */
	virtual void Set_MPI_Solution_Old(CGeometry *geometry, CConfig *config);
    
  /*!
	 * \brief Impose the send-receive boundary condition.
	 * \param[in] geometry - Geometrical definition of the problem.
	 * \param[in] config - Definition of the particular problem.
	 */
  virtual void Set_MPI_Solution_Limiter(CGeometry *geometry, CConfig *config);
  
  /*!
	 * \brief Impose the send-receive boundary condition.
	 * \param[in] geometry - Geometrical definition of the problem.
	 * \param[in] config - Definition of the particular problem.
	 */
  virtual void Set_MPI_Primitive_Limiter(CGeometry *geometry, CConfig *config);
 
//  /*!
//	 * \brief Impose the send-receive boundary condition.
//	 * \param[in] geometry - Geometrical definition of the problem.
//	 * \param[in] config - Definition of the particular problem.
//	 */
//  virtual void Set_MPI_Secondary_Limiter(CGeometry *geometry, CConfig *config);

  /*!
	 * \brief Set the fluid solver nondimensionalization.
	 * \param[in] geometry - Geometrical definition of the problem.
	 * \param[in] config - Definition of the particular problem.
	 */
  virtual void SetNondimensionalization(CGeometry *geometry, CConfig *config, unsigned short iMesh);
  
	/*!
	 * \brief Compute the pressure at the infinity.
	 * \return Value of the pressure at the infinity.
	 */
  virtual CFluidModel* GetFluidModel(void);

  	/*!
	 * \brief Get number of linear solver iterations.
	 * \return Number of linear solver iterations.
	 */
	unsigned short GetIterLinSolver(void);
    
	/*!
	 * \brief Get the value of the maximum delta time.
	 * \return Value of the maximum delta time.
	 */
	su2double GetMax_Delta_Time(void);
    
	/*!
	 * \brief Get the value of the minimum delta time.
	 * \return Value of the minimum delta time.
	 */
	su2double GetMin_Delta_Time(void);
    
    /*!
	 * \brief Get the value of the maximum delta time.
	 * \return Value of the maximum delta time.
	 */
	virtual su2double GetMax_Delta_Time(unsigned short val_Species);
    
	/*!
	 * \brief Get the value of the minimum delta time.
	 * \return Value of the minimum delta time.
	 */
	virtual su2double GetMin_Delta_Time(unsigned short val_Species);
    
	/*!
	 * \brief Get the number of variables of the problem.
	 */
	unsigned short GetnVar(void);
  
  /*!
	 * \brief Get the number of variables of the problem.
	 */
	unsigned short GetnPrimVar(void);
  
  /*!
	 * \brief Get the number of variables of the problem.
	 */
	unsigned short GetnPrimVarGrad(void);
  
  /*!
	 * \brief Get the number of variables of the problem.
	 */
	unsigned short GetnSecondaryVar(void);
  
  /*!
	 * \brief Get the number of variables of the problem.
	 */
	unsigned short GetnSecondaryVarGrad(void);
  
  /*!
	 * \brief Get the number of variables of the problem.
	 */
	unsigned short GetnOutputVariables(void);
    
	/*!
	 * \brief A virtual member.
	 * \param[in] geometry - Geometrical definition of the problem.
	 * \param[in] solver_container - Container vector with all the solutions.
	 * \param[in] config - Definition of the particular problem.
	 * \param[in] iRKStep - Current step of the Runge-Kutta iteration.
	 * \param[in] iMesh - Index of the mesh in multigrid computations.
	 * \param[in] RunTime_EqSystem - System of equations which is going to be solved.
	 */
	virtual void SetResidual_DualTime(CGeometry *geometry, CSolver **solver_container, CConfig *config,
                                      unsigned short iRKStep, unsigned short iMesh, unsigned short RunTime_EqSystem);
    
	/*!
	 * \brief Set the maximal residual, this is useful for the convergence history.
	 * \param[in] val_var - Index of the variable.
	 * \param[in] val_residual - Value of the residual to store in the position <i>val_var</i>.
	 */
	void SetRes_RMS(unsigned short val_var, su2double val_residual);
    
	/*!
	 * \brief Adds the maximal residual, this is useful for the convergence history.
	 * \param[in] val_var - Index of the variable.
	 * \param[in] val_residual - Value of the residual to store in the position <i>val_var</i>.
	 */
	void AddRes_RMS(unsigned short val_var, su2double val_residual);
    
	/*!
	 * \brief Get the maximal residual, this is useful for the convergence history.
	 * \param[in] val_var - Index of the variable.
	 * \return Value of the biggest residual for the variable in the position <i>val_var</i>.
	 */
	su2double GetRes_RMS(unsigned short val_var);
    
    /*!
	 * \brief Set the maximal residual, this is useful for the convergence history.
	 * \param[in] val_var - Index of the variable.
	 * \param[in] val_residual - Value of the residual to store in the position <i>val_var</i>.
	 */
	void SetRes_Max(unsigned short val_var, su2double val_residual, unsigned long val_point);
    
	/*!
	 * \brief Adds the maximal residual, this is useful for the convergence history.
	 * \param[in] val_var - Index of the variable.
	 * \param[in] val_residual - Value of the residual to store in the position <i>val_var</i>.
   * \param[in] val_point - Value of the point index for the max residual.
   * \param[in] val_coord - Location (x, y, z) of the max residual point.
	 */
	void AddRes_Max(unsigned short val_var, su2double val_residual, unsigned long val_point, su2double* val_coord);
    
	/*!
	 * \brief Get the maximal residual, this is useful for the convergence history.
	 * \param[in] val_var - Index of the variable.
	 * \return Value of the biggest residual for the variable in the position <i>val_var</i>.
	 */
	su2double GetRes_Max(unsigned short val_var);
<<<<<<< HEAD

	/*!
	 * \brief Get the residual for FEM structural analysis.
	 * \param[in] val_var - Index of the variable.
	 * \return Value of the residual for the variable in the position <i>val_var</i>.
	 */
	virtual su2double GetRes_FEM(unsigned short val_var);
=======
>>>>>>> 25d363ff
    
    /*!
	 * \brief Get the maximal residual, this is useful for the convergence history.
	 * \param[in] val_var - Index of the variable.
	 * \return Value of the biggest residual for the variable in the position <i>val_var</i>.
	 */
	unsigned long GetPoint_Max(unsigned short val_var);
  
  /*!
   * \brief Get the location of the maximal residual, this is useful for the convergence history.
   * \param[in] val_var - Index of the variable.
   * \return Pointer to the location (x, y, z) of the biggest residual for the variable <i>val_var</i>.
   */
  su2double* GetPoint_Max_Coord(unsigned short val_var);
  
	/*!
	 * \brief Set Value of the residual if there is a grid movement.
	 * \param[in] geometry - Geometrical definition of the problem.
	 * \param[in] config - Definition of the particular problem.
	 */
	void SetGrid_Movement_Residual(CGeometry *geometry, CConfig *config);
    
	/*!
	 * \brief Compute the Green-Gauss gradient of the auxiliary variable.
	 * \param[in] geometry - Geometrical definition of the problem.
	 */
	void SetAuxVar_Gradient_GG(CGeometry *geometry);
    
	/*!
	 * \brief Compute the Least Squares gradient of the auxiliary variable.
	 * \param[in] geometry - Geometrical definition of the problem.
	 * \param[in] config - Definition of the particular problem.
	 */
	void SetAuxVar_Gradient_LS(CGeometry *geometry, CConfig *config);
    
	/*!
	 * \brief Compute the Least Squares gradient of an auxiliar variable on the profile surface.
	 * \param[in] geometry - Geometrical definition of the problem.
	 * \param[in] config - Definition of the particular problem.
	 */
	void SetAuxVar_Surface_Gradient(CGeometry *geometry, CConfig *config);
    
	/*!
	 * \brief Compute the Green-Gauss gradient of the solution.
	 * \param[in] geometry - Geometrical definition of the problem.
	 */
	void SetSolution_Gradient_GG(CGeometry *geometry, CConfig *config);
    
	/*!
	 * \brief Compute the Least Squares gradient of the solution.
	 * \param[in] geometry - Geometrical definition of the problem.
	 * \param[in] config - Definition of the particular problem.
	 */
	void SetSolution_Gradient_LS(CGeometry *geometry, CConfig *config);
    
  /*!
	 * \brief MPI gradients.
	 * \param[in] geometry - Geometrical definition of the problem.
	 * \param[in] config - Definition of the particular problem.
	 */
  virtual void Set_MPI_Solution_Gradient(CGeometry *geometry, CConfig *config);
    
    /*!
	 * \brief Compute the Least Squares gradient of the grid velocity.
	 * \param[in] geometry - Geometrical definition of the problem.
	 * \param[in] config - Definition of the particular problem.
	 */
	void SetGridVel_Gradient(CGeometry *geometry, CConfig *config);
    
	/*!
	 * \brief Compute slope limiter.
	 * \param[in] geometry - Geometrical definition of the problem.
	 * \param[in] config - Definition of the particular problem.
	 */
	void SetSolution_Limiter(CGeometry *geometry, CConfig *config);
    
	/*!
	 * \brief A virtual member.
	 * \param[in] geometry - Geometrical definition of the problem.
	 * \param[in] config - Definition of the particular problem.
	 */
	virtual void SetPrimitive_Limiter(CGeometry *geometry, CConfig *config);
  
//	/*!
//	 * \brief A virtual member.
//	 * \param[in] geometry - Geometrical definition of the problem.
//	 * \param[in] config - Definition of the particular problem.
//	 */
//	virtual void SetSecondary_Limiter(CGeometry *geometry, CConfig *config);
  
	/*!
	 * \brief Compute the pressure laplacian using in a incompressible solver.
	 * \param[in] geometry - Geometrical definition of the problem.
	 * \param[in] PressureLaplacian - Pressure laplacian.
	 */
	void SetPressureLaplacian(CGeometry *geometry, su2double *PressureLaplacian);
    
	/*!
	 * \brief Set the old solution variables to the current solution value for Runge-Kutta iteration.
	 * \param[in] geometry - Geometrical definition of the problem.
	 */
	void Set_OldSolution(CGeometry *geometry);
    
	/*!
	 * \brief A virtual member.
	 * \param[in] geometry - Geometrical definition of the problem.
	 * \param[in] solver_container - Container vector with all the solutions.
	 * \param[in] config - Definition of the particular problem.
	 * \param[in] iMesh - Index of the mesh in multigrid computations.
	 * \param[in] Iteration - Index of the current iteration.
	 */
	virtual void SetTime_Step(CGeometry *geometry, CSolver **solver_container, CConfig *config,
                              unsigned short iMesh, unsigned long Iteration);
    
	/*!
	 * \brief A virtual member.
	 * \param[in] geometry - Geometrical definition of the problem.
	 * \param[in] solver_container - Container vector with all the solutions.
	 * \param[in] config - Definition of the particular problem.
	 * \param[in] iMesh - Index of the mesh in multigrid computations.
	 */
	virtual void Postprocessing(CGeometry *geometry, CSolver **solver_container, CConfig *config,
                                unsigned short iMesh);
    
	/*!
	 * \brief A virtual member, overloaded.
	 * \param[in] geometry - Geometrical definition of the problem.
	 * \param[in] solver_container - Container vector with all the solutions.
	 * \param[in] config - Definition of the particular problem.
	 *
	 * \param[in] iMesh - Index of the mesh in multigrid computations.
	 */
	virtual void Postprocessing(CGeometry *geometry, CSolver **solver_container, CConfig *config, CNumerics **numerics,
                                unsigned short iMesh);
	/*!
	 * \brief A virtual member.
	 * \param[in] geometry - Geometrical definition of the problem.
	 * \param[in] solver_container - Container vector with all the solutions.
	 * \param[in] numerics - Description of the numerical method.
	 * \param[in] config - Definition of the particular problem.
	 * \param[in] iMesh - Index of the mesh in multigrid computations.
	 * \param[in] iRKStep - Current step of the Runge-Kutta iteration.
	 */
	virtual void Centered_Residual(CGeometry *geometry, CSolver **solver_container, CNumerics *numerics,
                                   CConfig *config, unsigned short iMesh, unsigned short iRKStep);
    
	/*!
	 * \brief A virtual member.
	 * \param[in] geometry - Geometrical definition of the problem.
	 * \param[in] solver_container - Container vector with all the solutions.
	 * \param[in] numerics - Description of the numerical method.
	 * \param[in] config - Definition of the particular problem.
	 * \param[in] iMesh - Index of the mesh in multigrid computations.
	 */
	virtual void Upwind_Residual(CGeometry *geometry, CSolver **solver_container, CNumerics *numerics,
                                 CConfig *config, unsigned short iMesh);
    
	/*!
	 * \brief A virtual member.
	 * \param[in] geometry - Geometrical definition of the problem.
	 * \param[in] solver_container - Container vector with all the solutions.
	 * \param[in] config - Definition of the particular problem.
	 * \param[in] iRKStep - Current step of the Runge-Kutta iteration.
     * \param[in] RunTime_EqSystem - System of equations which is going to be solved.
	 */
	virtual void Preprocessing(CGeometry *geometry, CSolver **solver_container, CConfig *config, unsigned short iMesh, unsigned short iRKStep, unsigned short RunTime_EqSystem, bool Output);
    
	/*!
	 * \brief A virtual member overloaded.
	 * \param[in] geometry - Geometrical definition of the problem.
	 * \param[in] solver_container - Container vector with all the solutions.
	 * \param[in] numerics - Container vector of the numerics of the problem.
	 * \param[in] config - Definition of the particular problem.
	 * \param[in] iRKStep - Current step of the Runge-Kutta iteration.
     * \param[in] RunTime_EqSystem - System of equations which is going to be solved.
	 */
	virtual void Preprocessing(CGeometry *geometry, CSolver **solver_container, CConfig *config, CNumerics **numerics, unsigned short iMesh, unsigned long Iteration, unsigned short RunTime_EqSystem, bool Output);

	/*!
	 * \brief A virtual member.
	 * \param[in] geometry - Geometrical definition of the problem.
	 * \param[in] config - Definition of the particular problem.
	 */
	virtual void SetUndivided_Laplacian(CGeometry *geometry, CConfig *config);
    
    /*!
	 * \brief A virtual member.
	 * \param[in] geometry - Geometrical definition of the problem.
	 * \param[in] config - Definition of the particular problem.
	 */
	virtual void Set_MPI_Undivided_Laplacian(CGeometry *geometry, CConfig *config);
    
    /*!
	 * \brief A virtual member.
	 * \param[in] geometry - Geometrical definition of the problem.
	 * \param[in] config - Definition of the particular problem.
	 */
	virtual void SetMax_Eigenvalue(CGeometry *geometry, CConfig *config);
    
    /*!
	 * \brief A virtual member.
	 * \param[in] geometry - Geometrical definition of the problem.
	 * \param[in] config - Definition of the particular problem.
	 */
	virtual void Set_MPI_MaxEigenvalue(CGeometry *geometry, CConfig *config);
    
	/*!
	 * \brief A virtual member.
	 * \param[in] geometry - Geometrical definition of the problem.
	 * \param[in] solver_container - Container vector with all the solutions.
	 * \param[in] config - Definition of the particular problem.
	 */
	virtual void SetDissipation_Switch(CGeometry *geometry, CConfig *config);
    
    /*!
	 * \brief A virtual member.
	 * \param[in] geometry - Geometrical definition of the problem.
	 * \param[in] solver_container - Container vector with all the solutions.
	 * \param[in] config - Definition of the particular problem.
	 */
	virtual void Set_MPI_Dissipation_Switch(CGeometry *geometry, CConfig *config);
    
	/*!
	 * \brief A virtual member.
	 * \param[in] geometry - Geometrical definition of the problem.
	 * \param[in] solver_container - Container vector with all the solutions.
	 * \param[in] numerics - Description of the numerical method.
	 * \param[in] config - Definition of the particular problem.
	 * \param[in] val_marker - Surface marker where the boundary condition is applied.
	 */
	virtual void BC_Euler_Wall(CGeometry *geometry, CSolver **solver_container, CNumerics *numerics, CConfig *config,
                               unsigned short val_marker);
    
	/*!
	 * \brief A virtual member.
	 * \param[in] geometry - Geometrical definition of the problem.
	 * \param[in] solver_container - Container vector with all the solutions.
	 * \param[in] numerics - Description of the numerical method.
	 * \param[in] config - Definition of the particular problem.
	 * \param[in] val_marker - Surface marker where the boundary condition is applied.
	 */


	virtual void BC_Clamped(CGeometry *geometry, CSolver **solver_container, CNumerics *numerics, CConfig *config,
                                 unsigned short val_marker);

	/*!
	 * \brief A virtual member.
	 * \param[in] geometry - Geometrical definition of the problem.
	 * \param[in] solver_container - Container vector with all the solutions.
	 * \param[in] solver - Description of the numerical method.
	 * \param[in] config - Definition of the particular problem.
	 * \param[in] val_marker - Surface marker where the boundary condition is applied.
	 */


	virtual void BC_Clamped_Post(CGeometry *geometry, CSolver **solver_container, CNumerics *numerics, CConfig *config,
                                 unsigned short val_marker);

	/*!
	 * \brief A virtual member.
	 * \param[in] geometry - Geometrical definition of the problem.
	 * \param[in] solver_container - Container vector with all the solutions.
	 * \param[in] solver - Description of the numerical method.
	 * \param[in] config - Definition of the particular problem.
	 * \param[in] val_marker - Surface marker where the boundary condition is applied.
	 */


	virtual void BC_Normal_Displacement(CGeometry *geometry, CSolver **solver_container, CNumerics *numerics, CConfig *config,
                                 unsigned short val_marker);
    
	/*!
	 * \brief A virtual member.
	 * \param[in] geometry - Geometrical definition of the problem.
	 * \param[in] solver_container - Container vector with all the solutions.
	 * \param[in] numerics - Description of the numerical method.
	 * \param[in] config - Definition of the particular problem.
	 * \param[in] val_marker - Surface marker where the boundary condition is applied.
	 */
	virtual void BC_Flow_Load(CGeometry *geometry, CSolver **solver_container, CNumerics *numerics, CConfig *config,
                             unsigned short val_marker);
    
	/*!
	 * \brief A virtual member.
	 * \param[in] geometry - Geometrical definition of the problem.
	 * \param[in] solver_container - Container vector with all the solutions.
	 * \param[in] numerics - Description of the numerical method.
	 * \param[in] config - Definition of the particular problem.
	 * \param[in] val_marker - Surface marker where the boundary condition is applied.
	 */
	virtual void BC_Normal_Load(CGeometry *geometry, CSolver **solver_container, CNumerics *numerics, CConfig *config,
                         unsigned short val_marker);
  
  /*!
	 * \brief A virtual member.
	 * \param[in] geometry - Geometrical definition of the problem.
	 * \param[in] solver_container - Container vector with all the solutions.
	 * \param[in] numerics - Description of the numerical method.
	 * \param[in] config - Definition of the particular problem.
	 * \param[in] val_marker - Surface marker where the boundary condition is applied.
	 */

	virtual void BC_Dir_Load(CGeometry *geometry, CSolver **solver_container, CNumerics *numerics, CConfig *config,
                         unsigned short val_marker);

  /*!
	 * \brief A virtual member.
	 * \param[in] geometry - Geometrical definition of the problem.
	 * \param[in] solver_container - Container vector with all the solutions.
	 * \param[in] solver - Description of the numerical method.
	 * \param[in] config - Definition of the particular problem.
	 * \param[in] val_marker - Surface marker where the boundary condition is applied.
	 */

	virtual void BC_Sine_Load(CGeometry *geometry, CSolver **solver_container, CNumerics *numerics, CConfig *config,
						 unsigned short val_marker);

  /*!
	 * \brief A virtual member.
	 * \param[in] geometry - Geometrical definition of the problem.
	 * \param[in] solver_container - Container vector with all the solutions.
	 * \param[in] solver - Description of the numerical method.
	 * \param[in] config - Definition of the particular problem.
	 * \param[in] val_marker - Surface marker where the boundary condition is applied.
	 */


	virtual void BC_Pressure(CGeometry *geometry, CSolver **solver_container, CNumerics *numerics, CConfig *config,
                              unsigned short val_marker);
    
	/*!
	 * \brief A virtual member.
	 * \param[in] geometry - Geometrical definition of the problem.
	 * \param[in] solver_container - Container vector with all the solutions.
	 * \param[in] numerics - Description of the numerical method.
	 * \param[in] config - Definition of the particular problem.
	 * \param[in] val_marker - Surface marker where the boundary condition is applied.
	 */
	virtual void BC_Interface_Boundary(CGeometry *geometry, CSolver **solver_container, CNumerics *numerics, CConfig *config);
    
	/*!
	 * \brief A virtual member.
	 * \param[in] geometry - Geometrical definition of the problem.
	 * \param[in] solver_container - Container vector with all the solutions.
	 * \param[in] numerics - Description of the numerical method.
	 * \param[in] config - Definition of the particular problem.
	 * \param[in] val_marker - Surface marker where the boundary condition is applied.
	 */
	virtual void BC_NearField_Boundary(CGeometry *geometry, CSolver **solver_container, CNumerics *numerics, CConfig *config);
  
  /*!
	 * \brief A virtual member.
	 * \param[in] geometry - Geometrical definition of the problem.
	 * \param[in] solver_container - Container vector with all the solutions.
	 * \param[in] numerics - Description of the numerical method.
	 * \param[in] config - Definition of the particular problem.
	 * \param[in] val_marker - Surface marker where the boundary condition is applied.
	 */
	virtual void BC_ActDisk_Boundary(CGeometry *geometry, CSolver **solver_container, CNumerics *numerics, CConfig *config);
  
	/*!
	 * \brief A virtual member.
	 * \param[in] geometry - Geometrical definition of the problem.
	 * \param[in] solver_container - Container vector with all the solutions.
	 * \param[in] conv_numerics - Description of the numerical method.
	 * \param[in] visc_numerics - Description of the numerical method.
	 * \param[in] config - Definition of the particular problem.
	 * \param[in] val_marker - Surface marker where the boundary condition is applied.
	 */
	virtual void BC_Isothermal_Wall(CGeometry *geometry,
                                  CSolver **solver_container,
                                  CNumerics *conv_numerics,
                                  CNumerics *visc_numerics,
                                  CConfig *config,
                                  unsigned short val_marker);
  
  /*!
	 * \brief A virtual member.
	 * \param[in] geometry - Geometrical definition of the problem.
	 * \param[in] solver_container - Container vector with all the solutions.
	 * \param[in] conv_numerics - Description of the numerical method.
   * \param[in] visc_numerics - Description of the numerical method.
	 * \param[in] config - Definition of the particular problem.
	 * \param[in] val_marker - Surface marker where the boundary condition is applied.
	 */
	virtual void BC_IsothermalCatalytic_Wall(CGeometry *geometry,
                                           CSolver **solver_container,
                                           CNumerics *conv_numerics,
                                           CNumerics *visc_numerics,
                                           CConfig *config,
                                           unsigned short val_marker);
  
  /*!
	 * \brief A virtual member.
	 * \param[in] geometry - Geometrical definition of the problem.
	 * \param[in] solver_container - Container vector with all the solutions.
   * \param[in] conv_numerics - Description of the numerical method.
   * \param[in] visc_numerics - Description of the numerical method.
	 * \param[in] config - Definition of the particular problem.
	 * \param[in] val_marker - Surface marker where the boundary condition is applied.
	 */
	virtual void BC_IsothermalNonCatalytic_Wall(CGeometry *geometry,
                                              CSolver **solver_container,
                                              CNumerics *conv_numerics,
                                              CNumerics *visc_numerics,
                                              CConfig *config,
                                              unsigned short val_marker);
    
	/*!
	 * \brief A virtual member.
	 * \param[in] geometry - Geometrical definition of the problem.
	 * \param[in] solver_container - Container vector with all the solutions.
   * \param[in] conv_numerics - Description of the numerical method.
   * \param[in] visc_numerics - Description of the numerical method.
	 * \param[in] config - Definition of the particular problem.
	 * \param[in] val_marker - Surface marker where the boundary condition is applied.
	 */
	virtual void BC_HeatFlux_Wall(CGeometry *geometry, CSolver **solver_container,
                                CNumerics *conv_numerics,
                                CNumerics *visc_numerics, CConfig *config,
                                unsigned short val_marker);
  
  /*!
	 * \brief Impose a constant heat-flux condition at the wall.
	 * \param[in] geometry - Geometrical definition of the problem.
	 * \param[in] solver_container - Container vector with all the solutions.
	 * \param[in] conv_numerics - Description of the numerical method for convective terms.
   * \param[in] visc_numerics - Description of the numerical method for viscous terms.
	 * \param[in] config - Definition of the particular problem.
	 * \param[in] val_marker - Surface marker where the boundary condition is applied.
	 */
	virtual void BC_HeatFluxCatalytic_Wall(CGeometry *geometry,
                                         CSolver **solver_container,
                                         CNumerics *conv_numerics,
                                         CNumerics *visc_numerics,
                                         CConfig *config,
                                         unsigned short val_marker);
  
  /*!
	 * \brief Impose a constant heat-flux condition at the wall.
	 * \param[in] geometry - Geometrical definition of the problem.
	 * \param[in] solver_container - Container vector with all the solutions.
	 * \param[in] conv_numerics - Description of the numerical method for convective terms.
   * \param[in] visc_numerics - Description of the numerical method for viscous terms.
	 * \param[in] config - Definition of the particular problem.
	 * \param[in] val_marker - Surface marker where the boundary condition is applied.
	 */
	virtual void BC_HeatFluxNonCatalytic_Wall(CGeometry *geometry,
                                            CSolver **solver_container,
                                            CNumerics *conv_numerics,
                                            CNumerics *visc_numerics,
                                            CConfig *config,
                                            unsigned short val_marker);
    
	/*!
	 * \brief A virtual member.
	 * \param[in] geometry - Geometrical definition of the problem.
	 * \param[in] solver_container - Container vector with all the solutions.
	 * \param[in] config - Definition of the particular problem.
	 * \param[in] val_marker - Surface marker where the boundary condition is applied.
	 */
	virtual void BC_Dirichlet(CGeometry *geometry, CSolver **solver_container, CConfig *config,
                              unsigned short val_marker);

	/*!
	 * \brief A virtual member.
	 * \param[in] geometry - Geometrical definition of the problem.
	 * \param[in] solver_container - Container vector with all the solutions.
	 * \param[in] numerics - Description of the numerical method.
	 * \param[in] config - Definition of the particular problem.
	 * \param[in] val_marker - Surface marker where the boundary condition is applied.
	 */
	virtual void BC_Neumann(CGeometry *geometry, CSolver **solver_container, CNumerics *numerics, CConfig *config,
                            unsigned short val_marker);
    
	/*!
	 * \brief A virtual member.
	 * \param[in] geometry - Geometrical definition of the problem.
	 * \param[in] solver_container - Container vector with all the solutions.
   * \param[in] conv_numerics - Description of the numerical method.
   * \param[in] visc_numerics - Description of the numerical method.
	 * \param[in] config - Definition of the particular problem.
	 * \param[in] val_marker - Surface marker where the boundary condition is applied.
	 */
	virtual void BC_Far_Field(CGeometry *geometry, CSolver **solver_container, CNumerics *conv_numerics, CNumerics *visc_numerics, CConfig *config,
                              unsigned short val_marker);
    
	/*!
	 * \brief Impose via the residual the Euler boundary condition.
	 * \param[in] geometry - Geometrical definition of the problem.
	 * \param[in] solver_container - Container vector with all the solutions.
   * \param[in] conv_numerics - Description of the numerical method.
   * \param[in] visc_numerics - Description of the numerical method.
	 * \param[in] config - Definition of the particular problem.
	 * \param[in] val_marker - Surface marker where the boundary condition is applied.
	 */
	virtual void BC_Sym_Plane(CGeometry *geometry, CSolver **solver_container, CNumerics *conv_numerics, CNumerics *visc_numerics, CConfig *config, unsigned short val_marker);
    

	/*!
	 * \brief A virtual member.
	 * \param[in] geometry - Geometrical definition of the problem.
	 * \param[in] solver_container - Container vector with all the solutions.
   * \param[in] conv_numerics - Description of the numerical method.
   * \param[in] visc_numerics - Description of the numerical method.
	 * \param[in] config - Definition of the particular problem.
	 * \param[in] val_marker - Surface marker where the boundary condition is applied.
	 */
	virtual void BC_Riemann(CGeometry *geometry, CSolver **solver_container,
                            CNumerics *conv_numerics, CNumerics *visc_numerics, CConfig *config, unsigned short val_marker);
		
	/*!
	 * \brief A virtual member.
	 * \param[in] geometry - Geometrical definition of the problem.
	 * \param[in] solver_container - Container vector with all the solutions.
   * \param[in] conv_numerics - Description of the numerical method.
   * \param[in] visc_numerics - Description of the numerical method.
	 * \param[in] config - Definition of the particular problem.
	 * \param[in] val_marker - Surface marker where the boundary condition is applied.
	 */
	virtual void BC_Inlet(CGeometry *geometry, CSolver **solver_container, CNumerics *conv_numerics, CNumerics *visc_numerics,
                          CConfig *config, unsigned short val_marker);
    
	/*!
	 * \brief A virtual member.
	 * \param[in] geometry - Geometrical definition of the problem.
	 * \param[in] solver_container - Container vector with all the solutions.
   * \param[in] conv_numerics - Description of the numerical method.
   * \param[in] visc_numerics - Description of the numerical method.
	 * \param[in] config - Definition of the particular problem.
	 * \param[in] val_marker - Surface marker where the boundary condition is applied.
	 */
	virtual void BC_Supersonic_Inlet(CGeometry *geometry, CSolver **solver_container,
                                     CNumerics *conv_numerics, CNumerics *visc_numerics, CConfig *config, unsigned short val_marker);
  
  /*!
   * \brief A virtual member.
   * \param[in] geometry - Geometrical definition of the problem.
   * \param[in] solver_container - Container vector with all the solutions.
   * \param[in] conv_numerics - Description of the numerical method.
   * \param[in] visc_numerics - Description of the numerical method.
   * \param[in] config - Definition of the particular problem.
   * \param[in] val_marker - Surface marker where the boundary condition is applied.
   */
  virtual void BC_Supersonic_Outlet(CGeometry *geometry, CSolver **solver_container,
                                   CNumerics *conv_numerics, CNumerics *visc_numerics, CConfig *config, unsigned short val_marker);

	/*!
	 * \brief A virtual member.
	 * \param[in] geometry - Geometrical definition of the problem.
	 * \param[in] solver_container - Container vector with all the solutions.
	 * \param[in] numerics - Description of the numerical method.
	 * \param[in] config - Definition of the particular problem.
	 * \param[in] val_marker - Surface marker where the boundary condition is applied.
	 */
	virtual void BC_Custom(CGeometry *geometry, CSolver **solver_container, CNumerics *numerics,
                           CConfig *config, unsigned short val_marker);
    
	/*!
	 * \brief A virtual member.
	 * \param[in] geometry - Geometrical definition of the problem.
	 * \param[in] solver_container - Container vector with all the solutions.
   * \param[in] conv_numerics - Description of the numerical method.
   * \param[in] visc_numerics - Description of the numerical method.
	 * \param[in] config - Definition of the particular problem.
	 * \param[in] val_marker - Surface marker where the boundary condition is applied.
	 */
	virtual void BC_Outlet(CGeometry *geometry, CSolver **solver_container, CNumerics *conv_numerics, CNumerics *visc_numerics,
                           CConfig *config, unsigned short val_marker);
    
	/*!
	 * \brief A virtual member.
	 * \param[in] geometry - Geometrical definition of the problem.
	 * \param[in] solver_container - Container vector with all the solutions.
   * \param[in] conv_numerics - Description of the numerical method.
   * \param[in] visc_numerics - Description of the numerical method.
	 * \param[in] config - Definition of the particular problem.
	 * \param[in] val_marker - Surface marker where the boundary condition is applied.
	 */
	virtual void BC_Engine_Inflow(CGeometry *geometry, CSolver **solver_container, CNumerics *conv_numerics, CNumerics *visc_numerics, CConfig *config, unsigned short val_marker);
  
  /*!
   * \brief A virtual member.
   * \param[in] geometry - Geometrical definition of the problem.
   * \param[in] solver_container - Container vector with all the solutions.
   * \param[in] conv_numerics - Description of the numerical method.
   * \param[in] visc_numerics - Description of the numerical method.
   * \param[in] config - Definition of the particular problem.
   * \param[in] val_marker - Surface marker where the boundary condition is applied.
   */
  virtual void BC_Engine_Bleed(CGeometry *geometry, CSolver **solver_container, CNumerics *conv_numerics, CNumerics *visc_numerics, CConfig *config, unsigned short val_marker);
    
	/*!
	 * \brief A virtual member.
	 * \param[in] geometry - Geometrical definition of the problem.
	 * \param[in] solver_container - Container vector with all the solutions.
   * \param[in] conv_numerics - Description of the numerical method.
   * \param[in] visc_numerics - Description of the numerical method.
	 * \param[in] config - Definition of the particular problem.
	 * \param[in] val_marker - Surface marker where the boundary condition is applied.
	 */
	virtual void BC_Engine_Exhaust(CGeometry *geometry, CSolver **solver_container, CNumerics *conv_numerics, CNumerics *visc_numerics, CConfig *config, unsigned short val_marker);
    
	/*!
	 * \brief A virtual member.
	 * \param[in] geometry - Geometrical definition of the problem.
	 * \param[in] solver_container - Container vector with all the solutions.
	 * \param[in] numerics - Description of the numerical method.
	 * \param[in] config - Definition of the particular problem.
	 * \param[in] val_marker - Surface marker where the boundary condition is applied.
	 */
	virtual void BC_Dielec(CGeometry *geometry, CSolver **solver_container, CNumerics *numerics,
                               CConfig *config, unsigned short val_marker);
    
	/*!
	 * \brief A virtual member.
	 * \param[in] geometry - Geometrical definition of the problem.
	 * \param[in] solver_container - Container vector with all the solutions.
	 * \param[in] numerics - Description of the numerical method.
	 * \param[in] config - Definition of the particular problem.
	 * \param[in] val_marker - Surface marker where the boundary condition is applied.
	 */
	virtual void BC_Electrode(CGeometry *geometry, CSolver **solver_container, CNumerics *numerics,
                              CConfig *config, unsigned short val_marker);
    
	/*!
	 * \brief A virtual member.
	 * \param[in] geometry - Geometrical definition of the problem.
	 * \param[in] solver_container - Container vector with all the solutions.
	 * \param[in] config - Definition of the particular problem.
	 * \param[in] iRKStep - Current step of the Runge-Kutta iteration.
	 */
	virtual void ExplicitRK_Iteration(CGeometry *geometry, CSolver **solver_container, CConfig *config,
                                      unsigned short iRKStep);
    
	/*!
	 * \brief A virtual member.
	 * \param[in] geometry - Geometrical definition of the problem.
	 * \param[in] solver_container - Container vector with all the solutions.
	 * \param[in] config - Definition of the particular problem.
	 */
	virtual void ExplicitEuler_Iteration(CGeometry *geometry, CSolver **solver_container, CConfig *config);
    
	/*!
	 * \brief A virtual member.
	 * \param[in] geometry - Geometrical definition of the problem.
	 * \param[in] solver_container - Container vector with all the solutions.
	 * \param[in] config - Definition of the particular problem.
	 */
	virtual void ImplicitEuler_Iteration(CGeometry *geometry, CSolver **solver_container, CConfig *config);

	/*!
	 * \brief A virtual member.
	 * \param[in] geometry - Geometrical definition of the problem.
	 * \param[in] solver_container - Container vector with all the solutions.
	 * \param[in] config - Definition of the particular problem.
	 */
	virtual void ImplicitNewmark_Iteration(CGeometry *geometry, CSolver **solver_container, CConfig *config);

	/*!
	 * \brief A virtual member.
	 * \param[in] geometry - Geometrical definition of the problem.
	 * \param[in] solver_container - Container vector with all the solutions.
	 * \param[in] config - Definition of the particular problem.
	 */
	virtual void ImplicitNewmark_Update(CGeometry *geometry, CSolver **solver_container, CConfig *config);
    
	/*!
	 * \brief A virtual member.
	 * \param[in] geometry - Geometrical definition of the problem.
	 * \param[in] solver_container - Container vector with all the solutions.
	 * \param[in] config - Definition of the particular problem.
	 * \param[in] iMesh - Index of the mesh in multigrid computations.
	 */
	virtual void Compute_Residual(CGeometry *geometry, CSolver **solver_container, CConfig *config,
                                  unsigned short iMesh);
    
	/*!
	 * \brief A virtual member.
	 * \param[in] geometry - Geometrical definition of the problem.
	 * \param[in] config - Definition of the particular problem.
	 */
	virtual void Inviscid_Forces(CGeometry *geometry, CConfig *config);

	/*!
	 * \brief A virtual member.
	 * \param[in] geometry - Geometrical definition of the problem.
	 * \param[in] solver_container - Container vector with all the solutions.
	 * \param[in] config - Definition of the particular problem.
	 */
	virtual void Inviscid_DeltaForces(CGeometry *geometry, CSolver **solver_container, CConfig *config);
    
	/*!
	 * \brief A virtual member.
	 * \param[in] geometry - Geometrical definition of the problem.
	 * \param[in] config - Definition of the particular problem.
	 */
	virtual void Viscous_Forces(CGeometry *geometry, CConfig *config);
    
	/*!
	 * \brief A virtual member.
	 * \param[in] geometry - Geometrical definition of the problem.
	 * \param[in] config - Definition of the particular problem.
	 */
	virtual void Viscous_DeltaForces(CGeometry *geometry, CConfig *config);
    
	/*!
	 * \brief A virtual member.
	 * \param[in] geometry - Geometrical definition of the problem.
	 * \param[in] config - Definition of the particular problem.
	 */
	virtual void Wave_Strength(CGeometry *geometry, CConfig *config);
    
	/*!
	 * \brief A virtual member.
	 * \param[in] geometry - Geometrical definition of the problem.
	 * \param[in] config - Definition of the particular problem.
	 */
	virtual void SetPrimitive_Gradient_GG(CGeometry *geometry, CConfig *config);
    
	/*!
	 * \brief A virtual member.
	 * \param[in] geometry - Geometrical definition of the problem.
	 * \param[in] config - Definition of the particular problem.
	 */
	virtual void SetPrimitive_Gradient_LS(CGeometry *geometry, CConfig *config);
  
//	/*!
//	 * \brief A virtual member.
//	 * \param[in] geometry - Geometrical definition of the problem.
//	 * \param[in] config - Definition of the particular problem.
//	 */
//	virtual void SetSecondary_Gradient_GG(CGeometry *geometry, CConfig *config);
  
//	/*!
//	 * \brief A virtual member.
//	 * \param[in] geometry - Geometrical definition of the problem.
//	 * \param[in] config - Definition of the particular problem.
//	 */
//	virtual void SetSecondary_Gradient_LS(CGeometry *geometry, CConfig *config);
  
    /*!
	 * \brief A virtual member.
	 * \param[in] geometry - Geometrical definition of the problem.
	 * \param[in] config - Definition of the particular problem.
	 */
	virtual void Set_MPI_Primitive_Gradient(CGeometry *geometry, CConfig *config);
  
//  /*!
//	 * \brief A virtual member.
//	 * \param[in] geometry - Geometrical definition of the problem.
//	 * \param[in] config - Definition of the particular problem.
//	 */
//	virtual void Set_MPI_Secondary_Gradient(CGeometry *geometry, CConfig *config);
  
  /*!
	 * \brief A virtual member.
	 * \param[in] geometry - Geometrical definition of the problem.
	 * \param[in] config - Definition of the particular problem.
	 */
	virtual void SetPrimitive_Limiter_MPI(CGeometry *geometry, CConfig *config);
  
//  /*!
//	 * \brief A virtual member.
//	 * \param[in] geometry - Geometrical definition of the problem.
//	 * \param[in] config - Definition of the particular problem.
//	 */
//	virtual void SetSecondary_Limiter_MPI(CGeometry *geometry, CConfig *config);
  
	/*!
	 * \brief A virtual member.
	 * \param[in] iPoint - Index of the grid point.
	 * \param[in] config - Definition of the particular problem.
	 */
	virtual void SetPreconditioner(CConfig *config, unsigned long iPoint);
    
	/*!
	 * \brief A virtual member.
	 * \param[in] geometry - Geometrical definition of the problem.
	 * \param[in] solver_container - Container vector with all the solutions.
	 * \param[in] numerics - Description of the numerical method.
	 * \param[in] config - Definition of the particular problem.
	 * \param[in] iMesh - Index of the mesh in multigrid computations.
	 * \param[in] iRKStep - Current step of the Runge-Kutta iteration.
	 */
	virtual void Viscous_Residual(CGeometry *geometry, CSolver **solver_container, CNumerics *numerics,
                                  CConfig *config, unsigned short iMesh, unsigned short iRKStep);
    
	/*!
	 * \brief A virtual member.
	 * \param[in] StiffMatrix_Elem - Stiffness matrix of an element
	 */
	virtual void AddStiffMatrix(su2double **StiffMatrix_Elem, unsigned long Point_0, unsigned long Point_1, unsigned long Point_2, unsigned long Point_3 );
    
	/*!
	 * \brief A virtual member.
	 * \param[in] geometry - Geometrical definition of the problem.
	 * \param[in] solver_container - Container vector with all the solutions.
	 * \param[in] numerics - Description of the numerical method.
	 * \param[in] config - Definition of the particular problem.
	 * \param[in] iMesh - Index of the mesh in multigrid computations.
	 */
	virtual void Source_Residual(CGeometry *geometry, CSolver **solver_container, CNumerics *numerics, CNumerics *second_numerics,
                                 CConfig *config, unsigned short iMesh);
    
	/*!
	 * \brief A virtual member.
	 * \param[in] geometry - Geometrical definition of the problem.
	 * \param[in] solver_container - Container vector with all the solutions.
	 * \param[in] numerics - Description of the numerical method.
	 * \param[in] config - Definition of the particular problem.
	 * \param[in] iMesh - Index of the mesh in multigrid computations.
	 */
	virtual void Source_Template(CGeometry *geometry, CSolver **solver_container, CNumerics *numerics,
                                 CConfig *config, unsigned short iMesh);
    
	/*!
	 * \brief A virtual member.
	 * \param[in] val_marker - Surface marker where the coefficient is computed.
	 * \param[in] val_vertex - Vertex of the marker <i>val_marker</i> where the coefficient is evaluated.
	 * \param[in] val_sensitivity - Value of the sensitivity coefficient.
	 */
	virtual void SetCSensitivity(unsigned short val_marker, unsigned long val_vertex, su2double val_sensitivity);
    
	/*!
	 * \brief A virtual member.
	 * \param[in] geometry - Geometrical definition of the problem.
	 * \param[in] solver_container - Container vector with all the solutions.
	 * \param[in] config - Definition of the particular problem.
	 */
	virtual void SetForceProj_Vector(CGeometry *geometry, CSolver **solver_container, CConfig *config);
    
	/*!
	 * \brief A virtual member.
	 * \param[in] geometry - Geometrical definition of the problem.
	 * \param[in] solver_container - Container vector with all the solutions.
	 * \param[in] config - Definition of the particular problem.
	 */
	virtual void SetIntBoundary_Jump(CGeometry *geometry, CSolver **solver_container, CConfig *config);
    
	/*!
	 * \brief A virtual member.
	 * \param[in] val_Total_CDrag - Value of the total drag coefficient.
	 */
	virtual void SetTotal_CDrag(su2double val_Total_CDrag);
    
	/*!
	 * \brief A virtual member.
	 * \param[in] val_Total_CLift - Value of the total lift coefficient.
	 */
	virtual void SetTotal_CLift(su2double val_Total_CLift);
    
	/*!
	 * \brief A virtual member.
	 * \param[in] val_Total_CT - Value of the total thrust coefficient.
	 */
	virtual void SetTotal_CT(su2double val_Total_CT);
    
	/*!
	 * \brief A virtual member.
	 * \param[in] val_Total_CQ - Value of the total torque coefficient.
	 */
	virtual void SetTotal_CQ(su2double val_Total_CQ);
    
    /*!
	 * \brief A virtual member.
	 * \param[in] val_Total_Heat - Value of the total heat load.
	 */
	virtual void SetTotal_HeatFlux(su2double val_Total_Heat);
    
    /*!
	 * \brief A virtual member.
	 * \param[in] val_Total_MaxHeat - Value of the total heat load.
	 */
	virtual void SetTotal_MaxHeatFlux(su2double val_Total_MaxHeat);
    
	/*!
	 * \brief A virtual member.
	 * \param[in] geometry - Geometrical definition of the problem.
	 * \param[in] config - Definition of the particular problem.
	 */
	virtual void SetDistance(CGeometry *geometry, CConfig *config);
    
	/*!
	 * \brief A virtual member.
	 * \param[in] geometry - Geometrical definition of the problem.
	 * \param[in] solver_container - Container vector with all the solutions.
	 * \param[in] numerics - Description of the numerical method.
	 * \param[in] config - Definition of the particular problem.
	 */
	virtual void Inviscid_Sensitivity(CGeometry *geometry, CSolver **solver_container, CNumerics *numerics, CConfig *config);
    
	/*!
	 * \brief A virtual member.
	 * \param[in] geometry - Geometrical definition of the problem.
	 * \param[in] solver_container - Container vector with all the solutions.
	 * \param[in] numerics - Description of the numerical method.
	 * \param[in] config - Definition of the particular problem.
	 */
	virtual void Smooth_Sensitivity(CGeometry *geometry, CSolver **solver_container, CNumerics *numerics, CConfig *config);
    
	/*!
	 * \brief A virtual member.
	 * \param[in] geometry - Geometrical definition of the problem.
	 * \param[in] solver_container - Container vector with all the solutions.
	 * \param[in] numerics - Description of the numerical method.
	 * \param[in] config - Definition of the particular problem.
	 */
	virtual void Viscous_Sensitivity(CGeometry *geometry, CSolver **solver_container, CNumerics *numerics, CConfig *config);
    
	/*!
	 * \brief A virtual member.
	 * \param[in] val_marker - Surface marker where the coefficient is computed.
	 * \return Value of the lift coefficient (inviscid contribution) on the surface <i>val_marker</i>.
	 */
	virtual su2double GetCLift_Inv(unsigned short val_marker);
    
	/*!
	 * \brief A virtual member.
	 * \param[in] val_marker - Surface marker where the coefficient is computed.
	 * \return Value of the lift coefficient (viscous contribution) on the surface <i>val_marker</i>.
	 */
	virtual su2double GetCLift_Visc(unsigned short val_marker);

    /*!
	 * \brief A virtual member.
	 * \param[in] val_marker - Surface marker where the coefficient is computed.
	 * \return Value of the z moment coefficient (inviscid contribution) on the surface <i>val_marker</i>.
	 */
	virtual su2double GetCMz_Inv(unsigned short val_marker);
    
	/*!
	 * \brief A virtual member.
	 * \param[in] val_marker - Surface marker where the coefficient is computed.
	 * \return Value of the z moment coefficient (viscous contribution) on the surface <i>val_marker</i>.
	 */
	virtual su2double GetCMz_Visc(unsigned short val_marker);
    
  /*!
   * \brief A virtual member.
   * \param[in] val_marker - Surface marker where the coefficient is computed.
   * \return Value of the lift coefficient on the surface <i>val_marker</i>.
   */
  virtual su2double GetSurface_CLift(unsigned short val_marker);
  
  /*!
   * \brief A virtual member.
   * \param[in] val_marker - Surface marker where the coefficient is computed.
   * \return Value of the drag coefficient on the surface <i>val_marker</i>.
   */
  virtual su2double GetSurface_CDrag(unsigned short val_marker);
  
  /*!
   * \brief A virtual member.
   * \param[in] val_marker - Surface marker where the coefficient is computed.
   * \return Value of the side force coefficient on the surface <i>val_marker</i>.
   */
  virtual su2double GetSurface_CSideForce(unsigned short val_marker);
  
  /*!
   * \brief A virtual member.
   * \param[in] val_marker - Surface marker where the coefficient is computed.
   * \return Value of the side force coefficient on the surface <i>val_marker</i>.
   */
  virtual su2double GetSurface_CEff(unsigned short val_marker);
  
  /*!
   * \brief A virtual member.
   * \param[in] val_marker - Surface marker where the coefficient is computed.
   * \return Value of the x force coefficient on the surface <i>val_marker</i>.
   */
  virtual su2double GetSurface_CFx(unsigned short val_marker);
  
  /*!
   * \brief A virtual member.
   * \param[in] val_marker - Surface marker where the coefficient is computed.
   * \return Value of the y force coefficient on the surface <i>val_marker</i>.
   */
  virtual su2double GetSurface_CFy(unsigned short val_marker);
  
  /*!
   * \brief A virtual member.
   * \param[in] val_marker - Surface marker where the coefficient is computed.
   * \return Value of the z force coefficient on the surface <i>val_marker</i>.
   */
  virtual su2double GetSurface_CFz(unsigned short val_marker);
  
  /*!
   * \brief A virtual member.
   * \param[in] val_marker - Surface marker where the coefficient is computed.
   * \return Value of the x moment coefficient on the surface <i>val_marker</i>.
   */
  virtual su2double GetSurface_CMx(unsigned short val_marker);
  
  /*!
   * \brief A virtual member.
   * \param[in] val_marker - Surface marker where the coefficient is computed.
   * \return Value of the y moment coefficient on the surface <i>val_marker</i>.
   */
  virtual su2double GetSurface_CMy(unsigned short val_marker);
  
  /*!
   * \brief A virtual member.
   * \param[in] val_marker - Surface marker where the coefficient is computed.
   * \return Value of the z moment coefficient on the surface <i>val_marker</i>.
   */
  virtual su2double GetSurface_CMz(unsigned short val_marker);
  
  /*!
   * \brief A virtual member.
   * \param[in] val_marker - Surface marker where the coefficient is computed.
   * \return Value of the lift coefficient on the surface <i>val_marker</i>.
   */
  virtual su2double GetSurface_CLift_Inv(unsigned short val_marker);
  
  /*!
   * \brief A virtual member.
   * \param[in] val_marker - Surface marker where the coefficient is computed.
   * \return Value of the drag coefficient on the surface <i>val_marker</i>.
   */
  virtual su2double GetSurface_CDrag_Inv(unsigned short val_marker);
  
  /*!
   * \brief A virtual member.
   * \param[in] val_marker - Surface marker where the coefficient is computed.
   * \return Value of the side force coefficient on the surface <i>val_marker</i>.
   */
  virtual su2double GetSurface_CSideForce_Inv(unsigned short val_marker);
  
  /*!
   * \brief A virtual member.
   * \param[in] val_marker - Surface marker where the coefficient is computed.
   * \return Value of the side force coefficient on the surface <i>val_marker</i>.
   */
  virtual su2double GetSurface_CEff_Inv(unsigned short val_marker);
  
  /*!
   * \brief A virtual member.
   * \param[in] val_marker - Surface marker where the coefficient is computed.
   * \return Value of the x force coefficient on the surface <i>val_marker</i>.
   */
  virtual su2double GetSurface_CFx_Inv(unsigned short val_marker);
  
  /*!
   * \brief A virtual member.
   * \param[in] val_marker - Surface marker where the coefficient is computed.
   * \return Value of the y force coefficient on the surface <i>val_marker</i>.
   */
  virtual su2double GetSurface_CFy_Inv(unsigned short val_marker);
  
  /*!
   * \brief A virtual member.
   * \param[in] val_marker - Surface marker where the coefficient is computed.
   * \return Value of the z force coefficient on the surface <i>val_marker</i>.
   */
  virtual su2double GetSurface_CFz_Inv(unsigned short val_marker);
  
  /*!
   * \brief A virtual member.
   * \param[in] val_marker - Surface marker where the coefficient is computed.
   * \return Value of the x moment coefficient on the surface <i>val_marker</i>.
   */
  virtual su2double GetSurface_CMx_Inv(unsigned short val_marker);
  
  /*!
   * \brief A virtual member.
   * \param[in] val_marker - Surface marker where the coefficient is computed.
   * \return Value of the y moment coefficient on the surface <i>val_marker</i>.
   */
  virtual su2double GetSurface_CMy_Inv(unsigned short val_marker);
  
  /*!
   * \brief A virtual member.
   * \param[in] val_marker - Surface marker where the coefficient is computed.
   * \return Value of the z moment coefficient on the surface <i>val_marker</i>.
   */
  virtual su2double GetSurface_CMz_Inv(unsigned short val_marker);
  
  /*!
	 * \brief A virtual member.
	 * \param[in] val_marker - Surface marker where the coefficient is computed.
	 * \return Value of the lift coefficient (viscous contribution) on the surface <i>val_marker</i>.
	 */
	virtual su2double GetCSideForce_Visc(unsigned short val_marker);
    
	/*!
	 * \brief A virtual member.
	 * \param[in] val_marker - Surface marker where the coefficient is computed.
	 * \return Value of the drag coefficient (inviscid contribution) on the surface <i>val_marker</i>.
	 */
	virtual su2double GetCDrag_Inv(unsigned short val_marker);
    
	/*!
	 * \brief A virtual member.
	 * \param[in] val_marker - Surface marker where the coefficient is computed.
	 * \return Value of the mass flow rate on the surface <i>val_marker</i>.
	 */
	virtual su2double GetInflow_MassFlow(unsigned short val_marker);
    
    /*!
	 * \brief A virtual member.
	 * \param[in] val_marker - Surface marker where the coefficient is computed.
	 * \return Value of the mass flow rate on the surface <i>val_marker</i>.
	 */
	virtual su2double GetExhaust_MassFlow(unsigned short val_marker);
    
	/*!
	 * \brief A virtual member.
	 * \param[in] val_marker - Surface marker where the coefficient is computed.
	 * \return Value of the fan face pressure on the surface <i>val_marker</i>.
	 */
	virtual su2double GetInflow_Pressure(unsigned short val_marker);
    
	/*!
	 * \brief A virtual member.
	 * \param[in] val_marker - Surface marker where the coefficient is computed.
	 * \return Value of the fan face mach on the surface <i>val_marker</i>.
	 */
	virtual su2double GetInflow_Mach(unsigned short val_marker);
    
	/*!
	 * \brief A virtual member.
	 * \param[in] val_marker - Surface marker where the coefficient is computed.
	 * \return Value of the sideforce coefficient (inviscid contribution) on the surface <i>val_marker</i>.
	 */
	virtual su2double GetCSideForce_Inv(unsigned short val_marker);
    
	/*!
	 * \brief A virtual member.
	 * \param[in] val_marker - Surface marker where the coefficient is computed.
	 * \return Value of the efficiency coefficient (inviscid contribution) on the surface <i>val_marker</i>.
	 */
	virtual su2double GetCEff_Inv(unsigned short val_marker);
    
	/*!
	 * \brief A virtual member.
	 * \param[in] val_marker - Surface marker where the coefficient is computed.
	 * \return Value of the drag coefficient (viscous contribution) on the surface <i>val_marker</i>.
	 */
	virtual su2double GetCDrag_Visc(unsigned short val_marker);
    
	/*!
	 * \brief A virtual member.
	 * \return Value of the lift coefficient (inviscid + viscous contribution).
	 */
	virtual su2double GetTotal_CLift(void);
    
	/*!
	 * \brief A virtual member.
	 * \return Value of the sideforce coefficient (inviscid + viscous contribution).
	 */
	virtual su2double GetTotal_CSideForce(void);
    
	/*!
	 * \brief A virtual member.
	 * \return Value of the efficiency coefficient (inviscid + viscous contribution).
	 */
	virtual su2double GetTotal_CEff(void);
    
	/*!
	 * \brief A virtual member.
	 * \return Value of the thrust coefficient (force in the -x direction, inviscid + viscous contribution).
	 */
	virtual su2double GetTotal_CT(void);
    
	/*!
	 * \brief A virtual member.
	 * \return Value of the torque coefficient (moment in the -x direction, inviscid + viscous contribution).
	 */
	virtual su2double GetTotal_CQ(void);
    
    /*!
	 * \brief A virtual member.
	 * \return Value of the heat load (integrated heat flux).
	 */
	virtual su2double GetTotal_HeatFlux(void);
    
    /*!
	 * \brief A virtual member.
	 * \return Value of the heat load (integrated heat flux).
	 */
	virtual su2double GetTotal_MaxHeatFlux(void);
    
    /*!
	 * \brief Provide the total (inviscid + viscous) non dimensional drag coefficient.
	 * \return Value of the drag coefficient (inviscid + viscous contribution).
	 */
	virtual su2double Get_PressureDrag(void);
    
    /*!
	 * \brief Provide the total (inviscid + viscous) non dimensional drag coefficient.
	 * \return Value of the drag coefficient (inviscid + viscous contribution).
	 */
	virtual su2double Get_ViscDrag(void);
    
	/*!
	 * \brief A virtual member.
	 * \return Value of the rotor Figure of Merit (FM) (inviscid + viscous contribution).
	 */
	virtual su2double GetTotal_CMerit(void);
    
	/*!
	 * \brief A virtual member.
	 * \return Value of the Equivalent Area coefficient (inviscid + viscous contribution).
	 */
	virtual su2double GetTotal_CEquivArea(void);
  
	/*!
	 * \brief A virtual member.
	 * \return Value of the difference of the presure and the target pressure.
	 */
	virtual su2double GetTotal_CpDiff(void);
  
  /*!
	 * \brief A virtual member.
	 * \return Value of the difference of the heat and the target heat.
	 */
	virtual su2double GetTotal_HeatFluxDiff(void);
  
	/*!
	 * \brief A virtual member.
	 * \return Value of the Free Surface coefficient (inviscid + viscous contribution).
	 */
	virtual su2double GetTotal_CFreeSurface(void);
    
	/*!
	 * \brief A virtual member.
	 * \return Value of the FEA coefficient (inviscid + viscous contribution).
	 */
	virtual su2double GetTotal_CFEA(void);
    
	/*!
	 * \brief A virtual member.
	 * \return Value of the Near-Field Pressure coefficient (inviscid + viscous contribution).
	 */
	virtual su2double GetTotal_CNearFieldOF(void);
    
	/*!
	 * \brief A virtual member.
	 * \param[in] val_cequivarea - Value of the Equivalent Area coefficient.
	 */
	virtual void SetTotal_CEquivArea(su2double val_cequivarea);
  
  /*!
	 * \brief A virtual member.
	 * \param[in] val_pressure - Value of the difference between pressure and the target pressure.
	 */
	virtual void SetTotal_CpDiff(su2double val_pressure);
  
  /*!
	 * \brief A virtual member.
	 * \param[in] val_pressure - Value of the difference between heat and the target heat.
	 */
	virtual void SetTotal_HeatFluxDiff(su2double val_heat);
  
	/*!
	 * \brief A virtual member.
	 * \param[in] val_cfreesurface - Value of the Free Surface coefficient.
	 */
	virtual void SetTotal_CFreeSurface(su2double val_cfreesurface);
    
	/*!
	 * \brief A virtual member.
	 * \param[in] val_cfea - Value of the FEA coefficient.
	 */
	virtual void SetTotal_CFEA(su2double val_cfea);
    
	/*!
	 * \brief A virtual member.
	 * \param[in] val_cnearfieldpress - Value of the Near-Field pressure coefficient.
	 */
	virtual void SetTotal_CNearFieldOF(su2double val_cnearfieldpress);
    
	/*!
	 * \brief A virtual member.
	 * \return Value of the linearized lift coefficient (inviscid contribution).
	 */
	virtual su2double GetTotal_CDeltaLift(void);
    
	/*!
	 * \brief A virtual member.
	 * \return Value of the drag coefficient (inviscid + viscous contribution).
	 */
	virtual su2double GetTotal_CDrag(void);
    
	/*!
	 * \brief A virtual member.
	 * \return Value of the moment x coefficient (inviscid + viscous contribution).
	 */
	virtual su2double GetTotal_CMx(void);
    
	/*!
	 * \brief A virtual member.
	 * \return Value of the moment y coefficient (inviscid + viscous contribution).
	 */
	virtual su2double GetTotal_CMy(void);
    
	/*!
	 * \brief A virtual member.
	 * \return Value of the moment y coefficient (inviscid + viscous contribution).
	 */
	virtual su2double GetTotal_CMz(void);
    
	/*!
	 * \brief A virtual member.
	 * \return Value of the force x coefficient (inviscid + viscous contribution).
	 */
	virtual su2double GetTotal_CFx(void);
    
	/*!
	 * \brief A virtual member.
	 * \return Value of the force y coefficient (inviscid + viscous contribution).
	 */
	virtual su2double GetTotal_CFy(void);
    
	/*!
	 * \brief A virtual member.
	 * \return Value of the force y coefficient (inviscid + viscous contribution).
	 */
	virtual su2double GetTotal_CFz(void);
    
	/*!
	 * \brief A virtual member.
	 * \return Value of the wave strength.
	 */
	virtual su2double GetTotal_CWave(void);
    
	/*!
	 * \brief A virtual member.
	 * \return Value of the wave strength.
	 */
	virtual su2double GetTotal_CHeat(void);
    
	/*!
	 * \brief A virtual member.
	 * \return Value of the linearized drag coefficient (inviscid contribution).
	 */
	virtual su2double GetTotal_CDeltaDrag(void);
    
	/*!
	 * \brief A virtual member.
	 * \return Value of the lift coefficient (inviscid contribution).
	 */
	virtual su2double GetAllBound_CLift_Inv(void);
    
	/*!
	 * \brief A virtual member.
	 * \return Value of the drag coefficient (inviscid contribution).
	 */
	virtual su2double GetAllBound_CDrag_Inv(void);
    
	/*!
	 * \brief A virtual member.
	 * \return Value of the drag coefficient (inviscid contribution).
	 */
	virtual su2double GetAllBound_CSideForce_Inv(void);
    
	/*!
	 * \brief A virtual member.
	 * \return Value of the drag coefficient (inviscid contribution).
	 */
	virtual su2double GetAllBound_CEff_Inv(void);
  
  /*!
   * \brief A virtual member.
   * \return Value of the drag coefficient (inviscid contribution).
   */
  virtual su2double GetAllBound_CMx_Inv(void);
  /*!
   * \brief A virtual member.
   * \return Value of the drag coefficient (inviscid contribution).
   */
  virtual su2double GetAllBound_CMy_Inv(void);

  /*!
   * \brief A virtual member.
   * \return Value of the drag coefficient (inviscid contribution).
   */
  virtual su2double GetAllBound_CMz_Inv(void);

  /*!
   * \brief A virtual member.
   * \return Value of the drag coefficient (inviscid contribution).
   */
  virtual su2double GetAllBound_CFx_Inv(void);

  /*!
   * \brief A virtual member.
   * \return Value of the drag coefficient (inviscid contribution).
   */
  virtual su2double GetAllBound_CFy_Inv(void);

  /*!
   * \brief A virtual member.
   * \return Value of the drag coefficient (inviscid contribution).
   */
  virtual su2double GetAllBound_CFz_Inv(void);
  
	/*!
	 * \brief A virtual member.
	 * \return Value of the lift coefficient (viscous contribution).
	 */
	virtual su2double GetAllBound_CLift_Visc(void);
  
  /*!
	 * \brief A virtual member.
	 * \return Value of the lift coefficient (viscous contribution).
	 */
	virtual su2double GetAllBound_CSideForce_Visc(void);
  
	/*!
	 * \brief A virtual member.
	 * \return Value of the drag coefficient (viscous contribution).
	 */
	virtual su2double GetAllBound_CDrag_Visc(void);
    
	/*!
	 * \brief A virtual member.
	 * \param[in] val_marker - Surface marker where the coefficient is computed.
	 * \param[in] val_vertex - Vertex of the marker <i>val_marker</i> where the coefficient is evaluated.
	 * \return Value of the pressure coefficient.
	 */
	virtual su2double GetCPressure(unsigned short val_marker, unsigned long val_vertex);
  
  /*!
	 * \brief A virtual member.
	 * \param[in] val_marker - Surface marker where the coefficient is computed.
	 * \param[in] val_vertex - Vertex of the marker <i>val_marker</i> where the coefficient is evaluated.
	 * \return Value of the pressure coefficient.
	 */
	virtual su2double GetCPressureTarget(unsigned short val_marker, unsigned long val_vertex);
  
  /*!
	 * \brief A virtual member.
	 * \param[in] val_marker - Surface marker where the coefficient is computed.
	 * \param[in] val_vertex - Vertex of the marker <i>val_marker</i> where the coefficient is evaluated.
	 * \return Value of the pressure coefficient.
	 */
	virtual void SetCPressureTarget(unsigned short val_marker, unsigned long val_vertex, su2double val_pressure);
  
  /*!
	 * \brief A virtual member.
	 * \param[in] val_marker - Surface marker where the coefficient is computed.
	 * \param[in] val_vertex - Vertex of the marker <i>val_marker</i> where the coefficient is evaluated.
	 * \return Value of the pressure coefficient.
	 */
	virtual su2double *GetCharacPrimVar(unsigned short val_marker, unsigned long val_vertex);
    
	/*!
	 * \brief A virtual member.
	 * \param[in] val_marker - Surface marker where the coefficient is computed.
	 * \param[in] val_vertex - Vertex of the marker <i>val_marker</i> where the coefficient is evaluated.
	 * \return Value of the skin friction coefficient.
	 */
	virtual su2double GetCSkinFriction(unsigned short val_marker, unsigned long val_vertex);
    
	/*!
	 * \brief A virtual member.
	 * \param[in] val_marker - Surface marker where the coefficient is computed.
	 * \param[in] val_vertex - Vertex of the marker <i>val_marker</i> where the coefficient is evaluated.
	 * \return Value of the heat transfer coefficient.
	 */
	virtual su2double GetHeatFlux(unsigned short val_marker, unsigned long val_vertex);
  
  /*!
	 * \brief A virtual member.
	 * \param[in] val_marker - Surface marker where the coefficient is computed.
	 * \param[in] val_vertex - Vertex of the marker <i>val_marker</i> where the coefficient is evaluated.
	 * \return Value of the heat transfer coefficient.
	 */
	virtual su2double GetHeatFluxTarget(unsigned short val_marker, unsigned long val_vertex);
  
  /*!
	 * \brief A virtual member.
	 * \param[in] val_marker - Surface marker where the coefficient is computed.
	 * \param[in] val_vertex - Vertex of the marker <i>val_marker</i> where the coefficient is evaluated.
	 * \return Value of the pressure coefficient.
	 */
	virtual void SetHeatFluxTarget(unsigned short val_marker, unsigned long val_vertex, su2double val_heat);
  
	/*!
	 * \brief A virtual member.
	 * \param[in] val_marker - Surface marker where the coefficient is computed.
	 * \param[in] val_vertex - Vertex of the marker <i>val_marker</i> where the coefficient is evaluated.
	 * \return Value of the y plus.
	 */
	virtual su2double GetYPlus(unsigned short val_marker, unsigned long val_vertex);

  /*!
   * \brief A virtual member.
   * \return Value of the StrainMag_Max
   */
  virtual su2double GetStrainMag_Max(void);

  /*!
   * \brief A virtual member.
   * \return Value of the Omega_Max
   */
  virtual su2double GetOmega_Max(void);
  
  /*!
   * \brief A virtual member.
   * \return Value of the StrainMag_Max
   */
  virtual void SetStrainMag_Max(su2double val_strainmag_max);
  
  /*!
   * \brief A virtual member.
   * \return Value of the Omega_Max
   */
  virtual void SetOmega_Max(su2double val_omega_max);
  
	/*!
	 * \brief A virtual member.
	 * \return Value of the adjoint density at the infinity.
	 */
	virtual su2double GetPsiRho_Inf(void);
  
  /*!
	 * \brief A virtual member.
	 * \return Value of the adjoint density at the infinity.
	 */
	virtual su2double* GetPsiRhos_Inf(void);
  
	/*!
	 * \brief A virtual member.
	 * \return Value of the adjoint energy at the infinity.
	 */
	virtual su2double GetPsiE_Inf(void);
    
	/*!
	 * \brief A virtual member.
	 * \param[in] val_dim - Index of the adjoint velocity vector.
	 * \return Value of the adjoint velocity vector at the infinity.
	 */
	virtual su2double GetPhi_Inf(unsigned short val_dim);
    
	/*!
	 * \brief A virtual member.
	 * \return Value of the geometrical sensitivity coefficient
	 *         (inviscid + viscous contribution).
	 */
	virtual su2double GetTotal_Sens_Geo(void);
    
	/*!
	 * \brief A virtual member.
	 * \return Value of the Mach sensitivity coefficient
	 *         (inviscid + viscous contribution).
	 */
	virtual su2double GetTotal_Sens_Mach(void);
    
	/*!
	 * \brief A virtual member.
	 * \return Value of the angle of attack sensitivity coefficient
	 *         (inviscid + viscous contribution).
	 */
	virtual su2double GetTotal_Sens_AoA(void);
    
	/*!
	 * \brief Set the total farfield pressure sensitivity coefficient.
	 * \return Value of the farfield pressure sensitivity coefficient
	 *         (inviscid + viscous contribution).
	 */
	virtual su2double GetTotal_Sens_Press(void);
    
	/*!
	 * \brief Set the total farfield temperature sensitivity coefficient.
	 * \return Value of the farfield temperature sensitivity coefficient
	 *         (inviscid + viscous contribution).
	 */
	virtual su2double GetTotal_Sens_Temp(void);
    
	/*!
	 * \brief A virtual member.
	 * \return Value of the density at the infinity.
	 */
	virtual su2double GetDensity_Inf(void);
    
	/*!
	 * \brief A virtual member.
	 * \param[in] val_var - Index of the variable for the density.
	 * \return Value of the density at the infinity.
	 */
	virtual su2double GetDensity_Inf(unsigned short val_var);
    
	/*!
	 * \brief A virtual member.
	 * \return Value of the velocity at the infinity.
	 */
	virtual su2double GetModVelocity_Inf(void);
    
	/*!
	 * \brief A virtual member.
	 * \return Value of the density x energy at the infinity.
	 */
	virtual su2double GetDensity_Energy_Inf(void);
    
	/*!
	 * \brief A virtual member.
	 * \return Value of the pressure at the infinity.
	 */
	virtual su2double GetPressure_Inf(void);
    
	/*!
	 * \brief A virtual member.
	 * \param[in] val_dim - Index of the adjoint velocity vector.
	 * \return Value of the density x velocity at the infinity.
	 */
	virtual su2double GetDensity_Velocity_Inf(unsigned short val_dim);
    
	/*!
	 * \brief A virtual member.
	 * \param[in] val_dim - Index of the velocity vector.
	 * \param[in] val_var - Index of the variable for the velocity.
	 * \return Value of the density multiply by the velocity at the infinity.
	 */
	virtual su2double GetDensity_Velocity_Inf(unsigned short val_dim, unsigned short val_var);
    
	/*!
	 * \brief A virtual member.
	 * \param[in] val_dim - Index of the velocity vector.
	 * \return Value of the velocity at the infinity.
	 */
	virtual su2double GetVelocity_Inf(unsigned short val_dim);
  
  /*!
	 * \brief A virtual member.
	 * \return Value of the velocity at the infinity.
	 */
	virtual su2double *GetVelocity_Inf(void);
    
	/*!
	 * \brief A virtual member.
	 * \return Value of the viscosity at the infinity.
	 */
	virtual su2double GetViscosity_Inf(void);
  
  /*!
	 * \brief A virtual member.
	 * \return Value of the turbulent kinetic energy.
	 */
	virtual su2double GetTke_Inf(void);
  
	/*!
	 * \brief A virtual member.
	 * \param[in] val_marker - Surface marker where the coefficient is computed.
	 * \param[in] val_vertex - Vertex of the marker <i>val_marker</i> where the coefficient is evaluated.
	 * \return Value of the sensitivity coefficient.
	 */
	virtual su2double GetCSensitivity(unsigned short val_marker, unsigned long val_vertex);
    
	/*!
	 * \brief A virtual member.
	 * \param[in] geometry - Geometrical definition of the problem.
	 * \param[in] config - Definition of the particular problem.
	 */
	virtual void SetFreeSurface_Distance(CGeometry *geometry, CConfig *config);
    
	/*!
	 * \brief A virtual member.
	 * \return A pointer to an array containing a set of constants
	 */
	virtual su2double* GetConstants();

  /*!
   * \brief A virtual member.
   * \return average total pressure evaluated at an exit boundary marker
   */
  virtual su2double GetOneD_TotalPress(void);

  /*!
   * \brief A virtual member.
   * \param[in] val_exit_pt: value of the total average pressure at the exit.
   */
  virtual void SetOneD_TotalPress(su2double AveragePressure);

  /*!
   * \brief A virtual member.
   *\return average Mach number evaluated at an exit boundary marker
   */
  virtual su2double GetOneD_Mach(void);

  /*!
   * \brief A virtual member.
   * set average Mach number evaluated at an exit boundary marker
   */
  virtual void SetOneD_Mach(su2double AverageMach);
  
  /*!
   * \brief A virtual member.
   *\return average temperature evaluated at an exit boundary marker
   */
  virtual su2double GetOneD_Temp(void);
  
  /*!
   * \brief A virtual member.
   * set average temperature evaluated at an exit boundary marker
   */
  virtual void SetOneD_Temp(su2double AverageTemperature);
  
  /*!
   * \brief A virtual member.
   * \return average temperature evaluated at an exit boundary marker
   */
  virtual su2double GetOneD_MassFlowRate(void);
  
  /*!
   * \brief A virtual member.
   * set average temperature evaluated at an exit boundary marker
   */
  virtual void SetOneD_MassFlowRate(su2double MassFlowRate);
  
  /*!
   * \brief A virtual member.
   * \ Get the flux averaged pressure at a marker.(same as area averaged pressure)
   */
  virtual su2double GetOneD_FluxAvgPress(void);
  
  /*!
   * \brief A virtual member.
   * \ Set the flux averaged pressure at a marker. (same as area averaged pressure)
   */
  virtual void SetOneD_FluxAvgPress(su2double PressureRef);
  /*!
   * \brief A virtual member.
   * \ Get the flux averaged density at a marker. (\f$ = (gamma/(gamma-1)) / ( Pref*(href-1/2 uref^2) \f$)
   */
  virtual su2double GetOneD_FluxAvgDensity(void);
  
  /*!
   * \brief A virtual member.
   * \ Set the flux averaged density at a marker.( \f$= (gamma/(gamma-1)) / ( Pref*(href-1/2 uref^2) \f$)
   */
  virtual void SetOneD_FluxAvgDensity(su2double DensityRef);
  
  /*!
   * \brief A virtual member.
   * \ Get the flux averaged velocity at a marker. = \f$ \sqrt ( \frac{\int((rho*u)*u^2dA)}{\int(rho*u*dA) }) \f$
   */
  virtual su2double GetOneD_FluxAvgVelocity(void);
  
  /*!
   * \brief A virtual member.
   * \ Set the flux averaged velocity at a marker. = \f$ \sqrt (  \frac{\int((rho*u)*u^2dA)}{\int(rho*u*dA) }) \f$
   */
  virtual void SetOneD_FluxAvgVelocity(su2double VelocityRef);
  
  /*!
   * \brief A virtual member.
   * \ Get the flux averaged enthalpy at a marker. =\f$ \frac{ \int(rho*u*h dA) }{ \int(rho *u *dA )} \f$
   */
  virtual su2double GetOneD_FluxAvgEntalpy(void);
  /*!
   * \brief A virtual member.
   * \ Set the flux averaged enthalpy at a marker. =\f$ \frac{ \int(rho*u*h dA) }{ \int(rho *u *dA ) }\f$
   */
  virtual void SetOneD_FluxAvgEntalpy(su2double EnthalpyRef);
  
  /*!
	 * \brief A virtual member.
	 * \param[in] geometry - Geometrical definition of the problem.
	 * \param[in] config - Definition of the particular problem.
	 */
  virtual void GetSurface_Pressure(CGeometry *geometry, CConfig *config);

	/*!
	 * \brief A virtual member.
	 * \param[in] fea_geometry - Geometrical definition of the problem.
	 * \param[in] flow_solution - Container vector with all the solutions.
	 * \param[in] fea_config - Definition of the particular problem.
	 */
	virtual void SetFEA_Load(CSolver ***flow_solution, CGeometry **fea_geometry,
                           CGeometry **flow_geometry, CConfig *fea_config,
                           CConfig *flow_config, CNumerics *fea_numerics);

	/*!
	 * \brief A virtual member.
	 * \param[in] fea_geometry - Geometrical definition of the problem.
	 * \param[in] flow_solution - Container vector with all the solutions.
	 * \param[in] fea_config - Definition of the particular problem.
	 */
	virtual void SetFEA_Load_Int(CSolver ***flow_solution, CGeometry **fea_geometry,
                           CGeometry **flow_geometry, CConfig *fea_config,
                           CConfig *flow_config, CNumerics *fea_numerics);
    
	/*!
	 * \brief A virtual member.
	 * \param[in] solver1_geometry - Geometrical definition of the problem.
	 * \param[in] solver1_solution - Container vector with all the solutions.
	 * \param[in] solver1_config - Definition of the particular problem.
	 * \param[in] solver2_geometry - Geometrical definition of the problem.
	 * \param[in] solver2_solution - Container vector with all the solutions.
	 * \param[in] solver2_config - Definition of the particular problem.
	 */
	virtual void Copy_Zone_Solution(CSolver ***solver1_solution,
                                  CGeometry **solver1_geometry,
                                  CConfig *solver1_config,
                                  CSolver ***solver2_solution,
                                  CGeometry **solver2_geometry,
                                  CConfig *solver2_config);
    
	/*!
	 * \brief A virtual member.
	 * \param[in] fea_geometry - Geometrical definition of the problem.
	 * \param[in] flow_solution - Container vector with all the solutions.
	 * \param[in] fea_config - Definition of the particular problem.
	 */
	virtual void SetInitialCondition(CGeometry **geometry,
                                   CSolver ***solver_container,
                                   CConfig *config, unsigned long ExtIter);
    
	/*!
	 * \brief A virtual member.
	 * \param[in] flow_geometry - Geometrical definition of the problem.
	 * \param[in] flow_grid_movement - Geometrical definition of the problem.
	 * \param[in] flow_config - Geometrical definition of the problem.
	 * \param[in] fea_geometry - Definition of the particular problem.
	 */
	virtual void SetFlow_Displacement(CGeometry **flow_geometry,
                                    CVolumetricMovement *flow_grid_movement,
                                    CConfig *flow_config, CConfig *fea_config,
                                    CGeometry **fea_geometry,
                                    CSolver ***fea_solution);

	/*!
	 * \brief A virtual member.
	 * \param[in] flow_geometry - Geometrical definition of the problem.
	 * \param[in] flow_grid_movement - Geometrical definition of the problem.
	 * \param[in] flow_config - Geometrical definition of the problem.
	 * \param[in] fea_geometry - Definition of the particular problem.
	 */
	virtual void SetFlow_Displacement_Int(CGeometry **flow_geometry,
                                    CVolumetricMovement *flow_grid_movement,
                                    CConfig *flow_config, CConfig *fea_config,
                                    CGeometry **fea_geometry,
                                    CSolver ***fea_solution);
    
	/*!
	 * \brief A virtual member.
	 * \param[in] fea_geometry - Geometrical definition of the problem.
	 * \param[in] fea_config - Geometrical definition of the problem.
	 * \param[in] fea_geometry - Definition of the particular problem.
	 */
	virtual void SetStruct_Displacement(CGeometry **fea_geometry,
            							CConfig *fea_config,
            							CSolver ***fea_solution);

	/*!
	 * \brief A virtual member.
	 * \param[in] fea_geometry - Geometrical definition of the problem.
	 * \param[in] fea_config - Geometrical definition of the problem.
	 * \param[in] fea_geometry - Definition of the particular problem.
	 */
	virtual void PredictStruct_Displacement(CGeometry **fea_geometry,
            								CConfig *fea_config,
            								CSolver ***fea_solution);

	/*!
	 * \brief A virtual member.
	 * \param[in] fea_geometry - Geometrical definition of the problem.
	 * \param[in] fea_config - Geometrical definition of the problem.
	 * \param[in] fea_geometry - Definition of the particular problem.
	 */
	virtual void ComputeAitken_Coefficient(CGeometry **fea_geometry,
            				  CConfig *fea_config,
            				  CSolver ***fea_solution,
            				  unsigned long iFSIIter);


	/*!
	 * \brief A virtual member.
	 * \param[in] fea_geometry - Geometrical definition of the problem.
	 * \param[in] fea_config - Geometrical definition of the problem.
	 * \param[in] fea_geometry - Definition of the particular problem.
	 */
	virtual void SetAitken_Relaxation(CGeometry **fea_geometry,
            						  CConfig *fea_config,
            						  CSolver ***fea_solution);

	/*!
	 * \brief A virtual member.
	 * \param[in] fea_geometry - Geometrical definition of the problem.
	 * \param[in] fea_config - Geometrical definition of the problem.
	 * \param[in] fea_geometry - Definition of the particular problem.
	 */
	virtual void Update_StructSolution(CGeometry **fea_geometry,
            						  CConfig *fea_config,
            						  CSolver ***fea_solution);

	/*!
	 * \brief A virtual member.
	 * \param[in] geometry - Geometrical definition of the problem.
   * \param[in] solver - Container vector with all of the solvers.
	 * \param[in] config - Definition of the particular problem.
	 * \param[in] val_iter - Current external iteration number.
	 */
	virtual void LoadRestart(CGeometry **geometry, CSolver ***solver,
                           CConfig *config, int val_iter);
    
	/*!
	 * \brief Gauss method for solving a linear system.
	 * \param[in] A - Matrix Ax = b.
	 * \param[in] rhs - Right hand side.
	 * \param[in] nVar - Number of variables.
	 */
	void Gauss_Elimination(su2double** A, su2double* rhs, unsigned short nVar);
    
  /*!
  * \brief Get the number of Species present in the flow.
  */
	virtual unsigned short GetnSpecies(void);
  
  /*!
  * \brief A virtual member.
  * \param[in] geometry - Geometrical definition of the problem.
  * \param[in] solution - Container vector with all the solutions.
  */
	virtual void GetEngine_Properties(CGeometry *geometry, CConfig *config, unsigned short iMesh, bool Output);
  
  /*!
   * \brief A virtual member.
   * \param[in] geometry - Geometrical definition of the problem.
   * \param[in] solution - Container vector with all the solutions.
   */
  virtual void GetActuatorDisk_Properties(CGeometry *geometry, CConfig *config, unsigned short iMesh, bool Output);

  /*!
   * \brief A virtual member.
	 * \param[in] geometry - Geometrical definition of the problem.
	 * \param[in] solver_container - Container vector with all the solutions.
	 * \param[in] config - Definition of the particular problem.
	 * \param[in] iMesh - current mesh level for the multigrid.
   * \param[in] Output - boolean to determine whether to print output.
	 */
  virtual void SetFarfield_AoA(CGeometry *geometry, CSolver **solver_container,
                               CConfig *config, unsigned short iMesh, bool Output);
  
  /*!
  * \brief Prepares and solves the aeroelastic equations.
  * \param[in] surface_movement - Surface movement classes of the problem.
  * \param[in] geometry - Geometrical definition of the problem.
  * \param[in] config - Definition of the particular problem.
  * \param[in] ExtIter - Physical iteration number.
  */
	void Aeroelastic(CSurfaceMovement *surface_movement, CGeometry *geometry, CConfig *config, unsigned long ExtIter);
    
  /*!
  * \brief Sets up the generalized eigenvectors and eigenvalues needed to solve the aeroelastic equations.
  * \param[in] PHI - Matrix of the generalized eigenvectors.
  * \param[in] lambda - The eigenvalues of the generalized eigensystem.
  * \param[in] config - Definition of the particular problem.
  */
<<<<<<< HEAD
  void SetUpTypicalSectionWingModel(su2double (&PHI)[2][2], su2double (&lambda)[2], CConfig *config);
=======
  void SetUpTypicalSectionWingModel(vector<vector<su2double> >& PHI, vector<su2double>& w, CConfig *config);
>>>>>>> 25d363ff
    
  /*!
  * \brief Solve the typical section wing model.
  * \param[in] geometry - Geometrical definition of the problem.
  * \param[in] Cl - Coefficient of lift at particular iteration.
  * \param[in] Cm - Moment coefficient about z-axis at particular iteration.
	* \param[in] config - Definition of the particular problem.
  * \param[in] val_Marker - Surface that is being monitored.
  * \param[in] displacements - solution of typical section wing model.
	*/
<<<<<<< HEAD
  void SolveTypicalSectionWingModel(CGeometry *geometry, su2double Cl, su2double Cm, CConfig *config, unsigned short val_Marker, su2double (&displacements)[4]);
=======
  
  void SolveTypicalSectionWingModel(CGeometry *geometry, su2double Cl, su2double Cm, CConfig *config, unsigned short val_Marker, vector<su2double>& displacements);

  /*!
   * \brief A virtual member.
   * \param[in] geometry - Geometrical definition of the problem.
   * \param[in] config_container - The particular config.
   */
  virtual void RegisterInput(CGeometry *geometry, CConfig *config);

  /*!
   * \brief A virtual member.
   * \param[in] geometry - Geometrical definition of the problem.
   * \param[in] config_container - The particular config.
   */
  virtual void RegisterOutput(CGeometry *geometry, CConfig *config);

   /*!
   * \brief A virtual member.
   * \param[in] geometry - The geometrical definition of the problem.
   * \param[in] config - The particular config.
   */
  virtual void SetAdjointOutput(CGeometry *geometry, CConfig *config);

   /*!
   * \brief A virtual member.
   * \param[in] geometry - The geometrical definition of the problem.
   * \param[in] solver_container - The solver container holding all solutions.
   * \param[in] config - The particular config.
   */
  virtual void SetAdjointInput(CGeometry *geometry,  CConfig *config);

  /*!
  * \brief A virtual member
  * \param[in] geometry - The geometrical definition of the problem.
  */
  virtual void RegisterObj_Func(CConfig *config);

  /*!
   * \brief  A virtual member.
   * \param[in] geometry - Geometrical definition of the problem.
   * \param[in] config - Definition of the particular problem.
   */
  virtual void SetSurface_Sensitivity(CGeometry *geometry, CConfig* config);

  /*!
   * \brief  A virtual member.
   * \param[in] geometry - Geometrical definition of the problem.
   * \param[in] config - Definition of the particular problem.
   */
  virtual void SetSensitivity(CGeometry *geometry, CConfig *config);

  virtual void SetAdj_ObjFunc(CGeometry *geometry, CConfig* config);
>>>>>>> 25d363ff

	/*!
	 * \brief A virtual member.
	 * \param[in] Set value of interest: 0 - Initial value, 1 - Current value.
	 */
	virtual void SetFSI_ConvValue(unsigned short val_index, su2double val_criteria);

	/*!
	 * \brief A virtual member.
	 * \param[in]  Value of interest: 0 - Initial value, 1 - Current value.
	 * \return Values to compare
	 */
	virtual su2double GetFSI_ConvValue(unsigned short val_index);

	/*!
	 * \brief A virtual member.
	 * \param[in] geometry - Geometrical definition of the problem.
	 * \param[in] solver_container - Container vector with all the solutions.
	 * \param[in] solver - Description of the numerical method.
	 * \param[in] config - Definition of the particular problem.
	 */
	virtual void Compute_StiffMatrix(CGeometry *geometry, CSolver **solver_container, CNumerics *numerics, CConfig *config);

	/*!
	 * \brief A virtual member.
	 * \param[in] geometry - Geometrical definition of the problem.
	 * \param[in] solver_container - Container vector with all the solutions.
	 * \param[in] solver - Description of the numerical method.
	 * \param[in] config - Definition of the particular problem.
	 */
	virtual void Compute_StiffMatrix_NodalStressRes(CGeometry *geometry, CSolver **solver_container, CNumerics *numerics, CConfig *config);


	/*!
	 * \brief A virtual member.
	 * \param[in] geometry - Geometrical definition of the problem.
	 * \param[in] solver_container - Container vector with all the solutions.
	 * \param[in] solver - Description of the numerical method.
	 * \param[in] config - Definition of the particular problem.
	 */
	virtual void Compute_MassMatrix(CGeometry *geometry, CSolver **solver_container, CNumerics *numerics, CConfig *config);

	/*!
	 * \brief A virtual member.
	 * \param[in] geometry - Geometrical definition of the problem.
	 * \param[in] solver_container - Container vector with all the solutions.
	 * \param[in] solver - Description of the numerical method.
	 * \param[in] config - Definition of the particular problem.
	 */
	virtual void Compute_NodalStressRes(CGeometry *geometry, CSolver **solver_container, CNumerics *numerics, CConfig *config);

	/*!
	 * \brief A virtual member.
	 * \param[in] geometry - Geometrical definition of the problem.
	 * \param[in] solver_container - Container vector with all the solutions.
	 * \param[in] solver - Description of the numerical method.
	 * \param[in] config - Definition of the particular problem.
	 */

	virtual void Compute_NodalStress(CGeometry *geometry, CSolver **solver_container, CNumerics *numerics, CConfig *config);

	/*!
	 * \brief A virtual member.
	 * \param[in] geometry - Geometrical definition of the problem.
	 * \param[in] solver_container - Container vector with all the solutions.
	 * \param[in] solver - Description of the numerical method.
	 * \param[in] config - Definition of the particular problem.
	 */
	virtual void Compute_StiffMassMatrix(CGeometry *geometry, CSolver **solver_container, CNumerics *numerics, CConfig *config);

	/*!
	 * \brief A virtual member.
	 * \param[in] geometry - Geometrical definition of the problem.
	 * \param[in] solver_container - Container vector with all the solutions.
	 * \param[in] solver - Description of the numerical method.
	 * \param[in] config - Definition of the particular problem.
	 */
	virtual void Compute_StiffMassDampMatrix(CGeometry *geometry, CSolver **solver_container, CNumerics *numerics, CConfig *config);

	/*!
	 * \brief A virtual member.
	 * \param[in] geometry - Geometrical definition of the problem.
	 * \param[in] solver_container - Container vector with the solutions.
	 * \param[in] config - Definition of the particular problem.
	 */
	virtual void Solve_System(CGeometry *geometry, CSolver **solver_container, CConfig *config);


	/*!
	 * \brief A virtual member.
	 * \param[in] geometry - Geometrical definition of the problem.
	 * \param[in] solver_container - Container vector with all the solutions.
	 * \param[in] solver - Description of the numerical method.
	 * \param[in] config - Definition of the particular problem.
	 */
	virtual void Initialize_SystemMatrix(CGeometry *geometry, CSolver **solver_container, CConfig *config);

	/*!
	 * \brief A virtual member.
	 * \param[in] config - Definition of the particular problem.
	 */
	virtual void Compute_IntegrationConstants(CConfig *config);

	/*!
	 * \brief A virtual member.
	 * \param[in] geometry - Geometrical definition of the problem.
	 */
	virtual void SetSolution_time_n(CGeometry *geometry, CConfig *config);

	/*!
	 * \brief A virtual member.
	 * \return Value of the dynamic Aitken relaxation factor
	 */
	virtual su2double GetWAitken_Dyn(void);

	/*!
	 * \brief A virtual member.
	 * \return Value of the last Aitken relaxation factor in the previous time step.
	 */
	virtual su2double GetWAitken_Dyn_tn1(void);

	/*!
	 * \brief A virtual member.
	 * \param[in] Value of the dynamic Aitken relaxation factor
	 */
	virtual void SetWAitken_Dyn(su2double waitk);

	/*!
	 * \brief A virtual member.
	 * \param[in] Value of the last Aitken relaxation factor in the previous time step.
	 */
	virtual void SetWAitken_Dyn_tn1(su2double waitk_tn1);
<<<<<<< HEAD

	/*!
	 * \brief A virtual member.
	 * \param[in] Value of the load increment for nonlinear structural analysis
	 */
	virtual void SetLoad_Increment(su2double val_loadIncrement);
=======
>>>>>>> 25d363ff


};

/*!
 * \class CBaselineSolver
 * \brief Main class for defining a baseline solution from a restart file (for output).
 * \author F. Palacios, T. Economon.
 * \version 4.0.0 "Cardinal"
 */
class CBaselineSolver : public CSolver {
public:
    
	/*!
	 * \brief Constructor of the class.
	 */
	CBaselineSolver(void);
    
	/*!
	 * \overload
	 * \param[in] geometry - Geometrical definition of the problem.
	 * \param[in] config - Definition of the particular problem.
	 */
	CBaselineSolver(CGeometry *geometry, CConfig *config, unsigned short iMesh);
    
    /*!
	 * \brief Impose the send-receive boundary condition.
	 * \param[in] geometry - Geometrical definition of the problem.
	 * \param[in] config - Definition of the particular problem.
	 */
	void Set_MPI_Solution(CGeometry *geometry, CConfig *config);
    
  /*!
	 * \brief Load a solution from a restart file.
	 * \param[in] geometry - Geometrical definition of the problem.
   * \param[in] solver - Container vector with all of the solvers.
	 * \param[in] config - Definition of the particular problem.
	 * \param[in] val_iter - Current external iteration number.
	 */
	void LoadRestart(CGeometry **geometry, CSolver ***solver, CConfig *config, int val_iter);
  
	/*!
	 * \brief Destructor of the class.
	 */
	virtual ~CBaselineSolver(void);
    
};

/*!
 * \class CEulerSolver
 * \brief Main class for defining the Euler's flow solver.
 * \ingroup Euler_Equations
 * \author F. Palacios
 * \version 4.0.0 "Cardinal"
 */
class CEulerSolver : public CSolver {
protected:
	
  su2double
  Mach_Inf,	/*!< \brief Mach number at the infinity. */
	Density_Inf,	/*!< \brief Density at the infinity. */
	Energy_Inf,			/*!< \brief Energy at the infinity. */
  Temperature_Inf,			/*!< \brief Energy at the infinity. */
	Pressure_Inf,		/*!< \brief Pressure at the infinity. */
	*Velocity_Inf;		/*!< \brief Flow Velocity vector at the infinity. */
	
  su2double
  *CDrag_Inv,	/*!< \brief Drag coefficient (inviscid contribution) for each boundary. */
	*CLift_Inv,			/*!< \brief Lift coefficient (inviscid contribution) for each boundary. */
	*CSideForce_Inv,		/*!< \brief Sideforce coefficient (inviscid contribution) for each boundary. */
	*CMx_Inv,			/*!< \brief x Moment coefficient (inviscid contribution) for each boundary. */
	*CMy_Inv,			/*!< \brief y Moment coefficient (inviscid contribution) for each boundary. */
	*CMz_Inv,			/*!< \brief z Moment coefficient (inviscid contribution) for each boundary. */
	*CFx_Inv,			/*!< \brief x Force coefficient (inviscid contribution) for each boundary. */
	*CFy_Inv,			/*!< \brief y Force coefficient (inviscid contribution) for each boundary. */
	*CFz_Inv,			/*!< \brief z Force coefficient (inviscid contribution) for each boundary. */
  *Surface_CLift_Inv, /*!< \brief Lift coefficient (inviscid contribution) for each monitoring surface. */
  *Surface_CDrag_Inv, /*!< \brief Drag coefficient (inviscid contribution) for each monitoring surface. */
  *Surface_CSideForce_Inv, /*!< \brief Side-force coefficient (inviscid contribution) for each monitoring surface. */
  *Surface_CEff_Inv, /*!< \brief Side-force coefficient (inviscid contribution) for each monitoring surface. */
  *Surface_CFx_Inv,   /*!< \brief x Force coefficient (inviscid contribution) for each monitoring surface. */
  *Surface_CFy_Inv,   /*!< \brief y Force coefficient (inviscid contribution) for each monitoring surface. */
  *Surface_CFz_Inv,   /*!< \brief z Force coefficient (inviscid contribution) for each monitoring surface. */
  *Surface_CMx_Inv,   /*!< \brief x Moment coefficient (inviscid contribution) for each monitoring surface. */
  *Surface_CMy_Inv,   /*!< \brief y Moment coefficient (inviscid contribution) for each monitoring surface. */
  *Surface_CMz_Inv,   /*!< \brief z Moment coefficient (inviscid contribution) for each monitoring surface. */
	*CEff_Inv,				/*!< \brief Efficiency (Cl/Cd) (inviscid contribution) for each boundary. */
	*CMerit_Inv,				/*!< \brief Rotor Figure of Merit (inviscid contribution) for each boundary. */
	*CT_Inv,			/*!< \brief Thrust coefficient (force in -x direction, inviscid contribution) for each boundary. */
	*CQ_Inv,			/*!< \brief Torque coefficient (moment in -x direction, inviscid contribution) for each boundary. */
	*CEquivArea_Inv,				/*!< \brief Equivalent area (inviscid contribution) for each boundary. */
	*CNearFieldOF_Inv,				/*!< \brief Near field pressure (inviscid contribution) for each boundary. */
	**CPressure,		/*!< \brief Pressure coefficient for each boundary and vertex. */
	**CPressureTarget,		/*!< \brief Target Pressure coefficient for each boundary and vertex. */
	**HeatFlux,		/*!< \brief Heat transfer coefficient for each boundary and vertex. */
  **HeatFluxTarget,		/*!< \brief Heat transfer coefficient for each boundary and vertex. */
  **YPlus,		/*!< \brief Yplus for each boundary and vertex. */
  ***CharacPrimVar,		/*!< \brief Value of the characteristic variables at each boundary. */
	*ForceInviscid,		/*!< \brief Inviscid force for each boundary. */
	*MomentInviscid,	/*!< \brief Inviscid moment for each boundary. */
	*Inflow_MassFlow,	/*!< \brief Mass flow rate for each boundary. */
  *Bleed_MassFlow,	/*!< \brief Mass flow rate for each boundary. */
	*Exhaust_MassFlow,	/*!< \brief Mass flow rate for each boundary. */
	*Inflow_Pressure,	/*!< \brief Fan face pressure for each boundary. */
	*Inflow_Mach,	/*!< \brief Fan face mach number for each boundary. */
	*Inflow_Area,	/*!< \brief Boundary total area. */
  *Bleed_Pressure,	/*!< \brief Fan face pressure for each boundary. */
  *Bleed_Temperature,	/*!< \brief Fan face mach number for each boundary. */
  *Bleed_Area,	/*!< \brief Boundary total area. */
  *Exhaust_Area,	/*!< \brief Boundary total area. */
  *Exhaust_Pressure,	/*!< \brief Fan face pressure for each boundary. */
  *Exhaust_Temperature,	/*!< \brief Fan face mach number for each boundary. */
  Inflow_MassFlow_Total,	/*!< \brief Mass flow rate for each boundary. */
  Bleed_MassFlow_Total,	/*!< \brief Mass flow rate for each boundary. */
  Exhaust_MassFlow_Total,	/*!< \brief Mass flow rate for each boundary. */
	Inflow_Pressure_Total,	/*!< \brief Fan face pressure for each boundary. */
	Inflow_Mach_Total,	/*!< \brief Fan face mach number for each boundary. */
  Bleed_Pressure_Total,	/*!< \brief Fan face pressure for each boundary. */
  Bleed_Temperature_Total,	/*!< \brief Fan face mach number for each boundary. */
	InverseDesign;	/*!< \brief Inverse design functional for each boundary. */
	
  su2double
  AllBound_CDrag_Inv,	/*!< \brief Total drag coefficient (inviscid contribution) for all the boundaries. */
	AllBound_CLift_Inv,			/*!< \brief Total lift coefficient (inviscid contribution) for all the boundaries. */
	AllBound_CSideForce_Inv,			/*!< \brief Total sideforce coefficient (inviscid contribution) for all the boundaries. */
	AllBound_CMx_Inv,			/*!< \brief Total x moment coefficient (inviscid contribution) for all the boundaries. */
	AllBound_CMy_Inv,			/*!< \brief Total y moment coefficient (inviscid contribution) for all the boundaries. */
	AllBound_CMz_Inv,			/*!< \brief Total z moment coefficient (inviscid contribution) for all the boundaries. */
	AllBound_CFx_Inv,			/*!< \brief Total x force coefficient (inviscid contribution) for all the boundaries. */
	AllBound_CFy_Inv,			/*!< \brief Total y force coefficient (inviscid contribution) for all the boundaries. */
	AllBound_CFz_Inv,			/*!< \brief Total z force coefficient (inviscid contribution) for all the boundaries. */
	AllBound_CEff_Inv,			/*!< \brief Efficient coefficient (inviscid contribution) for all the boundaries. */
	AllBound_CMerit_Inv,			/*!< \brief Rotor Figure of Merit (inviscid contribution) for all the boundaries. */
	AllBound_CT_Inv,			/*!< \brief Total thrust coefficient (inviscid contribution) for all the boundaries. */
	AllBound_CQ_Inv,			/*!< \brief Total torque coefficient (inviscid contribution) for all the boundaries. */
	AllBound_CEquivArea_Inv,			/*!< \brief equivalent area coefficient (inviscid contribution) for all the boundaries. */
	AllBound_CNearFieldOF_Inv;			/*!< \brief Near-Field press coefficient (inviscid contribution) for all the boundaries. */
	
  su2double
  OneD_TotalPress, /*!< \brief average total pressure evaluated at an exit */
  OneD_Mach, /*!< \brief area average Mach evaluated at an exit */
  OneD_Temp, /*!< \brief area average Temperature evaluated at an exit */
  OneD_PressureRef, /*!< \brief area average Pressure evaluated at an exit */
  OneD_MassFlowRate, /*!< \brief Mass flow rate at an exit */
  OneD_DensityRef, /*!< \brief flux average density evaluated at an exit */
  OneD_EnthalpyRef, /*!< \brief flux average enthalpy evaluated at an exit */
  OneD_VelocityRef, /*!< \brief flux average velocity evaluated at an exit */
  Total_CDrag, /*!< \brief Total drag coefficient for all the boundaries. */
	Total_CLift,		/*!< \brief Total lift coefficient for all the boundaries. */
	Total_CSideForce,		/*!< \brief Total sideforce coefficient for all the boundaries. */
	Total_CMx,			/*!< \brief Total x moment coefficient for all the boundaries. */
	Total_CMy,			/*!< \brief Total y moment coefficient for all the boundaries. */
	Total_CMz,			/*!< \brief Total z moment coefficient for all the boundaries. */
	Total_CFx,			/*!< \brief Total x force coefficient for all the boundaries. */
	Total_CFy,			/*!< \brief Total y force coefficient for all the boundaries. */
	Total_CFz,			/*!< \brief Total z force coefficient for all the boundaries. */
	Total_CEff,			/*!< \brief Total efficiency coefficient for all the boundaries. */
	Total_CMerit,			/*!< \brief Total rotor Figure of Merit for all the boundaries. */
	Total_CT,		/*!< \brief Total thrust coefficient for all the boundaries. */
	Total_CQ,		/*!< \brief Total torque coefficient for all the boundaries. */
  Total_Heat,    /*!< \brief Total heat load for all the boundaries. */
  Total_MaxHeat, /*!< \brief Maximum heat flux on all boundaries. */
	Total_CEquivArea,			/*!< \brief Total Equivalent Area coefficient for all the boundaries. */
	Total_CNearFieldOF,			/*!< \brief Total Near-Field Pressure coefficient for all the boundaries. */
  Total_CFreeSurface,			/*!< \brief Total Free Surface coefficient for all the boundaries. */
  Total_CpDiff,			/*!< \brief Total Equivalent Area coefficient for all the boundaries. */
	Total_HeatFluxDiff,			/*!< \brief Total Equivalent Area coefficient for all the boundaries. */
  Total_MassFlowRate;     /*!< \brief Total Mass Flow Rate on monitored boundaries. */
  su2double *Surface_CLift,   /*!< \brief Lift coefficient for each monitoring surface. */
  *Surface_CDrag,          /*!< \brief Drag coefficient for each monitoring surface. */
  *Surface_CSideForce,     /*!< \brief Side-force coefficient for each monitoring surface. */
  *Surface_CEff,     /*!< \brief Side-force coefficient for each monitoring surface. */
  *Surface_CFx,            /*!< \brief x Force coefficient for each monitoring surface. */
  *Surface_CFy,            /*!< \brief y Force coefficient for each monitoring surface. */
  *Surface_CFz,            /*!< \brief z Force coefficient for each monitoring surface. */
  *Surface_CMx,            /*!< \brief x Moment coefficient for each monitoring surface. */
  *Surface_CMy,            /*!< \brief y Moment coefficient for each monitoring surface. */
  *Surface_CMz;            /*!< \brief z Moment coefficient for each monitoring surface. */
	su2double *iPoint_UndLapl,	/*!< \brief Auxiliary variable for the undivided Laplacians. */
	*jPoint_UndLapl;			/*!< \brief Auxiliary variable for the undivided Laplacians. */
	su2double *SecondaryVar_i,	/*!< \brief Auxiliary vector for storing the solution at point i. */
	*SecondaryVar_j;			/*!< \brief Auxiliary vector for storing the solution at point j. */
	su2double *PrimVar_i,	/*!< \brief Auxiliary vector for storing the solution at point i. */
	*PrimVar_j;			/*!< \brief Auxiliary vector for storing the solution at point j. */
	su2double **LowMach_Precontioner; /*!< \brief Auxiliary vector for storing the inverse of Roe-turkel preconditioner. */
	unsigned long nMarker;				/*!< \brief Total number of markers using the grid information. */
	bool space_centered,  /*!< \brief True if space centered scheeme used. */
	euler_implicit,			/*!< \brief True if euler implicit scheme used. */
	least_squares;        /*!< \brief True if computing gradients by least squares. */
	su2double Gamma;									/*!< \brief Fluid's Gamma constant (ratio of specific heats). */
	su2double Gamma_Minus_One;				/*!< \brief Fluids's Gamma - 1.0  . */
  
  su2double *Primitive,		/*!< \brief Auxiliary nPrimVar vector. */
	*Primitive_i,				/*!< \brief Auxiliary nPrimVar vector for storing the primitive at point i. */
	*Primitive_j;				/*!< \brief Auxiliary nPrimVar vector for storing the primitive at point j. */
  
  su2double *Secondary,		/*!< \brief Auxiliary nPrimVar vector. */
	*Secondary_i,				/*!< \brief Auxiliary nPrimVar vector for storing the primitive at point i. */
	*Secondary_j;				/*!< \brief Auxiliary nPrimVar vector for storing the primitive at point j. */

  su2double Cauchy_Value,	/*!< \brief Summed value of the convergence indicator. */
	Cauchy_Func;			/*!< \brief Current value of the convergence indicator at one iteration. */
	unsigned short Cauchy_Counter;	/*!< \brief Number of elements of the Cauchy serial. */
	su2double *Cauchy_Serie;			/*!< \brief Complete Cauchy serial. */
	su2double Old_Func,	/*!< \brief Old value of the objective function (the function which is monitored). */
	New_Func;			/*!< \brief Current value of the objective function (the function which is monitored). */
  su2double AoA_old;  /*!< \brief Old value of the angle of attack (monitored). */

  CFluidModel  *FluidModel;  /*!< \brief fluid model used in the solver */

public:


	/*!
	 * \brief Constructor of the class.
	 */
	CEulerSolver(void);
    
	/*!
	 * \overload
	 * \param[in] geometry - Geometrical definition of the problem.
	 * \param[in] config - Definition of the particular problem.
	 */
	CEulerSolver(CGeometry *geometry, CConfig *config, unsigned short iMesh);
    
	/*!
	 * \brief Destructor of the class.
	 */
	virtual ~CEulerSolver(void);
    
    /*!
	 * \brief Impose the send-receive boundary condition.
	 * \param[in] geometry - Geometrical definition of the problem.
	 * \param[in] config - Definition of the particular problem.
	 */
	void Set_MPI_Solution(CGeometry *geometry, CConfig *config);
    
    /*!
	 * \brief Impose the send-receive boundary condition.
	 * \param[in] geometry - Geometrical definition of the problem.
	 * \param[in] config - Definition of the particular problem.
	 */
	void Set_MPI_Solution_Gradient(CGeometry *geometry, CConfig *config);
    
    /*!
	 * \brief Impose the send-receive boundary condition.
	 * \param[in] geometry - Geometrical definition of the problem.
	 * \param[in] config - Definition of the particular problem.
	 */
	void Set_MPI_Solution_Old(CGeometry *geometry, CConfig *config);
    
  /*!
	 * \brief Impose the send-receive boundary condition.
	 * \param[in] geometry - Geometrical definition of the problem.
	 * \param[in] config - Definition of the particular problem.
	 */
  void Set_MPI_Solution_Limiter(CGeometry *geometry, CConfig *config);
  
  /*!
	 * \brief Impose the send-receive boundary condition.
	 * \param[in] geometry - Geometrical definition of the problem.
	 * \param[in] config - Definition of the particular problem.
	 */
  void Set_MPI_Primitive_Limiter(CGeometry *geometry, CConfig *config);
  
//  /*!
//	 * \brief Impose the send-receive boundary condition.
//	 * \param[in] geometry - Geometrical definition of the problem.
//	 * \param[in] config - Definition of the particular problem.
//	 */
//  void Set_MPI_Secondary_Limiter(CGeometry *geometry, CConfig *config);

  /*!
	 * \brief Set the fluid solver nondimensionalization.
	 * \param[in] geometry - Geometrical definition of the problem.
	 * \param[in] config - Definition of the particular problem.
	 */
  void SetNondimensionalization(CGeometry *geometry, CConfig *config, unsigned short iMesh);
  
	/*!
	 * \brief Compute the pressure at the infinity.
	 * \return Value of the pressure at the infinity.
	 */
	CFluidModel* GetFluidModel(void);


    /*!
	 * \brief Compute the density at the infinity.
	 * \return Value of the density at the infinity.
	 */
	su2double GetDensity_Inf(void);
    
	/*!
	 * \brief Compute 2-norm of the velocity at the infinity.
	 * \return Value of the 2-norm of the velocity at the infinity.
	 */
	su2double GetModVelocity_Inf(void);
    
	/*!
	 * \brief Compute the density multiply by energy at the infinity.
	 * \return Value of the density multiply by  energy at the infinity.
	 */
	su2double GetDensity_Energy_Inf(void);
    
	/*!
	 * \brief Compute the pressure at the infinity.
	 * \return Value of the pressure at the infinity.
	 */
	su2double GetPressure_Inf(void);

	/*!
	 * \brief Compute the density multiply by velocity at the infinity.
	 * \param[in] val_dim - Index of the velocity vector.
	 * \return Value of the density multiply by the velocity at the infinity.
	 */
	su2double GetDensity_Velocity_Inf(unsigned short val_dim);
    
	/*!
	 * \brief Get the velocity at the infinity.
	 * \param[in] val_dim - Index of the velocity vector.
	 * \return Value of the velocity at the infinity.
	 */
	su2double GetVelocity_Inf(unsigned short val_dim);
  
  /*!
	 * \brief Get the velocity at the infinity.
	 * \return Value of the velocity at the infinity.
	 */
	su2double *GetVelocity_Inf(void);
  
	/*!
	 * \brief Compute the time step for solving the Euler equations.
	 * \param[in] geometry - Geometrical definition of the problem.
	 * \param[in] solver_container - Container vector with all the solutions.
	 * \param[in] config - Definition of the particular problem.
	 * \param[in] iMesh - Index of the mesh in multigrid computations.
	 * \param[in] Iteration - Value of the current iteration.
	 */
	void SetTime_Step(CGeometry *geometry, CSolver **solver_container, CConfig *config,
                      unsigned short iMesh, unsigned long Iteration);
    
	/*!
	 * \brief Compute the spatial integration using a centered scheme.
	 * \param[in] geometry - Geometrical definition of the problem.
	 * \param[in] solver_container - Container vector with all the solutions.
	 * \param[in] numerics - Description of the numerical method.
	 * \param[in] config - Definition of the particular problem.
	 * \param[in] iMesh - Index of the mesh in multigrid computations.
	 * \param[in] iRKStep - Current step of the Runge-Kutta iteration.
	 */
	void Centered_Residual(CGeometry *geometry, CSolver **solver_container, CNumerics *numerics,
                           CConfig *config, unsigned short iMesh, unsigned short iRKStep);
    
	/*!
	 * \brief Compute the spatial integration using a upwind scheme.
	 * \param[in] geometry - Geometrical definition of the problem.
	 * \param[in] solver_container - Container vector with all the solutions.
	 * \param[in] numerics - Description of the numerical method.
	 * \param[in] config - Definition of the particular problem.
	 * \param[in] iMesh - Index of the mesh in multigrid computations.
	 */
	void Upwind_Residual(CGeometry *geometry, CSolver **solver_container, CNumerics *numerics,
                         CConfig *config, unsigned short iMesh);
    
	/*!
	 * \brief Compute the extrapolated quantities, for MUSCL upwind 2nd reconstruction,
	 * in a more thermodynamic consistent way
	 * \param[in] config - Definition of the particular problem.
	 */
	void ComputeConsExtrapolation(CConfig *config);
	/*!
	 * \brief Source term integration.
	 * \param[in] geometry - Geometrical definition of the problem.
	 * \param[in] solver_container - Container vector with all the solutions.
	 * \param[in] numerics - Description of the numerical method.
	 * \param[in] config - Definition of the particular problem.
	 * \param[in] iMesh - Index of the mesh in multigrid computations.
	 */
	void Source_Residual(CGeometry *geometry, CSolver **solver_container, CNumerics *numerics, CNumerics *second_numerics,
                         CConfig *config, unsigned short iMesh);
    
	/*!
	 * \brief Source term integration.
	 * \param[in] geometry - Geometrical definition of the problem.
	 * \param[in] solver_container - Container vector with all the solutions.
	 * \param[in] numerics - Description of the numerical method.
	 * \param[in] config - Definition of the particular problem.
	 * \param[in] iMesh - Index of the mesh in multigrid computations.
	 */
	void Source_Template(CGeometry *geometry, CSolver **solver_container, CNumerics *numerics,
                         CConfig *config, unsigned short iMesh);
    
	/*!
	 * \brief Compute the velocity^2, SoundSpeed, Pressure, Enthalpy, Viscosity.
	 * \param[in] geometry - Geometrical definition of the problem.
	 * \param[in] solver_container - Container vector with all the solutions.
	 * \param[in] config - Definition of the particular problem.
	 * \param[in] iRKStep - Current step of the Runge-Kutta iteration.
     * \param[in] RunTime_EqSystem - System of equations which is going to be solved.
	 */
	void Preprocessing(CGeometry *geometry, CSolver **solver_container, CConfig *config, unsigned short iMesh, unsigned short iRKStep, unsigned short RunTime_EqSystem, bool Output);
  
  /*!
	 * \brief A virtual member.
	 * \param[in] geometry - Geometrical definition of the problem.
	 * \param[in] solver_container - Container vector with all the solutions.
	 * \param[in] config - Definition of the particular problem.
	 * \param[in] iMesh - Index of the mesh in multigrid computations.
	 */
	void Postprocessing(CGeometry *geometry, CSolver **solver_container, CConfig *config, unsigned short iMesh);
  
	/*!
	 * \brief Compute a pressure sensor switch.
	 * \param[in] geometry - Geometrical definition of the problem.
	 * \param[in] solver_container - Container vector with all the solutions.
	 * \param[in] config - Definition of the particular problem.
	 */
	void SetDissipation_Switch(CGeometry *geometry, CConfig *config);
    
    /*!
	 * \brief Parallelization of SetDissipation_Switch.
	 * \param[in] geometry - Geometrical definition of the problem.
	 * \param[in] solver_container - Container vector with all the solutions.
	 * \param[in] config - Definition of the particular problem.
	 */
	void Set_MPI_Dissipation_Switch(CGeometry *geometry, CConfig *config);
    
	/*!
	 * \brief Compute the gradient of the primitive variables using Green-Gauss method,
	 *        and stores the result in the <i>Gradient_Primitive</i> variable.
	 * \param[in] geometry - Geometrical definition of the problem.
	 * \param[in] config - Definition of the particular problem.
	 */
	void SetPrimitive_Gradient_GG(CGeometry *geometry, CConfig *config);
    
	/*!
	 * \brief Compute the gradient of the primitive variables using a Least-Squares method,
	 *        and stores the result in the <i>Gradient_Primitive</i> variable.
	 * \param[in] geometry - Geometrical definition of the problem.
	 * \param[in] config - Definition of the particular problem.
	 */
	void SetPrimitive_Gradient_LS(CGeometry *geometry, CConfig *config);
  
//  /*!
//	 * \brief Compute the gradient of the primitive variables using Green-Gauss method,
//	 *        and stores the result in the <i>Gradient_Primitive</i> variable.
//	 * \param[in] geometry - Geometrical definition of the problem.
//	 * \param[in] config - Definition of the particular problem.
//	 */
//	void SetSecondary_Gradient_GG(CGeometry *geometry, CConfig *config);
  
//	/*!
//	 * \brief Compute the gradient of the primitive variables using a Least-Squares method,
//	 *        and stores the result in the <i>Gradient_Primitive</i> variable.
//	 * \param[in] geometry - Geometrical definition of the problem.
//	 * \param[in] config - Definition of the particular problem.
//	 */
//	void SetSecondary_Gradient_LS(CGeometry *geometry, CConfig *config);
    
  /*!
	 * \brief Compute the gradient of the primitive variables using a Least-Squares method,
	 *        and stores the result in the <i>Gradient_Primitive</i> variable.
	 * \param[in] geometry - Geometrical definition of the problem.
	 * \param[in] config - Definition of the particular problem.
	 */
	void Set_MPI_Primitive_Gradient(CGeometry *geometry, CConfig *config);
    
	/*!
	 * \brief Compute the limiter of the primitive variables.
	 * \param[in] geometry - Geometrical definition of the problem.
	 * \param[in] config - Definition of the particular problem.
	 */
	void SetPrimitive_Limiter(CGeometry *geometry, CConfig *config);
  
//  /*!
//	 * \brief Compute the gradient of the primitive variables using a Least-Squares method,
//	 *        and stores the result in the <i>Gradient_Primitive</i> variable.
//	 * \param[in] geometry - Geometrical definition of the problem.
//	 * \param[in] config - Definition of the particular problem.
//	 */
//	void Set_MPI_Secondary_Gradient(CGeometry *geometry, CConfig *config);
  
//	/*!
//	 * \brief Compute the limiter of the primitive variables.
//	 * \param[in] geometry - Geometrical definition of the problem.
//	 * \param[in] config - Definition of the particular problem.
//	 */
//	void SetSecondary_Limiter(CGeometry *geometry, CConfig *config);
  
	/*!
	 * \brief Compute the preconditioner for convergence acceleration by Roe-Turkel method.
	 * \param[in] iPoint - Index of the grid point
	 * \param[in] config - Definition of the particular problem.
	 */
	void SetPreconditioner(CConfig *config, unsigned long iPoint);
    
	/*!
	 * \brief Compute the undivided laplacian for the solution, except the energy equation.
	 * \param[in] geometry - Geometrical definition of the problem.
	 * \param[in] config - Definition of the particular problem.
	 */
	void SetUndivided_Laplacian(CGeometry *geometry, CConfig *config);
    
    /*!
	 * \brief Parallelization of Undivided Laplacian.
	 * \param[in] geometry - Geometrical definition of the problem.
	 * \param[in] config - Definition of the particular problem.
	 */
	void Set_MPI_Undivided_Laplacian(CGeometry *geometry, CConfig *config);
    
    /*!
	 * \brief Compute the max eigenvalue.
	 * \param[in] geometry - Geometrical definition of the problem.
	 * \param[in] config - Definition of the particular problem.
	 */
	void SetMax_Eigenvalue(CGeometry *geometry, CConfig *config);
    
    /*!
	 * \brief Parallelization of the Max eigenvalue.
	 * \param[in] geometry - Geometrical definition of the problem.
	 * \param[in] config - Definition of the particular problem.
	 */
	void Set_MPI_MaxEigenvalue(CGeometry *geometry, CConfig *config);
    
	/*!
	 * \author: G.Gori, S.Vitale, M.Pini, A.Guardone, P.Colonna
	 *
	 * \brief Impose via the residual the Euler wall boundary condition.
	 * \param[in] geometry - Geometrical definition of the problem.
	 * \param[in] solver_container - Container vector with all the solutions.
	 * \param[in] numerics - Description of the numerical method.
	 * \param[in] config - Definition of the particular problem.
	 * \param[in] val_marker - Surface marker where the boundary condition is applied.
	 */
	void BC_Euler_Wall(CGeometry *geometry, CSolver **solver_container, CNumerics *numerics, CConfig *config,
                       unsigned short val_marker);
    
	/*!
	 * \brief Impose the far-field boundary condition using characteristics.
	 * \param[in] geometry - Geometrical definition of the problem.
	 * \param[in] solver_container - Container vector with all the solutions.
   * \param[in] conv_numerics - Description of the numerical method.
   * \param[in] visc_numerics - Description of the numerical method.
	 * \param[in] config - Definition of the particular problem.
	 * \param[in] val_marker - Surface marker where the boundary condition is applied.
	 */
	void BC_Far_Field(CGeometry *geometry, CSolver **solver_container, CNumerics *conv_numerics, CNumerics *visc_numerics,
                      CConfig *config, unsigned short val_marker);
    
	/*!
	 * \brief Impose the symmetry boundary condition using the residual.
	 * \param[in] geometry - Geometrical definition of the problem.
	 * \param[in] solver_container - Container vector with all the solutions.
   * \param[in] conv_numerics - Description of the numerical method.
   * \param[in] visc_numerics - Description of the numerical method.
	 * \param[in] config - Definition of the particular problem.
	 * \param[in] val_marker - Surface marker where the boundary condition is applied.
	 */
	void BC_Sym_Plane(CGeometry *geometry, CSolver **solver_container, CNumerics *conv_numerics, CNumerics *visc_numerics, CConfig *config, unsigned short val_marker);
    
	/*!
	 * \brief Impose the interface boundary condition using the residual.
	 * \param[in] geometry - Geometrical definition of the problem.
	 * \param[in] solver_container - Container vector with all the solutions.
	 * \param[in] numerics - Description of the numerical method.
	 * \param[in] config - Definition of the particular problem.
	 * \param[in] val_marker - Surface marker where the boundary condition is applied.
	 */
	void BC_Interface_Boundary(CGeometry *geometry, CSolver **solver_container, CNumerics *numerics,
                               CConfig *config);
    
	/*!
	 * \brief Impose the near-field boundary condition using the residual.
	 * \param[in] geometry - Geometrical definition of the problem.
	 * \param[in] solver_container - Container vector with all the solutions.
	 * \param[in] numerics - Description of the numerical method.
	 * \param[in] config - Definition of the particular problem.
	 * \param[in] val_marker - Surface marker where the boundary condition is applied.
	 */
	void BC_NearField_Boundary(CGeometry *geometry, CSolver **solver_container, CNumerics *numerics,
                               CConfig *config);
  
  /*!
	 * \brief Impose the actuator disk boundary condition using the residual.
	 * \param[in] geometry - Geometrical definition of the problem.
	 * \param[in] solver_container - Container vector with all the solutions.
	 * \param[in] numerics - Description of the numerical method.
	 * \param[in] config - Definition of the particular problem.
	 * \param[in] val_marker - Surface marker where the boundary condition is applied.
	 */
	void BC_ActDisk_Boundary(CGeometry *geometry, CSolver **solver_container, CNumerics *numerics,
                                 CConfig *config);
  
	/*!
	 * \brief Impose the dirichlet boundary condition using the residual.
	 * \param[in] geometry - Geometrical definition of the problem.
	 * \param[in] solver_container - Container vector with all the solutions.
	 * \param[in] config - Definition of the particular problem.
	 * \param[in] val_marker - Surface marker where the boundary condition is applied.
	 */
	void BC_Dirichlet(CGeometry *geometry, CSolver **solver_container, CConfig *config,
                      unsigned short val_marker);
    
	/*!
	 * \author: G.Gori, S.Vitale, M.Pini, A.Guardone, P.Colonna
	 *
	 * \brief Impose the boundary condition using characteristic recostruction.
	 * \param[in] geometry - Geometrical definition of the problem.
	 * \param[in] solver_container - Container vector with all the solutions.
   * \param[in] conv_numerics - Description of the numerical method.
   * \param[in] visc_numerics - Description of the numerical method.
	 * \param[in] config - Definition of the particular problem.
	 * \param[in] val_marker - Surface marker where the boundary condition is applied.
	 */
	void BC_Riemann(CGeometry *geometry, CSolver **solver_container,
                            CNumerics *conv_numerics, CNumerics *visc_numerics, CConfig *config, unsigned short val_marker);

	/*!
	 * \brief Impose a subsonic inlet boundary condition.
	 * \param[in] geometry - Geometrical definition of the problem.
	 * \param[in] solver_container - Container vector with all the solutions.
   * \param[in] conv_numerics - Description of the numerical method.
   * \param[in] visc_numerics - Description of the numerical method.
	 * \param[in] config - Definition of the particular problem.
	 * \param[in] val_marker - Surface marker where the boundary condition is applied.
	 */
	void BC_Inlet(CGeometry *geometry, CSolver **solver_container, CNumerics *conv_numerics, CNumerics *visc_numerics,
                  CConfig *config, unsigned short val_marker);
    
	/*!
	 * \brief Impose a supersonic inlet boundary condition.
	 * \param[in] geometry - Geometrical definition of the problem.
	 * \param[in] solver_container - Container vector with all the solutions.
   * \param[in] conv_numerics - Description of the numerical method.
   * \param[in] visc_numerics - Description of the numerical method.
	 * \param[in] config - Definition of the particular problem.
	 * \param[in] val_marker - Surface marker where the boundary condition is applied.
	 */
	void BC_Supersonic_Inlet(CGeometry *geometry, CSolver **solver_container,
                             CNumerics *conv_numerics, CNumerics *visc_numerics, CConfig *config, unsigned short val_marker);
  
  /*!
   * \brief Impose a supersonic outlet boundary condition.
   * \param[in] geometry - Geometrical definition of the problem.
   * \param[in] solver_container - Container vector with all the solutions.
   * \param[in] conv_numerics - Description of the numerical method.
   * \param[in] visc_numerics - Description of the numerical method.
   * \param[in] config - Definition of the particular problem.
   * \param[in] val_marker - Surface marker where the boundary condition is applied.
   */
  void BC_Supersonic_Outlet(CGeometry *geometry, CSolver **solver_container,
                           CNumerics *conv_numerics, CNumerics *visc_numerics, CConfig *config, unsigned short val_marker);

	/*!
	 * \brief Impose the dirichlet boundary condition.
	 * \param[in] geometry - Geometrical definition of the problem.
	 * \param[in] solver_container - Container vector with all the solutions.
	 * \param[in] numerics - Description of the numerical method.
	 * \param[in] config - Definition of the particular problem.
	 * \param[in] val_marker - Surface marker where the boundary condition is applied.
	 */
	void BC_Custom(CGeometry *geometry, CSolver **solver_container, CNumerics *numerics,
                   CConfig *config, unsigned short val_marker);
    
	/*!
	 * \brief Impose the outlet boundary condition.
	 * \param[in] geometry - Geometrical definition of the problem.
	 * \param[in] solver_container - Container vector with all the solutions.
   * \param[in] conv_numerics - Description of the numerical method.
   * \param[in] visc_numerics - Description of the numerical method.
	 * \param[in] config - Definition of the particular problem.
	 * \param[in] val_marker - Surface marker where the boundary condition is applied.
     
	 */
	void BC_Outlet(CGeometry *geometry, CSolver **solver_container, CNumerics *conv_numerics, CNumerics *visc_numerics,
                   CConfig *config, unsigned short val_marker);
    
	/*!
	 * \brief Impose the nacelle inflow boundary condition.
	 * \param[in] geometry - Geometrical definition of the problem.
	 * \param[in] solver_container - Container vector with all the solutions.
   * \param[in] conv_numerics - Description of the numerical method.
   * \param[in] visc_numerics - Description of the numerical method.
	 * \param[in] config - Definition of the particular problem.
	 * \param[in] val_marker - Surface marker where the boundary condition is applied.
	 */
	void BC_Engine_Inflow(CGeometry *geometry, CSolver **solver_container, CNumerics *conv_numerics, CNumerics *visc_numerics,
                          CConfig *config, unsigned short val_marker);
  
  /*!
   * \brief Impose the nacelle bleed boundary condition.
   * \param[in] geometry - Geometrical definition of the problem.
   * \param[in] solver_container - Container vector with all the solutions.
   * \param[in] conv_numerics - Description of the numerical method.
   * \param[in] visc_numerics - Description of the numerical method.
   * \param[in] config - Definition of the particular problem.
   * \param[in] val_marker - Surface marker where the boundary condition is applied.
   */
  void BC_Engine_Bleed(CGeometry *geometry, CSolver **solver_container, CNumerics *conv_numerics, CNumerics *visc_numerics,
                        CConfig *config, unsigned short val_marker);
  
	/*!
	 * \brief Impose the ancelle exhaust boundary condition.
	 * \param[in] geometry - Geometrical definition of the problem.
	 * \param[in] solver_container - Container vector with all the solutions.
   * \param[in] conv_numerics - Description of the numerical method.
   * \param[in] visc_numerics - Description of the numerical method.
	 * \param[in] config - Definition of the particular problem.
	 * \param[in] val_marker - Surface marker where the boundary condition is applied.
	 */
	void BC_Engine_Exhaust(CGeometry *geometry, CSolver **solver_container, CNumerics *conv_numerics, CNumerics *visc_numerics,
                           CConfig *config, unsigned short val_marker);
    
	/*!
	 * \brief Update the solution using a Runge-Kutta scheme.
	 * \param[in] geometry - Geometrical definition of the problem.
	 * \param[in] solver_container - Container vector with all the solutions.
	 * \param[in] config - Definition of the particular problem.
	 * \param[in] iRKStep - Current step of the Runge-Kutta iteration.
	 */
	void ExplicitRK_Iteration(CGeometry *geometry, CSolver **solver_container, CConfig *config,
                              unsigned short iRKStep);
    
    /*!
	 * \brief Compute the Fan face Mach number.
	 * \param[in] geometry - Geometrical definition of the problem.
	 * \param[in] solution - Container vector with all the solutions.
	 */
	void GetEngine_Properties(CGeometry *geometry, CConfig *config, unsigned short iMesh, bool Output);
  
  /*!
   * \brief Compute the Fan face Mach number.
   * \param[in] geometry - Geometrical definition of the problem.
   * \param[in] solution - Container vector with all the solutions.
   */
  void GetActuatorDisk_Properties(CGeometry *geometry, CConfig *config, unsigned short iMesh, bool Output);
  
  /*!
	 * \brief Update the AoA and freestream velocity at the farfield.
	 * \param[in] geometry - Geometrical definition of the problem.
	 * \param[in] solver_container - Container vector with all the solutions.
	 * \param[in] config - Definition of the particular problem.
	 * \param[in] iMesh - current mesh level for the multigrid.
   * \param[in] Output - boolean to determine whether to print output.
	 */
  void SetFarfield_AoA(CGeometry *geometry, CSolver **solver_container,
                                     CConfig *config, unsigned short iMesh, bool Output);
  
	/*!
	 * \brief Update the solution using the explicit Euler scheme.
	 * \param[in] geometry - Geometrical definition of the problem.
	 * \param[in] solver_container - Container vector with all the solutions.
	 * \param[in] config - Definition of the particular problem.
	 */
	void ExplicitEuler_Iteration(CGeometry *geometry, CSolver **solver_container, CConfig *config);
    
	/*!
	 * \brief Update the solution using an implicit Euler scheme.
	 * \param[in] geometry - Geometrical definition of the problem.
	 * \param[in] solver_container - Container vector with all the solutions.
	 * \param[in] config - Definition of the particular problem.
	 */
	void ImplicitEuler_Iteration(CGeometry *geometry, CSolver **solver_container, CConfig *config);
    
	/*!
	 * \brief Compute the pressure forces and all the adimensional coefficients.
	 * \param[in] geometry - Geometrical definition of the problem.
	 * \param[in] config - Definition of the particular problem.
	 */
	void Inviscid_Forces(CGeometry *geometry, CConfig *config);

	/*!
	 * \brief Provide the non dimensional lift coefficient (inviscid contribution).
	 * \param val_marker Surface where the coefficient is going to be computed.
	 * \return Value of the lift coefficient (inviscid contribution) on the surface <i>val_marker</i>.
	 */
	su2double GetCLift_Inv(unsigned short val_marker);
    
    /*!
	 * \brief Provide the non dimensional z moment coefficient (inviscid contribution).
	 * \param val_marker Surface where the coefficient is going to be computed.
	 * \return Value of the z moment coefficient (inviscid contribution) on the surface <i>val_marker</i>.
	 */
	su2double GetCMz_Inv(unsigned short val_marker);
    
    /*!
	 * \brief Provide the non dimensional lift coefficient.
	 * \param[in] val_marker - Surface marker where the coefficient is computed.
	 * \return Value of the lift coefficient on the surface <i>val_marker</i>.
	 */
	su2double GetSurface_CLift(unsigned short val_marker);
    
    /*!
	 * \brief Provide the non dimensional drag coefficient.
	 * \param[in] val_marker - Surface marker where the coefficient is computed.
	 * \return Value of the drag coefficient on the surface <i>val_marker</i>.
	 */
	su2double GetSurface_CDrag(unsigned short val_marker);
  
  /*!
   * \brief Provide the non dimensional side-force coefficient.
   * \param[in] val_marker - Surface marker where the coefficient is computed.
   * \return Value of the side-force coefficient on the surface <i>val_marker</i>.
   */
  su2double GetSurface_CSideForce(unsigned short val_marker);
  
  /*!
   * \brief Provide the non dimensional side-force coefficient.
   * \param[in] val_marker - Surface marker where the coefficient is computed.
   * \return Value of the side-force coefficient on the surface <i>val_marker</i>.
   */
  su2double GetSurface_CEff(unsigned short val_marker);
  
  /*!
   * \brief Provide the non dimensional x force coefficient.
   * \param[in] val_marker - Surface marker where the coefficient is computed.
   * \return Value of the x force coefficient on the surface <i>val_marker</i>.
   */
  su2double GetSurface_CFx(unsigned short val_marker);
  
  /*!
   * \brief Provide the non dimensional y force coefficient.
   * \param[in] val_marker - Surface marker where the coefficient is computed.
   * \return Value of the y force coefficient on the surface <i>val_marker</i>.
   */
  su2double GetSurface_CFy(unsigned short val_marker);
  
  /*!
   * \brief Provide the non dimensional z force coefficient.
   * \param[in] val_marker - Surface marker where the coefficient is computed.
   * \return Value of the z force coefficient on the surface <i>val_marker</i>.
   */
  su2double GetSurface_CFz(unsigned short val_marker);
    
    /*!
	 * \brief Provide the non dimensional x moment coefficient.
	 * \param[in] val_marker - Surface marker where the coefficient is computed.
	 * \return Value of the x moment coefficient on the surface <i>val_marker</i>.
	 */
	su2double GetSurface_CMx(unsigned short val_marker);
    
    /*!
	 * \brief Provide the non dimensional y moment coefficient.
	 * \param[in] val_marker - Surface marker where the coefficient is computed.
	 * \return Value of the y moment coefficient on the surface <i>val_marker</i>.
	 */
	su2double GetSurface_CMy(unsigned short val_marker);
    
    /*!
	 * \brief Provide the non dimensional z moment coefficient.
	 * \param[in] val_marker - Surface marker where the coefficient is computed.
	 * \return Value of the z moment coefficient on the surface <i>val_marker</i>.
	 */
	su2double GetSurface_CMz(unsigned short val_marker);
  
  /*!
   * \brief Provide the non dimensional lift coefficient.
   * \param[in] val_marker - Surface marker where the coefficient is computed.
   * \return Value of the lift coefficient on the surface <i>val_marker</i>.
   */
  su2double GetSurface_CLift_Inv(unsigned short val_marker);
  
  /*!
   * \brief Provide the non dimensional drag coefficient.
   * \param[in] val_marker - Surface marker where the coefficient is computed.
   * \return Value of the drag coefficient on the surface <i>val_marker</i>.
   */
  su2double GetSurface_CDrag_Inv(unsigned short val_marker);
  
  /*!
   * \brief Provide the non dimensional side-force coefficient.
   * \param[in] val_marker - Surface marker where the coefficient is computed.
   * \return Value of the side-force coefficient on the surface <i>val_marker</i>.
   */
  su2double GetSurface_CSideForce_Inv(unsigned short val_marker);
  
  /*!
   * \brief Provide the non dimensional side-force coefficient.
   * \param[in] val_marker - Surface marker where the coefficient is computed.
   * \return Value of the side-force coefficient on the surface <i>val_marker</i>.
   */
  su2double GetSurface_CEff_Inv(unsigned short val_marker);
  
  /*!
   * \brief Provide the non dimensional x force coefficient.
   * \param[in] val_marker - Surface marker where the coefficient is computed.
   * \return Value of the x force coefficient on the surface <i>val_marker</i>.
   */
  su2double GetSurface_CFx_Inv(unsigned short val_marker);
  
  /*!
   * \brief Provide the non dimensional y force coefficient.
   * \param[in] val_marker - Surface marker where the coefficient is computed.
   * \return Value of the y force coefficient on the surface <i>val_marker</i>.
   */
  su2double GetSurface_CFy_Inv(unsigned short val_marker);
  
  /*!
   * \brief Provide the non dimensional z force coefficient.
   * \param[in] val_marker - Surface marker where the coefficient is computed.
   * \return Value of the z force coefficient on the surface <i>val_marker</i>.
   */
  su2double GetSurface_CFz_Inv(unsigned short val_marker);
  
  /*!
   * \brief Provide the non dimensional x moment coefficient.
   * \param[in] val_marker - Surface marker where the coefficient is computed.
   * \return Value of the x moment coefficient on the surface <i>val_marker</i>.
   */
  su2double GetSurface_CMx_Inv(unsigned short val_marker);
  
  /*!
   * \brief Provide the non dimensional y moment coefficient.
   * \param[in] val_marker - Surface marker where the coefficient is computed.
   * \return Value of the y moment coefficient on the surface <i>val_marker</i>.
   */
  su2double GetSurface_CMy_Inv(unsigned short val_marker);
  
  /*!
   * \brief Provide the non dimensional z moment coefficient.
   * \param[in] val_marker - Surface marker where the coefficient is computed.
   * \return Value of the z moment coefficient on the surface <i>val_marker</i>.
   */
  su2double GetSurface_CMz_Inv(unsigned short val_marker);
  
	/*!
	 * \brief Provide the non dimensional drag coefficient (inviscid contribution).
	 * \param val_marker Surface where the coeficient is going to be computed.
	 * \return Value of the drag coefficient (inviscid contribution) on the surface <i>val_marker</i>.
	 */
	su2double GetCDrag_Inv(unsigned short val_marker);
    
	/*!
	 * \brief Provide the mass flow rate.
	 * \param val_marker Surface where the coeficient is going to be computed.
	 * \return Value of the mass flow rate on the surface <i>val_marker</i>.
	 */
	su2double GetInflow_MassFlow(unsigned short val_marker);
    
    /*!
	 * \brief Provide the mass flow rate.
	 * \param val_marker Surface where the coeficient is going to be computed.
	 * \return Value of the mass flow rate on the surface <i>val_marker</i>.
	 */
	su2double GetExhaust_MassFlow(unsigned short val_marker);
    
	/*!
	 * \brief Provide the mass flow rate.
	 * \param val_marker Surface where the coeficient is going to be computed.
	 * \return Value of the fan face pressure on the surface <i>val_marker</i>.
	 */
	su2double GetInflow_Pressure(unsigned short val_marker);
    
	/*!
	 * \brief Provide the mass flow rate.
	 * \param val_marker Surface where the coeficient is going to be computed.
	 * \return Value of the fan face mach on the surface <i>val_marker</i>.
	 */
	su2double GetInflow_Mach(unsigned short val_marker);
    
	/*!
	 * \brief Provide the non dimensional sideforce coefficient (inviscid contribution).
	 * \param val_marker Surface where the coeficient is going to be computed.
	 * \return Value of the sideforce coefficient (inviscid contribution) on the surface <i>val_marker</i>.
	 */
	su2double GetCSideForce_Inv(unsigned short val_marker);
    
	/*!
	 * \brief Provide the non dimensional efficiency coefficient (inviscid contribution).
	 * \param val_marker Surface where the coeficient is going to be computed.
	 * \return Value of the efficiency coefficient (inviscid contribution) on the surface <i>val_marker</i>.
	 */
	su2double GetCEff_Inv(unsigned short val_marker);
    
	/*!
	 * \brief Provide the total (inviscid + viscous) non dimensional sideforce coefficient.
	 * \return Value of the sideforce coefficient (inviscid + viscous contribution).
	 */
	su2double GetTotal_CSideForce(void);
    
	/*!
	 * \brief Provide the total (inviscid + viscous) non dimensional efficiency coefficient.
	 * \return Value of the efficiency coefficient (inviscid + viscous contribution).
	 */
	su2double GetTotal_CEff(void);
    
	/*!
	 * \brief Provide the total (inviscid + viscous) non dimensional Equivalent Area coefficient.
	 * \return Value of the Equivalent Area coefficient (inviscid + viscous contribution).
	 */
	su2double GetTotal_CEquivArea(void);
  
  /*!
	 * \brief Provide the total (inviscid + viscous) non dimensional Equivalent Area coefficient.
	 * \return Value of the Equivalent Area coefficient (inviscid + viscous contribution).
	 */
	su2double GetTotal_CpDiff(void);
  
  /*!
	 * \brief Provide the total (inviscid + viscous) non dimensional Equivalent Area coefficient.
	 * \return Value of the Equivalent Area coefficient (inviscid + viscous contribution).
	 */
	su2double GetTotal_HeatFluxDiff(void);
    
	/*!
	 * \brief Provide the total (inviscid + viscous) non dimensional Near-Field pressure coefficient.
	 * \return Value of the NearField pressure coefficient (inviscid + viscous contribution).
	 */
	su2double GetTotal_CNearFieldOF(void);
    
	/*!
	 * \brief Set the value of the Equivalent Area coefficient.
	 * \param[in] val_cequivarea - Value of the Equivalent Area coefficient.
	 */
	void SetTotal_CEquivArea(su2double val_cequivarea);
  
  /*!
	 * \brief Set the value of the Equivalent Area coefficient.
	 * \param[in] val_cequivarea - Value of the Equivalent Area coefficient.
	 */
	void SetTotal_CpDiff(su2double val_pressure);
  
  /*!
	 * \brief Set the value of the Equivalent Area coefficient.
	 * \param[in] val_cequivarea - Value of the Equivalent Area coefficient.
	 */
	void SetTotal_HeatFluxDiff(su2double val_heat);
    
	/*!
	 * \brief Set the value of the Near-Field pressure oefficient.
	 * \param[in] val_cnearfieldpress - Value of the Near-Field pressure coefficient.
	 */
	void SetTotal_CNearFieldOF(su2double val_cnearfieldpress);
    
	/*!
	 * \brief Store the total (inviscid + viscous) non dimensional lift coefficient.
	 * \param[in] val_Total_CLift - Value of the total lift coefficient.
	 */
	void SetTotal_CLift(su2double val_Total_CLift);
    
	/*!
	 * \brief Provide the total (inviscid + viscous) non dimensional lift coefficient.
	 * \return Value of the lift coefficient (inviscid + viscous contribution).
	 */
	su2double GetTotal_CLift(void);
    
	/*!
	 * \brief Provide the total (inviscid + viscous) non dimensional drag coefficient.
	 * \return Value of the drag coefficient (inviscid + viscous contribution).
	 */
	su2double GetTotal_CDrag(void);
    
	/*!
	 * \brief Provide the total (inviscid + viscous) non dimensional x moment coefficient.
	 * \return Value of the moment x coefficient (inviscid + viscous contribution).
	 */
	su2double GetTotal_CMx(void);
    
	/*!
	 * \brief Provide the total (inviscid + viscous) non dimensional y moment coefficient.
	 * \return Value of the moment y coefficient (inviscid + viscous contribution).
	 */
	su2double GetTotal_CMy(void);
    
	/*!
	 * \brief Provide the total (inviscid + viscous) non dimensional z moment coefficient.
	 * \return Value of the moment z coefficient (inviscid + viscous contribution).
	 */
	su2double GetTotal_CMz(void);
    
	/*!
	 * \brief Provide the total (inviscid + viscous) non dimensional x force coefficient.
	 * \return Value of the force x coefficient (inviscid + viscous contribution).
	 */
	su2double GetTotal_CFx(void);
    
	/*!
	 * \brief Provide the total (inviscid + viscous) non dimensional y force coefficient.
	 * \return Value of the force y coefficient (inviscid + viscous contribution).
	 */
	su2double GetTotal_CFy(void);
    
	/*!
	 * \brief Provide the total (inviscid + viscous) non dimensional z force coefficient.
	 * \return Value of the force z coefficient (inviscid + viscous contribution).
	 */
	su2double GetTotal_CFz(void);
    
	/*!
	 * \brief Provide the total (inviscid + viscous) non dimensional thrust coefficient.
	 * \return Value of the rotor efficiency coefficient (inviscid + viscous contribution).
	 */
	su2double GetTotal_CT(void);
    
	/*!
	 * \brief Store the total (inviscid + viscous) non dimensional thrust coefficient.
	 * \param[in] val_Total_CT - Value of the total thrust coefficient.
	 */
	void SetTotal_CT(su2double val_Total_CT);
    
	/*!
	 * \brief Provide the total (inviscid + viscous) non dimensional torque coefficient.
	 * \return Value of the rotor efficiency coefficient (inviscid + viscous contribution).
	 */
	su2double GetTotal_CQ(void);
    
    /*!
	 * \brief Provide the total heat load.
	 * \return Value of the heat load (viscous contribution).
	 */
	su2double GetTotal_HeatFlux(void);
    
    /*!
	 * \brief Provide the total heat load.
	 * \return Value of the heat load (viscous contribution).
	 */
	su2double GetTotal_MaxHeatFlux(void);
    
	/*!
	 * \brief Store the total (inviscid + viscous) non dimensional torque coefficient.
	 * \param[in] val_Total_CQ - Value of the total torque coefficient.
	 */
	void SetTotal_CQ(su2double val_Total_CQ);
    
    /*!
	 * \brief Store the total heat load.
	 * \param[in] val_Total_Heat - Value of the heat load.
	 */
	void SetTotal_HeatFlux(su2double val_Total_Heat);
    
    /*!
	 * \brief Store the total heat load.
	 * \param[in] val_Total_Heat - Value of the heat load.
	 */
	void SetTotal_MaxHeatFlux(su2double val_Total_MaxHeat);
    
	/*!
	 * \brief Provide the total (inviscid + viscous) non dimensional rotor Figure of Merit.
	 * \return Value of the rotor efficiency coefficient (inviscid + viscous contribution).
	 */
	su2double GetTotal_CMerit(void);
    
	/*!
	 * \brief Store the total (inviscid + viscous) non dimensional drag coefficient.
	 * \param[in] val_Total_CDrag - Value of the total drag coefficient.
	 */
	void SetTotal_CDrag(su2double val_Total_CDrag);
    
	/*!
	 * \brief Get the inviscid contribution to the lift coefficient.
	 * \return Value of the lift coefficient (inviscid contribution).
	 */
	su2double GetAllBound_CLift_Inv(void);
    
	/*!
	 * \brief Get the inviscid contribution to the drag coefficient.
	 * \return Value of the drag coefficient (inviscid contribution).
	 */
	su2double GetAllBound_CDrag_Inv(void);
    
	/*!
	 * \brief Get the inviscid contribution to the sideforce coefficient.
	 * \return Value of the sideforce coefficient (inviscid contribution).
	 */
	su2double GetAllBound_CSideForce_Inv(void);
    
	/*!
	 * \brief Get the inviscid contribution to the efficiency coefficient.
	 * \return Value of the efficiency coefficient (inviscid contribution).
	 */
	su2double GetAllBound_CEff_Inv(void);
  
  /*!
   * \brief Get the inviscid contribution to the efficiency coefficient.
   * \return Value of the efficiency coefficient (inviscid contribution).
   */
  su2double GetAllBound_CMx_Inv(void);
  
  /*!
   * \brief Get the inviscid contribution to the efficiency coefficient.
   * \return Value of the efficiency coefficient (inviscid contribution).
   */
  su2double GetAllBound_CMy_Inv(void);
  
  /*!
   * \brief Get the inviscid contribution to the efficiency coefficient.
   * \return Value of the efficiency coefficient (inviscid contribution).
   */
  su2double GetAllBound_CMz_Inv(void);
  
  /*!
   * \brief Get the inviscid contribution to the efficiency coefficient.
   * \return Value of the efficiency coefficient (inviscid contribution).
   */
  su2double GetAllBound_CFx_Inv(void);
  
  /*!
   * \brief Get the inviscid contribution to the efficiency coefficient.
   * \return Value of the efficiency coefficient (inviscid contribution).
   */
  su2double GetAllBound_CFy_Inv(void);
  
  /*!
   * \brief Get the inviscid contribution to the efficiency coefficient.
   * \return Value of the efficiency coefficient (inviscid contribution).
   */
  su2double GetAllBound_CFz_Inv(void);
  
	/*!
	 * \brief Provide the Pressure coefficient.
	 * \param[in] val_marker - Surface marker where the coefficient is computed.
	 * \param[in] val_vertex - Vertex of the marker <i>val_marker</i> where the coefficient is evaluated.
	 * \return Value of the pressure coefficient.
	 */
	su2double GetCPressure(unsigned short val_marker, unsigned long val_vertex);
  
  /*!
	 * \brief Provide the Target Pressure coefficient.
	 * \param[in] val_marker - Surface marker where the coefficient is computed.
	 * \param[in] val_vertex - Vertex of the marker <i>val_marker</i> where the coefficient is evaluated.
	 * \return Value of the pressure coefficient.
	 */
	su2double GetCPressureTarget(unsigned short val_marker, unsigned long val_vertex);
  
  /*!
	 * \brief Set the value of the target Pressure coefficient.
	 * \param[in] val_marker - Surface marker where the coefficient is computed.
	 * \param[in] val_vertex - Vertex of the marker <i>val_marker</i> where the coefficient is evaluated.
	 * \return Value of the pressure coefficient.
	 */
  void SetCPressureTarget(unsigned short val_marker, unsigned long val_vertex, su2double val_pressure);

  /*!
	 * \brief Value of the characteristic variables at the boundaries.
	 * \param[in] val_marker - Surface marker where the coefficient is computed.
	 * \param[in] val_vertex - Vertex of the marker <i>val_marker</i> where the coefficient is evaluated.
	 * \return Value of the pressure coefficient.
	 */
	su2double *GetCharacPrimVar(unsigned short val_marker, unsigned long val_vertex);
  
	/*!
	 * \brief Provide the total (inviscid + viscous) non dimensional Free Surface coefficient.
	 * \return Value of the Free Surface coefficient (inviscid + viscous contribution).
	 */
	su2double GetTotal_CFreeSurface(void);
  
	/*!
	 * \brief Set the value of the Free Surface coefficient.
	 * \param[in] val_cfreesurface - Value of the Free Surface coefficient.
	 */
	void SetTotal_CFreeSurface(su2double val_cfreesurface);
  
	/*!
   * \brief Provide the averaged total pressure at a marker.
   */
	su2double GetOneD_TotalPress(void);
  
	/*!
   * \brief Set the value of averaged total pressure
   * \param[in] val_exit_pt - value of the averaged pressure
   */
	void SetOneD_TotalPress(su2double AveragePressure);
  
  /*!
   * \brief Provide the averaged Mach number at a marker.
   */
  su2double GetOneD_Mach(void);
  
  /*!
   * \brief Set the averaged Mach number at a marker.
   */
  void SetOneD_Mach(su2double AverageMach);
  
  /*!
   * \brief Provide the averaged Mach number at a marker.
   */
  su2double GetOneD_Temp(void);
  
  /*!
   * \brief Set the averaged Temperature at a marker.
   */
  void SetOneD_Temp(su2double AverageTemperature);
  
  /*!
   * \brief Provide the averaged Mach number at a marker.
   */
  su2double GetOneD_MassFlowRate(void);
  
  /*!
   * \brief Set the averaged Temperature at a marker.
   */
  void SetOneD_MassFlowRate(su2double MassFlowRate);
  
  /*!
   * \brief Get the flux averaged pressure at a marker.(same as area averaged pressure)
   */
  su2double GetOneD_FluxAvgPress(void);
  
  /*!
   * \brief Set the flux averaged pressure at a marker. (same as area averaged pressure)
   */
  void SetOneD_FluxAvgPress(su2double PressureRef);
  
  /*!
   * \brief Get the flux averaged density at a marker. ( = (gamma/(gamma-1)) / ( Pref*(href-1/2 uref^2) )
   */
  su2double GetOneD_FluxAvgDensity(void);
  
  /*!
   * \brief Set the flux averaged density at a marker.( = (gamma/(gamma-1)) / ( Pref*(href-1/2 uref^2) )
   */
  void SetOneD_FluxAvgDensity(su2double DensityRef);
  
  /*!
   * \brief Get the flux averaged velocity at a marker. = \f$ \sqrt ( \int((rho*u)*u^2dA)/\int(rho*u*dA) )\f$
   */
  su2double GetOneD_FluxAvgVelocity(void);
  
  /*!
   * \brief Set the flux averaged velocity at a marker. =\f$ sqrt ( \int((rho*u)*u^2dA)/\int(rho*u*dA) ) \f$
   */
  void SetOneD_FluxAvgVelocity(su2double VelocityRef);
  
  /*!
   * \brief Get the flux averaged enthalpy at a marker. = \f$ \int(rho*u*h dA) / \int(rho *u *dA ) \f$
   */
  su2double GetOneD_FluxAvgEntalpy(void);
  
  /*!
   * \brief Set the flux averaged enthalpy at a marker. =\f$ \int(rho*u*h dA) / \int(rho *u *dA ) \f$
   */
  void SetOneD_FluxAvgEntalpy(su2double EnthalpyRef);
  
	/*!
	 * \brief Set the total residual adding the term that comes from the Dual Time Strategy.
	 * \param[in] geometry - Geometrical definition of the problem.
	 * \param[in] solver_container - Container vector with all the solutions.
	 * \param[in] config - Definition of the particular problem.
	 * \param[in] iRKStep - Current step of the Runge-Kutta iteration.
	 * \param[in] iMesh - Index of the mesh in multigrid computations.
	 * \param[in] RunTime_EqSystem - System of equations which is going to be solved.
	 */
	void SetResidual_DualTime(CGeometry *geometry, CSolver **solver_container, CConfig *config,
                              unsigned short iRKStep, unsigned short iMesh, unsigned short RunTime_EqSystem);
    
	/*!
	 * \brief A virtual member.
	 * \param[in] flow_geometry - Geometrical definition of the problem.
	 * \param[in] flow_grid_movement - Geometrical definition of the problem.
	 * \param[in] flow_config - Geometrical definition of the problem.
	 * \param[in] fea_geometry - Definition of the particular problem.
	 */
	void SetFlow_Displacement(CGeometry **flow_geometry, CVolumetricMovement *flow_grid_movement, CConfig *flow_config, CConfig *fea_config,
                              CGeometry **fea_geometry, CSolver ***fea_solution);

	/*!
	 * \brief A virtual member.
	 * \param[in] flow_geometry - Geometrical definition of the problem.
	 * \param[in] flow_grid_movement - Geometrical definition of the problem.
	 * \param[in] flow_config - Geometrical definition of the problem.
	 * \param[in] fea_geometry - Definition of the particular problem.
	 */
	void SetFlow_Displacement_Int(CGeometry **flow_geometry, CVolumetricMovement *flow_grid_movement, CConfig *flow_config, CConfig *fea_config,
                              CGeometry **fea_geometry, CSolver ***fea_solution);
    
	/*!
	 * \brief Load a solution from a restart file.
	 * \param[in] geometry - Geometrical definition of the problem.
   * \param[in] solver - Container vector with all of the solvers.
	 * \param[in] config - Definition of the particular problem.
	 * \param[in] val_iter - Current external iteration number.
	 */
	void LoadRestart(CGeometry **geometry, CSolver ***solver, CConfig *config, int val_iter);
    
	/*!
	 * \brief Set the initial condition for the Euler Equations.
	 * \param[in] geometry - Geometrical definition of the problem.
	 * \param[in] solver_container - Container with all the solutions.
	 * \param[in] config - Definition of the particular problem.
	 * \param[in] ExtIter - External iteration.
	 */
	void SetInitialCondition(CGeometry **geometry, CSolver ***solver_container, CConfig *config, unsigned long ExtIter);
  
	/*!
	 * \brief Recompute distance to the level set 0.
	 * \param[in] geometry - Geometrical definition of the problem.
	 * \param[in] config - Definition of the particular problem.
	 */
	void SetFreeSurface_Distance(CGeometry *geometry, CConfig *config);
  
};

/*!
 * \class CNSSolver
 * \brief Main class for defining the Navier-Stokes flow solver.
 * \ingroup Navier_Stokes_Equations
 * \author F. Palacios
 * \version 4.0.0 "Cardinal"
 */
class CNSSolver : public CEulerSolver {
private:
	su2double Viscosity_Inf;	/*!< \brief Viscosity at the infinity. */
  su2double Tke_Inf;	/*!< \brief Turbulent kinetic energy at the infinity. */
	su2double Prandtl_Lam,   /*!< \brief Laminar Prandtl number. */
	Prandtl_Turb;         /*!< \brief Turbulent Prandtl number. */
	su2double *CDrag_Visc,	/*!< \brief Drag coefficient (viscous contribution) for each boundary. */
	*CLift_Visc,		/*!< \brief Lift coefficient (viscous contribution) for each boundary. */
	*CSideForce_Visc,		/*!< \brief Side force coefficient (viscous contribution) for each boundary. */
	*CMx_Visc,			/*!< \brief Moment x coefficient (viscous contribution) for each boundary. */
	*CMy_Visc,			/*!< \brief Moment y coefficient (viscous contribution) for each boundary. */
	*CMz_Visc,			/*!< \brief Moment z coefficient (viscous contribution) for each boundary. */
	*CFx_Visc,			/*!< \brief Force x coefficient (viscous contribution) for each boundary. */
	*CFy_Visc,			/*!< \brief Force y coefficient (viscous contribution) for each boundary. */
	*CFz_Visc,			/*!< \brief Force z coefficient (viscous contribution) for each boundary. */
  *Surface_CLift_Visc,/*!< \brief Lift coefficient (viscous contribution) for each monitoring surface. */
  *Surface_CDrag_Visc,/*!< \brief Drag coefficient (viscous contribution) for each monitoring surface. */
  *Surface_CSideForce_Visc,/*!< \brief Side-force coefficient (viscous contribution) for each monitoring surface. */
  *Surface_CEff_Visc,/*!< \brief Side-force coefficient (viscous contribution) for each monitoring surface. */
  *Surface_CFx_Visc,  /*!< \brief Force x coefficient (viscous contribution) for each monitoring surface. */
  *Surface_CFy_Visc,  /*!< \brief Force y coefficient (viscous contribution) for each monitoring surface. */
  *Surface_CFz_Visc,  /*!< \brief Force z coefficient (viscous contribution) for each monitoring surface. */
  *Surface_CMx_Visc,  /*!< \brief Moment x coefficient (viscous contribution) for each monitoring surface. */
  *Surface_CMy_Visc,  /*!< \brief Moment y coefficient (viscous contribution) for each monitoring surface. */
  *Surface_CMz_Visc,  /*!< \brief Moment z coefficient (viscous contribution) for each monitoring surface. */
	*CEff_Visc,			/*!< \brief Efficiency (Cl/Cd) (Viscous contribution) for each boundary. */
	*CMerit_Visc,			/*!< \brief Rotor Figure of Merit (Viscous contribution) for each boundary. */
	*CT_Visc,		/*!< \brief Thrust coefficient (viscous contribution) for each boundary. */
	*CQ_Visc,		/*!< \brief Torque coefficient (viscous contribution) for each boundary. */
  *Heat_Visc,		/*!< \brief Heat load (viscous contribution) for each boundary. */
  *MaxHeatFlux_Visc, /*!< \brief Maximum heat flux (viscous contribution) for each boundary. */
	**CSkinFriction;	/*!< \brief Skin friction coefficient for each boundary and vertex. */
	su2double *ForceViscous,	/*!< \brief Viscous force for each boundary. */
	*MomentViscous;			/*!< \brief Inviscid moment for each boundary. */
	su2double AllBound_CDrag_Visc, /*!< \brief Drag coefficient (viscous contribution) for all the boundaries. */
	AllBound_CLift_Visc,		/*!< \brief Lift coefficient (viscous contribution) for all the boundaries. */
	AllBound_CSideForce_Visc,		/*!< \brief Sideforce coefficient (viscous contribution) for all the boundaries. */
	AllBound_CMx_Visc,			/*!< \brief Moment x coefficient (inviscid contribution) for all the boundaries. */
	AllBound_CMy_Visc,			/*!< \brief Moment y coefficient (inviscid contribution) for all the boundaries. */
	AllBound_CMz_Visc,			/*!< \brief Moment z coefficient (inviscid contribution) for all the boundaries. */
	AllBound_CEff_Visc,			/*!< \brief Efficient coefficient (Viscous contribution) for all the boundaries. */
	AllBound_CFx_Visc,			/*!< \brief Force x coefficient (inviscid contribution) for all the boundaries. */
	AllBound_CFy_Visc,			/*!< \brief Force y coefficient (inviscid contribution) for all the boundaries. */
	AllBound_CFz_Visc,			/*!< \brief Force z coefficient (inviscid contribution) for all the boundaries. */
	AllBound_CMerit_Visc,			/*!< \brief Rotor Figure of Merit coefficient (Viscous contribution) for all the boundaries. */
	AllBound_CT_Visc,		/*!< \brief Thrust coefficient (viscous contribution) for all the boundaries. */
	AllBound_CQ_Visc,		/*!< \brief Torque coefficient (viscous contribution) for all the boundaries. */
  AllBound_HeatFlux_Visc,		/*!< \brief Heat load (viscous contribution) for all the boundaries. */
  AllBound_MaxHeatFlux_Visc; /*!< \brief Maximum heat flux (viscous contribution) for all boundaries. */
  su2double StrainMag_Max, Omega_Max; /*!< \brief Maximum Strain Rate magnitude and Omega. */
  
public:
  
	/*!
	 * \brief Constructor of the class.
	 */
	CNSSolver(void);
    
	/*!
	 * \overload
	 * \param[in] geometry - Geometrical definition of the problem.
	 * \param[in] config - Definition of the particular problem.
	 */
	CNSSolver(CGeometry *geometry, CConfig *config, unsigned short iMesh);
    
	/*!
	 * \brief Destructor of the class.
	 */
	~CNSSolver(void);
    
	/*!
	 * \brief Compute the viscosity at the infinity.
	 * \return Value of the viscosity at the infinity.
	 */
	su2double GetViscosity_Inf(void);
  
  /*!
	 * \brief Get the turbulent kinetic energy at the infinity.
	 * \return Value of the turbulent kinetic energy at the infinity.
	 */
	su2double GetTke_Inf(void);
    
	/*!
	 * \brief Compute the time step for solving the Navier-Stokes equations with turbulence model.
	 * \param[in] geometry - Geometrical definition of the problem.
	 * \param[in] solver_container - Container vector with all the solutions.
	 * \param[in] config - Definition of the particular problem.
	 * \param[in] iMesh - Index of the mesh in multigrid computations.
	 * \param[in] Iteration - Index of the current iteration.
	 */
	void SetTime_Step(CGeometry *geometry, CSolver **solver_container, CConfig *config,
                      unsigned short iMesh, unsigned long Iteration);
    
	/*!
	 * \brief Restart residual and compute gradients.
	 * \param[in] geometry - Geometrical definition of the problem.
	 * \param[in] solver_container - Container vector with all the solutions.
	 * \param[in] config - Definition of the particular problem.
	 * \param[in] iRKStep - Current step of the Runge-Kutta iteration.
     * \param[in] RunTime_EqSystem - System of equations which is going to be solved.
	 */
	void Preprocessing(CGeometry *geometry, CSolver **solver_container, CConfig *config, unsigned short iMesh, unsigned short iRKStep, unsigned short RunTime_EqSystem, bool Output);
    
    /*!
	 * \brief Impose a constant heat-flux condition at the wall.
	 * \param[in] geometry - Geometrical definition of the problem.
	 * \param[in] solver_container - Container vector with all the solutions.
   * \param[in] conv_numerics - Description of the numerical method.
   * \param[in] visc_numerics - Description of the numerical method.
	 * \param[in] config - Definition of the particular problem.
	 * \param[in] val_marker - Surface marker where the boundary condition is applied.
	 */
	void BC_HeatFlux_Wall(CGeometry *geometry, CSolver **solver_container, CNumerics *conv_numerics, CNumerics *visc_numerics, CConfig *config, unsigned short val_marker);
    
    /*!
	 * \brief Impose the Navier-Stokes boundary condition (strong).
	 * \param[in] geometry - Geometrical definition of the problem.
	 * \param[in] solver_container - Container vector with all the solutions.
   * \param[in] conv_numerics - Description of the numerical method.
   * \param[in] visc_numerics - Description of the numerical method.
	 * \param[in] config - Definition of the particular problem.
	 * \param[in] val_marker - Surface marker where the boundary condition is applied.
	 */
	void BC_Isothermal_Wall(CGeometry *geometry, CSolver **solver_container, CNumerics *conv_numerics, CNumerics *visc_numerics, CConfig *config,
                            unsigned short val_marker);
    
	/*!
	 * \brief Compute the viscous forces and all the addimensional coefficients.
	 * \param[in] geometry - Geometrical definition of the problem.
	 * \param[in] config - Definition of the particular problem.
	 */
	void Viscous_Forces(CGeometry *geometry, CConfig *config);
    
	/*!
	 * \brief Get the non dimensional lift coefficient (viscous contribution).
	 * \param[in] val_marker - Surface marker where the coefficient is computed.
	 * \return Value of the lift coefficient (viscous contribution) on the surface <i>val_marker</i>.
	 */
	su2double GetCLift_Visc(unsigned short val_marker);
    
    /*!
	 * \brief Get the non dimensional z moment coefficient (viscous contribution).
	 * \param[in] val_marker - Surface marker where the coefficient is computed.
	 * \return Value of the z moment coefficient (viscous contribution) on the surface <i>val_marker</i>.
	 */
	su2double GetCMz_Visc(unsigned short val_marker);
  
  /*!
	 * \brief Get the non dimensional sideforce coefficient (viscous contribution).
	 * \param[in] val_marker - Surface marker where the coefficient is computed.
	 * \return Value of the sideforce coefficient (viscous contribution) on the surface <i>val_marker</i>.
	 */
	su2double GetCSideForce_Visc(unsigned short val_marker);
    
	/*!
	 * \brief Get the non dimensional drag coefficient (viscous contribution).
	 * \param[in] val_marker - Surface marker where the coefficient is computed.
	 * \return Value of the drag coefficient (viscous contribution) on the surface <i>val_marker</i>.
	 */
	su2double GetCDrag_Visc(unsigned short val_marker);
    
	/*!
	 * \brief Get the total non dimensional lift coefficient (viscous contribution).
	 * \return Value of the lift coefficient (viscous contribution).
	 */
	su2double GetAllBound_CLift_Visc(void);
  
  /*!
	 * \brief Get the total non dimensional sideforce coefficient (viscous contribution).
	 * \return Value of the lift coefficient (viscous contribution).
	 */
	su2double GetAllBound_CSideForce_Visc(void);
    
	/*!
	 * \brief Get the total non dimensional drag coefficient (viscous contribution).
	 * \return Value of the drag coefficient (viscous contribution).
	 */
	su2double GetAllBound_CDrag_Visc(void);
    
	/*!
	 * \brief Compute the viscous residuals.
	 * \param[in] geometry - Geometrical definition of the problem.
	 * \param[in] solver_container - Container vector with all the solutions.
	 * \param[in] numerics - Description of the numerical method.
	 * \param[in] config - Definition of the particular problem.
	 * \param[in] iMesh - Index of the mesh in multigrid computations.
	 * \param[in] iRKStep - Current step of the Runge-Kutta iteration.
	 */
	void Viscous_Residual(CGeometry *geometry, CSolver **solver_container, CNumerics *numerics,
                          CConfig *config, unsigned short iMesh, unsigned short iRKStep);
    
	/*!
	 * \brief Get the skin friction coefficient.
	 * \param[in] val_marker - Surface marker where the coefficient is computed.
	 * \param[in] val_vertex - Vertex of the marker <i>val_marker</i> where the coefficient is evaluated.
	 * \return Value of the skin friction coefficient.
	 */
	su2double GetCSkinFriction(unsigned short val_marker, unsigned long val_vertex);
    
	/*!
	 * \brief Get the skin friction coefficient.
	 * \param[in] val_marker - Surface marker where the coefficient is computed.
	 * \param[in] val_vertex - Vertex of the marker <i>val_marker</i> where the coefficient is evaluated.
	 * \return Value of the heat transfer coefficient.
	 */
	su2double GetHeatFlux(unsigned short val_marker, unsigned long val_vertex);
	
  /*!
	 * \brief Get the skin friction coefficient.
	 * \param[in] val_marker - Surface marker where the coefficient is computed.
	 * \param[in] val_vertex - Vertex of the marker <i>val_marker</i> where the coefficient is evaluated.
	 * \return Value of the heat transfer coefficient.
	 */
	su2double GetHeatFluxTarget(unsigned short val_marker, unsigned long val_vertex);
  
  /*!
	 * \brief Set the value of the target Pressure coefficient.
	 * \param[in] val_marker - Surface marker where the coefficient is computed.
	 * \param[in] val_vertex - Vertex of the marker <i>val_marker</i> where the coefficient is evaluated.
	 * \return Value of the pressure coefficient.
	 */
  void SetHeatFluxTarget(unsigned short val_marker, unsigned long val_vertex, su2double val_heat);
  
	/*!
	 * \brief Get the y plus.
	 * \param[in] val_marker - Surface marker where the coefficient is computed.
	 * \param[in] val_vertex - Vertex of the marker <i>val_marker</i> where the coefficient is evaluated.
	 * \return Value of the y plus.
	 */
	su2double GetYPlus(unsigned short val_marker, unsigned long val_vertex);
  
  /*!
   * \brief Get the max Omega.
   * \return Value of the max Omega.
   */
  su2double GetOmega_Max(void);
  
  /*!
   * \brief Get the max Strain rate magnitude.
   * \return Value of the max Strain rate magnitude.
   */
  su2double GetStrainMag_Max(void);
  
  /*!
   * \brief A virtual member.
   * \return Value of the StrainMag_Max
   */
  void SetStrainMag_Max(su2double val_strainmag_max);
  
  /*!
   * \brief A virtual member.
   * \return Value of the Omega_Max
   */
  void SetOmega_Max(su2double val_omega_max);
  
};

/*!
 * \class CTurbSolver
 * \brief Main class for defining the turbulence model solver.
 * \ingroup Turbulence_Model
 * \author A. Bueno.
 * \version 4.0.0 "Cardinal"
 */
class CTurbSolver : public CSolver {
protected:
	su2double *FlowPrimVar_i,  /*!< \brief Store the flow solution at point i. */
	*FlowPrimVar_j,         /*!< \brief Store the flow solution at point j. */
	*lowerlimit,            /*!< \brief contains lower limits for turbulence variables. */
	*upperlimit;            /*!< \brief contains upper limits for turbulence variables. */
	su2double Gamma;           /*!< \brief Fluid's Gamma constant (ratio of specific heats). */
	su2double Gamma_Minus_One; /*!< \brief Fluids's Gamma - 1.0  . */
    
public:
    
	/*!
	 * \brief Constructor of the class.
	 */
	CTurbSolver(void);
    
	/*!
	 * \brief Destructor of the class.
	 */
	virtual ~CTurbSolver(void);
    
	/*!
	 * \brief Constructor of the class.
	 */
	CTurbSolver(CConfig *config);
    
  /*!
	 * \brief Impose the send-receive boundary condition.
	 * \param[in] geometry - Geometrical definition of the problem.
	 * \param[in] config - Definition of the particular problem.
	 */
	void Set_MPI_Solution(CGeometry *geometry, CConfig *config);
  
  /*!
	 * \brief Impose the send-receive boundary condition.
	 * \param[in] geometry - Geometrical definition of the problem.
	 * \param[in] config - Definition of the particular problem.
	 */
	void Set_MPI_Solution_Old(CGeometry *geometry, CConfig *config);
  
  /*!
	 * \brief Impose the send-receive boundary condition.
	 * \param[in] geometry - Geometrical definition of the problem.
	 * \param[in] config - Definition of the particular problem.
	 */
	void Set_MPI_Solution_Gradient(CGeometry *geometry, CConfig *config);
  
  /*!
	 * \brief Impose the send-receive boundary condition.
	 * \param[in] geometry - Geometrical definition of the problem.
	 * \param[in] config - Definition of the particular problem.
	 */
	void Set_MPI_Solution_Limiter(CGeometry *geometry, CConfig *config);

	/*!
	 * \brief Compute the spatial integration using a upwind scheme.
	 * \param[in] geometry - Geometrical definition of the problem.
	 * \param[in] solver_container - Container vector with all the solutions.
	 * \param[in] numerics - Description of the numerical method.
	 * \param[in] config - Definition of the particular problem.
	 * \param[in] iMesh - Index of the mesh in multigrid computations.
	 */
  
	void Upwind_Residual(CGeometry *geometry, CSolver **solver_container, CNumerics *numerics, CConfig *config,
                       unsigned short iMesh);
  
	/*!
	 * \brief Compute the viscous residuals for the turbulent equation.
	 * \param[in] geometry - Geometrical definition of the problem.
	 * \param[in] solver_container - Container vector with all the solutions.
	 * \param[in] numerics - Description of the numerical method.
	 * \param[in] config - Definition of the particular problem.
	 * \param[in] iMesh - Index of the mesh in multigrid computations.
	 * \param[in] iRKStep - Current step of the Runge-Kutta iteration.
	 */
	void Viscous_Residual(CGeometry *geometry, CSolver **solver_container, CNumerics *numerics,
                        CConfig *config, unsigned short iMesh, unsigned short iRKStep);
  
	/*!
	 * \brief Impose the Symmetry Plane boundary condition.
	 * \param[in] geometry - Geometrical definition of the problem.
	 * \param[in] solver_container - Container vector with all the solutions.
   * \param[in] conv_numerics - Description of the numerical method.
   * \param[in] visc_numerics - Description of the numerical method.
	 * \param[in] config - Definition of the particular problem.
	 * \param[in] val_marker - Surface marker where the boundary condition is applied.
	 */
	void BC_Sym_Plane(CGeometry *geometry, CSolver **solver_container, CNumerics *conv_numerics, CNumerics *visc_numerics, CConfig *config, unsigned short val_marker);
    
    /*!
	 * \brief Impose via the residual the Euler wall boundary condition.
	 * \param[in] geometry - Geometrical definition of the problem.
	 * \param[in] solver_container - Container vector with all the solutions.
	 * \param[in] numerics - Description of the numerical method.
	 * \param[in] config - Definition of the particular problem.
	 * \param[in] val_marker - Surface marker where the boundary condition is applied.
	 */
	void BC_Euler_Wall(CGeometry *geometry, CSolver **solver_container, CNumerics *numerics, CConfig *config,
                       unsigned short val_marker);
    
	/*!
	 * \brief Update the solution using an implicit solver.
	 * \param[in] geometry - Geometrical definition of the problem.
	 * \param[in] solver_container - Container vector with all the solutions.
	 * \param[in] config - Definition of the particular problem.
	 */
	void ImplicitEuler_Iteration(CGeometry *geometry, CSolver **solver_container, CConfig *config);
  
  /*!
	 * \brief Set the total residual adding the term that comes from the Dual Time-Stepping Strategy.
	 * \param[in] geometry - Geometric definition of the problem.
	 * \param[in] solver_container - Container vector with all the solutions.
	 * \param[in] config - Definition of the particular problem.
	 * \param[in] iRKStep - Current step of the Runge-Kutta iteration.
	 * \param[in] iMesh - Index of the mesh in multigrid computations.
	 * \param[in] RunTime_EqSystem - System of equations which is going to be solved.
	 */
	void SetResidual_DualTime(CGeometry *geometry, CSolver **solver_container, CConfig *config,
                            unsigned short iRKStep, unsigned short iMesh, unsigned short RunTime_EqSystem);
  
};

/*!
 * \class CTurbSASolver
 * \brief Main class for defining the turbulence model solver.
 * \ingroup Turbulence_Model
 * \author A. Bueno.
 * \version 4.0.0 "Cardinal"
 */

class CTurbSASolver: public CTurbSolver {
private:
	su2double nu_tilde_Inf, nu_tilde_Engine;
	
public:
	/*!
	 * \brief Constructor of the class.
	 */
	CTurbSASolver(void);
    
	/*!
	 * \overload
	 * \param[in] geometry - Geometrical definition of the problem.
	 * \param[in] config - Definition of the particular problem.
	 */
	CTurbSASolver(CGeometry *geometry, CConfig *config, unsigned short iMesh, CFluidModel* FluidModel);
    
	/*!
	 * \brief Destructor of the class.
	 */
	~CTurbSASolver(void);
    
	/*!
	 * \brief Restart residual and compute gradients.
	 * \param[in] geometry - Geometrical definition of the problem.
	 * \param[in] solver_container - Container vector with all the solutions.
	 * \param[in] config - Definition of the particular problem.
	 * \param[in] iRKStep - Current step of the Runge-Kutta iteration.
     * \param[in] RunTime_EqSystem - System of equations which is going to be solved.
	 */
	void Preprocessing(CGeometry *geometry, CSolver **solver_container, CConfig *config, unsigned short iMesh, unsigned short iRKStep, unsigned short RunTime_EqSystem, bool Output);
    
	/*!
	 * \brief A virtual member.
	 * \param[in] geometry - Geometrical definition of the problem.
	 * \param[in] solver_container - Container vector with all the solutions.
	 * \param[in] config - Definition of the particular problem.
	 * \param[in] iMesh - Index of the mesh in multigrid computations.
	 */
	void Postprocessing(CGeometry *geometry, CSolver **solver_container, CConfig *config,
                        unsigned short iMesh);
    
	/*!
	 * \brief Source term computation.
	 * \param[in] geometry - Geometrical definition of the problem.
	 * \param[in] solver_container - Container vector with all the solutions.
	 * \param[in] numerics - Description of the numerical method.
	 * \param[in] config - Definition of the particular problem.
	 * \param[in] iMesh - Index of the mesh in multigrid computations.
	 */
	void Source_Residual(CGeometry *geometry, CSolver **solver_container, CNumerics *numerics, CNumerics *second_numerics,
                         CConfig *config, unsigned short iMesh);
    
	/*!
	 * \brief Source term computation.
	 * \param[in] geometry - Geometrical definition of the problem.
	 * \param[in] solver_container - Container vector with all the solutions.
	 * \param[in] numerics - Description of the numerical method.
	 * \param[in] config - Definition of the particular problem.
	 * \param[in] iMesh - Index of the mesh in multigrid computations.
	 */
	void Source_Template(CGeometry *geometry, CSolver **solver_container, CNumerics *numerics,
                         CConfig *config, unsigned short iMesh);
    
	/*!
	 * \brief Impose the Navier-Stokes wall boundary condition.
	 * \param[in] geometry - Geometrical definition of the problem.
	 * \param[in] solver_container - Container vector with all the solutions.
   * \param[in] conv_numerics - Description of the numerical method.
   * \param[in] visc_numerics - Description of the numerical method.
	 * \param[in] config - Definition of the particular problem.
	 * \param[in] val_marker - Surface marker where the boundary condition is applied.
	 */
	void BC_HeatFlux_Wall(CGeometry *geometry, CSolver **solver_container, CNumerics *conv_numerics, CNumerics *visc_numerics, CConfig *config,
                          unsigned short val_marker);
    
    /*!
	 * \brief Impose the Navier-Stokes wall boundary condition.
	 * \param[in] geometry - Geometrical definition of the problem.
	 * \param[in] solver_container - Container vector with all the solutions.
   * \param[in] conv_numerics - Description of the numerical method.
   * \param[in] visc_numerics - Description of the numerical method.
	 * \param[in] config - Definition of the particular problem.
	 * \param[in] val_marker - Surface marker where the boundary condition is applied.
	 */
	void BC_Isothermal_Wall(CGeometry *geometry, CSolver **solver_container, CNumerics *conv_numerics, CNumerics *visc_numerics, CConfig *config,
                            unsigned short val_marker);
    
	/*!
	 * \brief Impose the Far Field boundary condition.
	 * \param[in] geometry - Geometrical definition of the problem.
	 * \param[in] solver_container - Container vector with all the solutions.
   * \param[in] conv_numerics - Description of the numerical method.
   * \param[in] visc_numerics - Description of the numerical method.
	 * \param[in] config - Definition of the particular problem.
	 * \param[in] val_marker - Surface marker where the boundary condition is applied.
	 */
	void BC_Far_Field(CGeometry *geometry, CSolver **solver_container, CNumerics *conv_numerics, CNumerics *visc_numerics, CConfig *config,
                      unsigned short val_marker);
    
	/*!
	 * \brief Impose the inlet boundary condition.
	 * \param[in] geometry - Geometrical definition of the problem.
	 * \param[in] solver_container - Container vector with all the solutions.
   * \param[in] conv_numerics - Description of the numerical method.
   * \param[in] visc_numerics - Description of the numerical method.
	 * \param[in] config - Definition of the particular problem.
	 * \param[in] val_marker - Surface marker where the boundary condition is applied.
	 */
	void BC_Inlet(CGeometry *geometry, CSolver **solver_container, CNumerics *conv_numerics, CNumerics *visc_numerics, CConfig *config,
                  unsigned short val_marker);
    
	/*!
	 * \brief Impose the outlet boundary condition.
	 * \param[in] geometry - Geometrical definition of the problem.
	 * \param[in] solver_container - Container vector with all the solutions.
   * \param[in] conv_numerics - Description of the numerical method.
   * \param[in] visc_numerics - Description of the numerical method.
	 * \param[in] config - Definition of the particular problem.
	 * \param[in] val_marker - Surface marker where the boundary condition is applied.
	 */
    
	void BC_Outlet(CGeometry *geometry, CSolver **solver_container, CNumerics *conv_numerics, CNumerics *visc_numerics, CConfig *config,
                   unsigned short val_marker);
    
    /*!
	 * \brief Impose the engine inflow boundary condition.
	 * \param[in] geometry - Geometrical definition of the problem.
	 * \param[in] solver_container - Container vector with all the solutions.
   * \param[in] conv_numerics - Description of the numerical method.
   * \param[in] visc_numerics - Description of the numerical method.
	 * \param[in] config - Definition of the particular problem.
	 * \param[in] val_marker - Surface marker where the boundary condition is applied.
	 */
	void BC_Engine_Inflow(CGeometry *geometry, CSolver **solver_container, CNumerics *conv_numerics, CNumerics *visc_numerics,
                          CConfig *config, unsigned short val_marker);
  
  /*!
   * \brief Impose the engine bleed boundary condition.
   * \param[in] geometry - Geometrical definition of the problem.
   * \param[in] solver_container - Container vector with all the solutions.
   * \param[in] conv_numerics - Description of the numerical method.
   * \param[in] visc_numerics - Description of the numerical method.
   * \param[in] config - Definition of the particular problem.
   * \param[in] val_marker - Surface marker where the boundary condition is applied.
   */
  void BC_Engine_Bleed(CGeometry *geometry, CSolver **solver_container, CNumerics *conv_numerics, CNumerics *visc_numerics,
                        CConfig *config, unsigned short val_marker);

	/*!
	 * \brief Impose the engine exhaust boundary condition.
	 * \param[in] geometry - Geometrical definition of the problem.
	 * \param[in] solver_container - Container vector with all the solutions.
   * \param[in] conv_numerics - Description of the numerical method.
   * \param[in] visc_numerics - Description of the numerical method.
	 * \param[in] config - Definition of the particular problem.
	 * \param[in] val_marker - Surface marker where the boundary condition is applied.
	 */
	void BC_Engine_Exhaust(CGeometry *geometry, CSolver **solver_container, CNumerics *conv_numerics, CNumerics *visc_numerics,
                           CConfig *config, unsigned short val_marker);
    
    /*!
	 * \brief Impose the interface boundary condition using the residual.
	 * \param[in] geometry - Geometrical definition of the problem.
	 * \param[in] solver_container - Container vector with all the solutions.
	 * \param[in] numerics - Description of the numerical method.
	 * \param[in] config - Definition of the particular problem.
	 * \param[in] val_marker - Surface marker where the boundary condition is applied.
	 */
	void BC_Interface_Boundary(CGeometry *geometry, CSolver **solver_container, CNumerics *numerics,
                               CConfig *config);
    
	/*!
	 * \brief Impose the near-field boundary condition using the residual.
	 * \param[in] geometry - Geometrical definition of the problem.
	 * \param[in] solver_container - Container vector with all the solutions.
	 * \param[in] numerics - Description of the numerical method.
	 * \param[in] config - Definition of the particular problem.
	 * \param[in] val_marker - Surface marker where the boundary condition is applied.
	 */
	void BC_NearField_Boundary(CGeometry *geometry, CSolver **solver_container, CNumerics *numerics,
                               CConfig *config);
  
  /*!
	 * \brief Load a solution from a restart file.
	 * \param[in] geometry - Geometrical definition of the problem.
   * \param[in] solver - Container vector with all of the solvers.
	 * \param[in] config - Definition of the particular problem.
	 * \param[in] val_iter - Current external iteration number.
	 */
	void LoadRestart(CGeometry **geometry, CSolver ***solver, CConfig *config, int val_iter);

    
};

/*!
 * \class CTurbMLSolver
 * \brief Main class for defining the turbulence model solver.
 * \ingroup Turbulence_Model
 * \author B. Tracey.
 * \version 4.0.0 "Cardinal"
 */

class CTurbMLSolver: public CTurbSolver {
private:
	su2double nu_tilde_Inf;
	
public:
	/*!
	 * \brief Constructor of the class.
	 */
	CTurbMLSolver(void);
  
	/*!
	 * \overload
	 * \param[in] geometry - Geometrical definition of the problem.
	 * \param[in] config - Definition of the particular problem.
	 */
	CTurbMLSolver(CGeometry *geometry, CConfig *config, unsigned short iMesh);
  
	/*!
	 * \brief Destructor of the class.
	 */
	~CTurbMLSolver(void);
  
	/*!
	 * \brief Restart residual and compute gradients.
	 * \param[in] geometry - Geometrical definition of the problem.
	 * \param[in] solver_container - Container vector with all the solutions.
	 * \param[in] config - Definition of the particular problem.
	 * \param[in] iRKStep - Current step of the Runge-Kutta iteration.
   * \param[in] RunTime_EqSystem - System of equations which is going to be solved.
	 */
	void Preprocessing(CGeometry *geometry, CSolver **solver_container, CConfig *config, unsigned short iMesh, unsigned short iRKStep, unsigned short RunTime_EqSystem, bool Output);
  
	/*!
	 * \brief A virtual member.
	 * \param[in] geometry - Geometrical definition of the problem.
	 * \param[in] solver_container - Container vector with all the solutions.
	 * \param[in] config - Definition of the particular problem.
	 * \param[in] iMesh - Index of the mesh in multigrid computations.
	 */
	void Postprocessing(CGeometry *geometry, CSolver **solver_container, CConfig *config,
                      unsigned short iMesh);
  
	/*!
	 * \brief Source term computation.
	 * \param[in] geometry - Geometrical definition of the problem.
	 * \param[in] solver_container - Container vector with all the solutions.
	 * \param[in] numerics - Description of the numerical method.
	 * \param[in] config - Definition of the particular problem.
	 * \param[in] iMesh - Index of the mesh in multigrid computations.
	 */
	void Source_Residual(CGeometry *geometry, CSolver **solver_container, CNumerics *numerics, CNumerics *second_numerics,
                       CConfig *config, unsigned short iMesh);
  
	/*!
	 * \brief Source term computation.
	 * \param[in] geometry - Geometrical definition of the problem.
	 * \param[in] solver_container - Container vector with all the solutions.
	 * \param[in] numerics - Description of the numerical method.
	 * \param[in] config - Definition of the particular problem.
	 * \param[in] iMesh - Index of the mesh in multigrid computations.
	 */
	void Source_Template(CGeometry *geometry, CSolver **solver_container, CNumerics *numerics,
                       CConfig *config, unsigned short iMesh);
  
	/*!
	 * \brief Impose the Navier-Stokes wall boundary condition.
	 * \param[in] geometry - Geometrical definition of the problem.
	 * \param[in] solver_container - Container vector with all the solutions.
   * \param[in] conv_numerics - Description of the numerical method.
   * \param[in] visc_numerics - Description of the numerical method.
	 * \param[in] config - Definition of the particular problem.
	 * \param[in] val_marker - Surface marker where the boundary condition is applied.
	 */
	void BC_HeatFlux_Wall(CGeometry *geometry, CSolver **solver_container, CNumerics *conv_numerics, CNumerics *visc_numerics, CConfig *config,
                        unsigned short val_marker);
  
  /*!
	 * \brief Impose the Navier-Stokes wall boundary condition.
	 * \param[in] geometry - Geometrical definition of the problem.
	 * \param[in] solver_container - Container vector with all the solutions.
   * \param[in] conv_numerics - Description of the numerical method.
   * \param[in] visc_numerics - Description of the numerical method.
	 * \param[in] config - Definition of the particular problem.
	 * \param[in] val_marker - Surface marker where the boundary condition is applied.
	 */
	void BC_Isothermal_Wall(CGeometry *geometry, CSolver **solver_container, CNumerics *conv_numerics, CNumerics *visc_numerics, CConfig *config,
                          unsigned short val_marker);
  
	/*!
	 * \brief Impose the Far Field boundary condition.
	 * \param[in] geometry - Geometrical definition of the problem.
	 * \param[in] solver_container - Container vector with all the solutions.
   * \param[in] conv_numerics - Description of the numerical method.
   * \param[in] visc_numerics - Description of the numerical method.
	 * \param[in] config - Definition of the particular problem.
	 * \param[in] val_marker - Surface marker where the boundary condition is applied.
	 */
	void BC_Far_Field(CGeometry *geometry, CSolver **solver_container, CNumerics *conv_numerics, CNumerics *visc_numerics, CConfig *config,
                    unsigned short val_marker);
  
	/*!
	 * \brief Impose the inlet boundary condition.
	 * \param[in] geometry - Geometrical definition of the problem.
	 * \param[in] solver_container - Container vector with all the solutions.
   * \param[in] conv_numerics - Description of the numerical method.
   * \param[in] visc_numerics - Description of the numerical method.
	 * \param[in] config - Definition of the particular problem.
	 * \param[in] val_marker - Surface marker where the boundary condition is applied.
	 */
	void BC_Inlet(CGeometry *geometry, CSolver **solver_container, CNumerics *conv_numerics, CNumerics *visc_numerics, CConfig *config,
                unsigned short val_marker);
  
	/*!
	 * \brief Impose the outlet boundary condition.
	 * \param[in] geometry - Geometrical definition of the problem.
	 * \param[in] solver_container - Container vector with all the solutions.
   * \param[in] conv_numerics - Description of the numerical method.
   * \param[in] visc_numerics - Description of the numerical method.
	 * \param[in] config - Definition of the particular problem.
	 * \param[in] val_marker - Surface marker where the boundary condition is applied.
	 */
  
	void BC_Outlet(CGeometry *geometry, CSolver **solver_container, CNumerics *conv_numerics, CNumerics *visc_numerics, CConfig *config,
                 unsigned short val_marker);
  
  /*!
	 * \brief Load a solution from a restart file.
	 * \param[in] geometry - Geometrical definition of the problem.
   * \param[in] solver - Container vector with all of the solvers.
	 * \param[in] config - Definition of the particular problem.
	 * \param[in] val_iter - Current external iteration number.
	 */
	void LoadRestart(CGeometry **geometry, CSolver ***solver, CConfig *config, int val_iter);
  
  su2double SAProduction, SADestruction, SACrossProduction, SASource, MLProduction, MLDestruction, MLCrossProduction, MLSource, SourceDiff;
  
};

/*!
 * \class CTransLMSolver
 * \brief Main class for defining the turbulence model solver.
 * \ingroup Turbulence_Model
 * \author A. Aranake.
 * \version 4.0.0 "Cardinal"
 */

class CTransLMSolver: public CTurbSolver {
private:
	su2double Intermittency_Inf, REth_Inf;
public:
	/*!
	 * \brief Constructor of the class.
	 */
	CTransLMSolver(void);
    
	/*!
	 * \overload
	 * \param[in] geometry - Geometrical definition of the problem.
	 * \param[in] config - Definition of the particular problem.
	 */
	CTransLMSolver(CGeometry *geometry, CConfig *config, unsigned short iMesh);
    
	/*!
	 * \brief Destructor of the class.
	 */
	~CTransLMSolver(void);
    
	/*!
<<<<<<< HEAD
	 * \brief Correlation function to relate turbulence intensity to transition onset reynolds number
	 * \param[in]  tu - turbulence intensity
	 */
	su2double REthCorrelation(su2double tu);
    
	/*!
=======
>>>>>>> 25d363ff
	 * \brief Restart residual and compute gradients.
	 * \param[in] geometry - Geometrical definition of the problem.
	 * \param[in] solver_container - Container vector with all the solutions.
	 * \param[in] config - Definition of the particular problem.
	 * \param[in] iRKStep - Current step of the Runge-Kutta iteration.
     * \param[in] RunTime_EqSystem - System of equations which is going to be solved.
	 */
	void Preprocessing(CGeometry *geometry, CSolver **solver_container, CConfig *config, unsigned short iMesh, unsigned short iRKStep, unsigned short RunTime_EqSystem, bool Output);
    
	/*!
	 * \brief A virtual member.
	 * \param[in] geometry - Geometrical definition of the problem.
	 * \param[in] solver_container - Container vector with all the solutions.
	 * \param[in] config - Definition of the particular problem.
	 * \param[in] iMesh - Index of the mesh in multigrid computations.
	 */
	void Postprocessing(CGeometry *geometry, CSolver **solver_container, CConfig *config,
                        unsigned short iMesh);
  
	/*!
	 * \brief Compute the spatial integration using a upwind scheme.
	 * \param[in] geometry - Geometrical definition of the problem.
	 * \param[in] solver_container - Container vector with all the solutions.
	 * \param[in] numerics - Description of the numerical method.
	 * \param[in] config - Definition of the particular problem.
	 * \param[in] iMesh - Index of the mesh in multigrid computations.
	 */
	void Upwind_Residual(CGeometry *geometry, CSolver **solver_container,
                       CNumerics *numerics, CConfig *config, unsigned short iMesh);
  
	/*!
	 * \brief Compute the viscous residuals for the turbulent equation.
	 * \param[in] geometry - Geometrical definition of the problem.
	 * \param[in] solver_container - Container vector with all the solutions.
	 * \param[in] numerics - Description of the numerical method.
	 * \param[in] config - Definition of the particular problem.
	 * \param[in] iMesh - Index of the mesh in multigrid computations.
	 * \param[in] iRKStep - Current step of the Runge-Kutta iteration.
	 */
	void Viscous_Residual(CGeometry *geometry, CSolver **solver_container, CNumerics *numerics,
                        CConfig *config, unsigned short iMesh, unsigned short iRKStep);
  
	/*!
	 * \brief Source term computation.
	 * \param[in] geometry - Geometrical definition of the problem.
	 * \param[in] solver_container - Container vector with all the solutions.
	 * \param[in] numerics - Description of the numerical method.
	 * \param[in] config - Definition of the particular problem.
	 * \param[in] iMesh - Index of the mesh in multigrid computations.
	 */
	void Source_Residual(CGeometry *geometry, CSolver **solver_container, CNumerics *numerics, CNumerics *second_numerics,
                         CConfig *config, unsigned short iMesh);
    
	/*!
	 * \brief Source term computation.
	 * \param[in] geometry - Geometrical definition of the problem.
	 * \param[in] solver_container - Container vector with all the solutions.
	 * \param[in] numerics - Description of the numerical method.
	 * \param[in] config - Definition of the particular problem.
	 * \param[in] iMesh - Index of the mesh in multigrid computations.
	 */
	void Source_Template(CGeometry *geometry, CSolver **solver_container, CNumerics *numerics,
                         CConfig *config, unsigned short iMesh);
    
	/*!
	 * \brief Impose the Navier-Stokes wall boundary condition.
	 * \param[in] geometry - Geometrical definition of the problem.
	 * \param[in] solver_container - Container vector with all the solutions.
   * \param[in] conv_numerics - Description of the numerical method.
   * \param[in] visc_numerics - Description of the numerical method.
	 * \param[in] config - Definition of the particular problem.
	 * \param[in] val_marker - Surface marker where the boundary condition is applied.
	 */
	void BC_HeatFlux_Wall(CGeometry *geometry, CSolver **solver_container, CNumerics *conv_numerics, CNumerics *visc_numerics, CConfig *config,
                          unsigned short val_marker);
    
	/*!
	 * \brief Impose the Far Field boundary condition.
	 * \param[in] geometry - Geometrical definition of the problem.
	 * \param[in] solver_container - Container vector with all the solutions.
	   * \param[in] conv_numerics - Description of the numerical method.
   * \param[in] visc_numerics - Description of the numerical method.
	 * \param[in] config - Definition of the particular problem.
	 * \param[in] val_marker - Surface marker where the boundary condition is applied.
	 */
	void BC_Far_Field(CGeometry *geometry, CSolver **solver_container, CNumerics *conv_numerics, CNumerics *visc_numerics, CConfig *config,
                      unsigned short val_marker);
    
	/*!
	 * \brief Impose the inlet boundary condition.
	 * \param[in] geometry - Geometrical definition of the problem.
	 * \param[in] solver_container - Container vector with all the solutions.
	 * \param[in] conv_numerics - Description of the numerical method.
	 * \param[in] visc_numerics - Description of the numerical method.
	 * \param[in] config - Definition of the particular problem.
	 * \param[in] val_marker - Surface marker where the boundary condition is applied.
	 */
	void BC_Inlet(CGeometry *geometry, CSolver **solver_container, CNumerics *conv_numerics, CNumerics *visc_numerics, CConfig *config,
                  unsigned short val_marker);
    
	/*!
	 * \brief Impose the outlet boundary condition.
	 * \param[in] geometry - Geometrical definition of the problem.
	 * \param[in] solver_container - Container vector with all the solutions.
	 * \param[in] conv_numerics - Description of the numerical method.
	 * \param[in] visc_numerics - Description of the numerical method.
	 * \param[in] config - Definition of the particular problem.
	 * \param[in] val_marker - Surface marker where the boundary condition is applied.
	 */
    
	void BC_Outlet(CGeometry *geometry, CSolver **solver_container, CNumerics *conv_numerics, CNumerics *visc_numerics, CConfig *config,
                   unsigned short val_marker);
    
	/*!
	 * \brief Impose the symmetry condition.
	 * \param[in] geometry - Geometrical definition of the problem.
	 * \param[in] solver_container - Container vector with all the solutions.
	 * \param[in] conv_numerics - Description of the numerical method.
	 * \param[in] visc_numerics - Description of the numerical method.
	 * \param[in] config - Definition of the particular problem.
	 * \param[in] val_marker - Surface marker where the boundary condition is applied.
	 */
    
	void BC_Sym_Plane(CGeometry *geometry, CSolver **solver_container, CNumerics *conv_numerics, CNumerics *visc_numerics, CConfig *config,
                      unsigned short val_marker);
	/*!
	 * \brief Update the solution using an implicit solver.
	 * \param[in] geometry - Geometrical definition of the problem.
	 * \param[in] solver_container - Container vector with all the solutions.
	 * \param[in] config - Definition of the particular problem.
	 */
	void ImplicitEuler_Iteration(CGeometry *geometry, CSolver **solver_container, CConfig *config);
    
	// Another set of matrix structures for the Lm equations
	CSysMatrix JacobianItmc; /*!< \brief Complete sparse Jacobian structure for implicit computations. */
	su2double *LinSysSolItmc;		/*!< \brief vector to store iterative solution of implicit linear system. */
	su2double *LinSysResItmc;		/*!< \brief vector to store iterative residual of implicit linear system. */
	su2double *rhsItmc;		/*!< \brief right hand side of implicit linear system. */
	CSysMatrix JacobianReth; /*!< \brief Complete sparse Jacobian structure for implicit computations. */
	su2double *LinSysSolReth;		/*!< \brief vector to store iterative solution of implicit linear system. */
	su2double *LinSysResReth;		/*!< \brief vector to store iterative residual of implicit linear system. */
	su2double *rhsReth;		/*!< \brief right hand side of implicit linear system. */
};

/*!
 * \class CTurbSSTSolver
 * \brief Main class for defining the turbulence model solver.
 * \ingroup Turbulence_Model
 * \author A. Campos, F. Palacios, T. Economon
 * \version 4.0.0 "Cardinal"
 */

class CTurbSSTSolver: public CTurbSolver {
private:
	su2double *constants,  /*!< \brief Constants for the model. */
	kine_Inf,           /*!< \brief Free-stream turbulent kinetic energy. */
	omega_Inf;          /*!< \brief Free-stream specific dissipation. */
    
public:
	/*!
	 * \brief Constructor of the class.
	 */
	CTurbSSTSolver(void);
    
	/*!
	 * \overload
	 * \param[in] geometry - Geometrical definition of the problem.
	 * \param[in] config - Definition of the particular problem.
	 */
	CTurbSSTSolver(CGeometry *geometry, CConfig *config, unsigned short iMesh);
    
	/*!
	 * \brief Destructor of the class.
	 */
	~CTurbSSTSolver(void);
    
	/*!
	 * \brief Restart residual and compute gradients.
	 * \param[in] geometry - Geometrical definition of the problem.
	 * \param[in] solver_container - Container vector with all the solutions.
	 * \param[in] config - Definition of the particular problem.
	 * \param[in] iRKStep - Current step of the Runge-Kutta iteration.
     * \param[in] RunTime_EqSystem - System of equations which is going to be solved.
	 */
	void Preprocessing(CGeometry *geometry, CSolver **solver_container, CConfig *config, unsigned short iMesh, unsigned short iRKStep, unsigned short RunTime_EqSystem, bool Output);
    
	/*!
	 * \brief Computes the eddy viscosity.
	 * \param[in] geometry - Geometrical definition of the problem.
	 * \param[in] solver_container - Container vector with all the solutions.
	 * \param[in] config - Definition of the particular problem.
	 * \param[in] iMesh - Index of the mesh in multigrid computations.
	 */
	void Postprocessing(CGeometry *geometry, CSolver **solver_container, CConfig *config,
                        unsigned short iMesh);
  
	/*!
	 * \brief Source term computation.
	 * \param[in] geometry - Geometrical definition of the problem.
	 * \param[in] solver_container - Container vector with all the solutions.
	 * \param[in] numerics - Description of the numerical method.
	 * \param[in] config - Definition of the particular problem.
	 * \param[in] iMesh - Index of the mesh in multigrid computations.
	 */
	void Source_Residual(CGeometry *geometry, CSolver **solver_container, CNumerics *numerics, CNumerics *second_numerics,
                         CConfig *config, unsigned short iMesh);
    
	/*!
	 * \brief Source term computation.
	 * \param[in] geometry - Geometrical definition of the problem.
	 * \param[in] solver_container - Container vector with all the solutions.
	 * \param[in] numerics - Description of the numerical method.
	 * \param[in] config - Definition of the particular problem.
	 * \param[in] iMesh - Index of the mesh in multigrid computations.
	 */
	void Source_Template(CGeometry *geometry, CSolver **solver_container, CNumerics *numerics,
                         CConfig *config, unsigned short iMesh);
    
	/*!
	 * \brief Impose the Navier-Stokes wall boundary condition.
	 * \param[in] geometry - Geometrical definition of the problem.
	 * \param[in] solver_container - Container vector with all the solutions.
	 * \param[in] conv_numerics - Description of the numerical method.
	 * \param[in] visc_numerics - Description of the numerical method.
	 * \param[in] config - Definition of the particular problem.
	 * \param[in] val_marker - Surface marker where the boundary condition is applied.
	 */
	void BC_HeatFlux_Wall(CGeometry *geometry, CSolver **solver_container, CNumerics *conv_numerics, CNumerics *visc_numerics, CConfig *config,
                          unsigned short val_marker);
    
    /*!
	 * \brief Impose the Navier-Stokes wall boundary condition.
	 * \param[in] geometry - Geometrical definition of the problem.
	 * \param[in] solver_container - Container vector with all the solutions.
	 * \param[in] conv_numerics - Description of the numerical method.
	 * \param[in] visc_numerics - Description of the numerical method.
	 * \param[in] config - Definition of the particular problem.
	 * \param[in] val_marker - Surface marker where the boundary condition is applied.
	 */
	void BC_Isothermal_Wall(CGeometry *geometry, CSolver **solver_container, CNumerics *conv_numerics, CNumerics *visc_numerics, CConfig *config,
                            unsigned short val_marker);
    
	/*!
	 * \brief Impose the Far Field boundary condition.
	 * \param[in] geometry - Geometrical definition of the problem.
	 * \param[in] solver_container - Container vector with all the solutions.
	 * \param[in] conv_numerics - Description of the numerical method.
	 * \param[in] visc_numerics - Description of the numerical method.
	 * \param[in] config - Definition of the particular problem.
	 * \param[in] val_marker - Surface marker where the boundary condition is applied.
	 */
	void BC_Far_Field(CGeometry *geometry, CSolver **solver_container, CNumerics *conv_numerics, CNumerics *visc_numerics, CConfig *config,
                      unsigned short val_marker);
    
	/*!
	 * \brief Impose the inlet boundary condition.
	 * \param[in] geometry - Geometrical definition of the problem.
	 * \param[in] solver_container - Container vector with all the solutions.
	 * \param[in] conv_numerics - Description of the numerical method.
	 * \param[in] visc_numerics - Description of the numerical method.
	 * \param[in] config - Definition of the particular problem.
	 * \param[in] val_marker - Surface marker where the boundary condition is applied.
	 */
	void BC_Inlet(CGeometry *geometry, CSolver **solver_container, CNumerics *conv_numerics, CNumerics *visc_numerics, CConfig *config,
                  unsigned short val_marker);
    
	/*!
	 * \brief Impose the outlet boundary condition.
	 * \param[in] geometry - Geometrical definition of the problem.
	 * \param[in] solver_container - Container vector with all the solutions.
	 * \param[in] conv_numerics - Description of the numerical method.
	 * \param[in] visc_numerics - Description of the numerical method.
	 * \param[in] config - Definition of the particular problem.
	 * \param[in] val_marker - Surface marker where the boundary condition is applied.
	 */
    
	void BC_Outlet(CGeometry *geometry, CSolver **solver_container, CNumerics *conv_numerics, CNumerics *visc_numerics, CConfig *config,
                   unsigned short val_marker);
    
	/*!
	 * \brief Get the constants for the SST model.
	 * \return A pointer to an array containing a set of constants
	 */
	su2double* GetConstants();
    
};

/*!
 * \class CAdjEulerSolver
 * \brief Main class for defining the Euler's adjoint flow solver.
 * \ingroup Euler_Equations
 * \author F. Palacios
 * \version 4.0.0 "Cardinal"
 */
class CAdjEulerSolver : public CSolver {
protected:
	su2double PsiRho_Inf,	/*!< \brief PsiRho variable at the infinity. */
	PsiE_Inf,			/*!< \brief PsiE variable at the infinity. */
	*Phi_Inf;			/*!< \brief Phi vector at the infinity. */
	su2double *Sens_Mach, /*!< \brief Mach sensitivity coefficient for each boundary. */
	*Sens_AoA,			/*!< \brief Angle of attack sensitivity coefficient for each boundary. */
	*Sens_Geo,			/*!< \brief Shape sensitivity coefficient for each boundary. */
	*Sens_Press,			/*!< \brief Pressure sensitivity coefficient for each boundary. */
	*Sens_Temp,			/*!< \brief Temperature sensitivity coefficient for each boundary. */
	**CSensitivity;		/*!< \brief Shape sensitivity coefficient for each boundary and vertex. */
	su2double Total_Sens_Mach;	/*!< \brief Total mach sensitivity coefficient for all the boundaries. */
	su2double Total_Sens_AoA;		/*!< \brief Total angle of attack sensitivity coefficient for all the boundaries. */
	su2double Total_Sens_Geo;		/*!< \brief Total shape sensitivity coefficient for all the boundaries. */
	su2double Total_Sens_Press;    /*!< \brief Total farfield sensitivity to pressure. */
	su2double Total_Sens_Temp;    /*!< \brief Total farfield sensitivity to temperature. */
	su2double *iPoint_UndLapl,	/*!< \brief Auxiliary variable for the undivided Laplacians. */
	*jPoint_UndLapl;			/*!< \brief Auxiliary variable for the undivided Laplacians. */
	bool space_centered;  /*!< \brief True if space centered scheeme used. */
    su2double **Jacobian_Axisymmetric; /*!< \brief Storage for axisymmetric Jacobian. */
	unsigned long nMarker;				/*!< \brief Total number of markers using the grid information. */
	su2double Gamma;									/*!< \brief Fluid's Gamma constant (ratio of specific heats). */
	su2double Gamma_Minus_One;				/*!< \brief Fluids's Gamma - 1.0  . */
  su2double *FlowPrimVar_i,	/*!< \brief Store the flow solution at point i. */
	*FlowPrimVar_j;        /*!< \brief Store the flow solution at point j. */

  su2double pnorm;
    
public:
    
	/*!
	 * \brief Constructor of the class.
	 */
	CAdjEulerSolver(void);
    
	/*!
	 * \overload
	 * \param[in] geometry - Geometrical definition of the problem.
	 * \param[in] config - Definition of the particular problem.
     * \param[in] iMesh - Index of the mesh in multigrid computations.
	 */
	CAdjEulerSolver(CGeometry *geometry, CConfig *config, unsigned short iMesh);
    
	/*!
	 * \brief Destructor of the class.
	 */
	virtual ~CAdjEulerSolver(void);
    
  /*!
   * \brief A virtual member.
   * \param[in] geometry - Geometrical definition of the problem.
   * \param[in] solver_container - Container vector with all the solutions.
   * \param[in] config - Definition of the particular problem.
   * \param[in] iMesh - Index of the mesh in multigrid computations.
   * \param[in] Iteration - Index of the current iteration.
   */
  void SetTime_Step(CGeometry *geometry, CSolver **solver_container, CConfig *config,
                              unsigned short iMesh, unsigned long Iteration);

	/*!
	 * \brief Impose the send-receive boundary condition.
	 * \param[in] geometry - Geometrical definition of the problem.
	 * \param[in] config - Definition of the particular problem.
	 */
	void Set_MPI_Solution(CGeometry *geometry, CConfig *config);
    
  /*!
	 * \brief Impose the send-receive boundary condition.
	 * \param[in] geometry - Geometrical definition of the problem.
	 * \param[in] config - Definition of the particular problem.
	 */
	void Set_MPI_Solution_Gradient(CGeometry *geometry, CConfig *config);
    
    /*!
	 * \brief Impose the send-receive boundary condition.
	 * \param[in] geometry - Geometrical definition of the problem.
	 * \param[in] config - Definition of the particular problem.
	 */
	void Set_MPI_Solution_Limiter(CGeometry *geometry, CConfig *config);
  
  /*!
	 * \brief Impose the send-receive boundary condition.
	 * \param[in] geometry - Geometrical definition of the problem.
	 * \param[in] config - Definition of the particular problem.
	 */
	void Set_MPI_Solution_Old(CGeometry *geometry, CConfig *config);
  
  /*!
	 * \brief Compute the Fan face Mach number.
	 * \param[in] geometry - Geometrical definition of the problem.
	 * \param[in] solution - Container vector with all the solutions.
	 */
	void GetEngine_Properties(CGeometry *geometry, CConfig *config, unsigned short iMesh, bool Output);
  
	/*!
	 * \brief Created the force projection vector for adjoint boundary conditions.
	 * \param[in] geometry - Geometrical definition of the problem.
	 * \param[in] solver_container - Container vector with all the solutions.
	 * \param[in] config - Definition of the particular problem.
	 */
	void SetForceProj_Vector(CGeometry *geometry, CSolver **solver_container, CConfig *config);
    
	/*!
	 * \brief Compute the jump for the interior boundary problem.
	 * \param[in] geometry - Geometrical definition of the problem.
	 * \param[in] solver_container - Container vector with all the solutions.
	 * \param[in] config - Definition of the particular problem.
	 */
	void SetIntBoundary_Jump(CGeometry *geometry, CSolver **solver_container, CConfig *config);
    
	/*!
	 * \brief Compute adjoint density at the infinity.
	 * \return Value of the adjoint density at the infinity.
	 */
	su2double GetPsiRho_Inf(void);
    
	/*!
	 * \brief Compute the adjoint energy at the infinity.
	 * \return Value of the adjoint energy at the infinity.
	 */
	su2double GetPsiE_Inf(void);
    
	/*!
	 * \brief Compute Phi (adjoint velocity) at the infinity.
	 * \param[in] val_dim - Index of the adjoint velocity vector.
	 * \return Value of the adjoint velocity vector at the infinity.
	 */
	su2double GetPhi_Inf(unsigned short val_dim);
    
	/*!
	 * \brief Compute the spatial integration using a centered scheme for the adjoint equations.
	 * \param[in] geometry - Geometrical definition of the problem.
	 * \param[in] solver_container - Container vector with all the solutions.
	 * \param[in] numerics - Description of the numerical method.
	 * \param[in] config - Definition of the particular problem.
	 * \param[in] iMesh - Index of the mesh in multigrid computations.
	 * \param[in] iRKStep - Current step of the Runge-Kutta iteration.
	 */
	void Centered_Residual(CGeometry *geometry, CSolver **solver_container, CNumerics *numerics, CConfig *config,
                           unsigned short iMesh, unsigned short iRKStep);
    
	/*!
	 * \brief Compute the spatial integration using a upwind scheme.
	 * \param[in] geometry - Geometrical definition of the problem.
	 * \param[in] solver_container - Container vector with all the solutions.
	 * \param[in] numerics - Description of the numerical method.
	 * \param[in] config - Definition of the particular problem.
	 * \param[in] iMesh - Index of the mesh in multigrid computations.
	 */
	void Upwind_Residual(CGeometry *geometry, CSolver **solver_container, CNumerics *numerics, CConfig *config,
                         unsigned short iMesh);
    
	/*!
	 * \brief Source term integration.
	 * \param[in] geometry - Geometrical definition of the problem.
	 * \param[in] solver_container - Container vector with all the solutions.
	 * \param[in] numerics - Description of the numerical method.
	 * \param[in] config - Definition of the particular problem.
	 * \param[in] iMesh - Index of the mesh in multigrid computations.
	 */
	void Source_Residual(CGeometry *geometry, CSolver **solver_container, CNumerics *numerics, CNumerics *second_numerics,
                         CConfig *config, unsigned short iMesh);
    
	/*!
	 * \brief Source term integration.
	 * \param[in] geometry - Geometrical definition of the problem.
	 * \param[in] solver_container - Container vector with all the solutions.
	 * \param[in] numerics - Description of the numerical method.
	 * \param[in] config - Definition of the particular problem.
	 * \param[in] iMesh - Index of the mesh in multigrid computations.
	 */
	void Source_Template(CGeometry *geometry, CSolver **solver_container, CNumerics *numerics,
                         CConfig *config, unsigned short iMesh);
    
	/*!
	 * \brief Compute the undivided laplacian for the adjoint solution.
	 * \param[in] geometry - Geometrical definition of the problem.
	 * \param[in] config - Definition of the particular problem.
	 */
	void SetUndivided_Laplacian(CGeometry *geometry, CConfig *config);
    
    /*!
	 * \brief Parallelization of Undivided Laplacian.
	 * \param[in] geometry - Geometrical definition of the problem.
	 * \param[in] config - Definition of the particular problem.
	 */
	void Set_MPI_Undivided_Laplacian(CGeometry *geometry, CConfig *config);
    
	/*!
	 * \brief Compute the sensor for higher order dissipation control in rotating problems.
	 * \param[in] geometry - Geometrical definition of the problem.
	 * \param[in] solver_container - Container vector with all the solutions.
	 * \param[in] config - Definition of the particular problem.
	 */
	void SetDissipation_Switch(CGeometry *geometry, CConfig *config);
    
    /*!
	 * \brief A virtual member.
	 * \param[in] geometry - Geometrical definition of the problem.
	 * \param[in] solver_container - Container vector with all the solutions.
	 * \param[in] config - Definition of the particular problem.
	 */
	void Set_MPI_Dissipation_Switch(CGeometry *geometry, CConfig *config);
    
	/*!
	 * \brief Impose via the residual the adjoint Euler wall boundary condition.
	 * \param[in] geometry - Geometrical definition of the problem.
	 * \param[in] solver_container - Container vector with all the solutions.
	 * \param[in] numerics - Description of the numerical method.
	 * \param[in] config - Definition of the particular problem.
	 * \param[in] val_marker - Surface marker where the boundary condition is applied.
	 */
	void BC_Euler_Wall(CGeometry *geometry, CSolver **solver_container, CNumerics *numerics, CConfig *config,
                       unsigned short val_marker);
    
	/*!
	 * \brief Impose via the residual the interface adjoint boundary condition.
	 * \param[in] geometry - Geometrical definition of the problem.
	 * \param[in] solver_container - Container vector with all the solutions.
	 * \param[in] numerics - Description of the numerical method.
	 * \param[in] config - Definition of the particular problem.
	 * \param[in] val_marker - Surface marker where the boundary condition is applied.
	 */
	void BC_Interface_Boundary(CGeometry *geometry, CSolver **solver_container, CNumerics *numerics, CConfig *config);
    
	/*!
	 * \brief Impose via the residual the near-field adjoint boundary condition.
	 * \param[in] geometry - Geometrical definition of the problem.
	 * \param[in] solver_container - Container vector with all the solutions.
	 * \param[in] numerics - Description of the numerical method.
	 * \param[in] config - Definition of the particular problem.
	 * \param[in] val_marker - Surface marker where the boundary condition is applied.
	 */
	void BC_NearField_Boundary(CGeometry *geometry, CSolver **solver_container, CNumerics *numerics, CConfig *config);
    
	/*!
	 * \brief Impose via the residual the adjoint symmetry boundary condition.
	 * \param[in] geometry - Geometrical definition of the problem.
	 * \param[in] solver_container - Container vector with all the solutions.
	 * \param[in] conv_numerics - Description of the numerical method.
	 * \param[in] visc_numerics - Description of the numerical method.
	 * \param[in] config - Definition of the particular problem.
	 * \param[in] val_marker - Surface marker where the boundary condition is applied.
	 */
	void BC_Sym_Plane(CGeometry *geometry, CSolver **solver_container, CNumerics *conv_numerics, CNumerics *visc_numerics, CConfig *config,
                      unsigned short val_marker);
    
	/*!
	 * \brief Impose the boundary condition to the far field using characteristics.
	 * \param[in] geometry - Geometrical definition of the problem.
	 * \param[in] solver_container - Container vector with all the solutions.
	 * \param[in] conv_numerics - Description of the numerical method.
	 * \param[in] visc_numerics - Description of the numerical method.
	 * \param[in] config - Definition of the particular problem.
	 * \param[in] val_marker - Surface marker where the boundary condition is applied.
	 */
	void BC_Far_Field(CGeometry *geometry, CSolver **solver_container, CNumerics *conv_numerics, CNumerics *visc_numerics, CConfig *config,
                      unsigned short val_marker);
    
	/*!
	 * \brief Impose the inlet boundary condition.
	 * \param[in] geometry - Geometrical definition of the problem.
	 * \param[in] solver_container - Container vector with all the solutions.
	 * \param[in] conv_numerics - Description of the numerical method.
	 * \param[in] visc_numerics - Description of the numerical method.
	 * \param[in] config - Definition of the particular problem.
	 * \param[in] val_marker - Surface marker where the boundary condition is applied.
	 */
	void BC_Inlet(CGeometry *geometry, CSolver **solver_container, CNumerics *conv_numerics, CNumerics *visc_numerics, CConfig *config,
                  unsigned short val_marker);
    

  /*!
   * \brief Impose the supersonic inlet boundary condition.
   * \param[in] geometry - Geometrical definition of the problem.
   * \param[in] solver_container - Container vector with all the solutions.
   * \param[in] solver - Description of the numerical method.
   * \param[in] config - Definition of the particular problem.
   * \param[in] val_marker - Surface marker where the boundary condition is applied.
   */
	void BC_Supersonic_Inlet(CGeometry *geometry, CSolver **solver_container, CNumerics *conv_numerics, CNumerics *visc_numerics, CConfig *config,
	              unsigned short val_marker);
  
  /*!
   * \brief Impose the supersonic outlet boundary condition.
   * \param[in] geometry - Geometrical definition of the problem.
   * \param[in] solver_container - Container vector with all the solutions.
   * \param[in] solver - Description of the numerical method.
   * \param[in] config - Definition of the particular problem.
   * \param[in] val_marker - Surface marker where the boundary condition is applied.
   */
  void BC_Supersonic_Outlet(CGeometry *geometry, CSolver **solver_container, CNumerics *conv_numerics, CNumerics *visc_numerics, CConfig *config,
                           unsigned short val_marker);

	/*!
	 * \brief Impose the outlet boundary condition.
	 * \param[in] geometry - Geometrical definition of the problem.
	 * \param[in] solver_container - Container vector with all the solutions.
	 * \param[in] conv_numerics - Description of the numerical method.
	 * \param[in] visc_numerics - Description of the numerical method.
	 * \param[in] config - Definition of the particular problem.
	 * \param[in] val_marker - Surface marker where the boundary condition is applied.
	 */
	void BC_Outlet(CGeometry *geometry, CSolver **solver_container, CNumerics *conv_numerics, CNumerics *visc_numerics, CConfig *config,
                   unsigned short val_marker);
    
	/*!
	 * \brief Impose the engine inflow adjoint boundary condition.
	 * \param[in] geometry - Geometrical definition of the problem.
	 * \param[in] solver_container - Container vector with all the solutions.
	 * \param[in] conv_numerics - Description of the numerical method.
	 * \param[in] visc_numerics - Description of the numerical method.
	 * \param[in] config - Definition of the particular problem.
	 * \param[in] val_marker - Surface marker where the boundary condition is applied.
	 */
	void BC_Engine_Inflow(CGeometry *geometry, CSolver **solver_container, CNumerics *conv_numerics, CNumerics *visc_numerics,
                          CConfig *config, unsigned short val_marker);
  
  /*!
   * \brief Impose the engine bleed adjoint boundary condition.
   * \param[in] geometry - Geometrical definition of the problem.
   * \param[in] solver_container - Container vector with all the solutions.
   * \param[in] conv_numerics - Description of the numerical method.
   * \param[in] visc_numerics - Description of the numerical method.
   * \param[in] config - Definition of the particular problem.
   * \param[in] val_marker - Surface marker where the boundary condition is applied.
   */
  void BC_Engine_Bleed(CGeometry *geometry, CSolver **solver_container, CNumerics *conv_numerics, CNumerics *visc_numerics,
                        CConfig *config, unsigned short val_marker);
  
	/*!
	 * \brief Impose the engine exhaust boundary condition.
	 * \param[in] geometry - Geometrical definition of the problem.
	 * \param[in] solver_container - Container vector with all the solutions.
	 * \param[in] conv_numerics - Description of the numerical method.
	 * \param[in] visc_numerics - Description of the numerical method.
	 * \param[in] config - Definition of the particular problem.
	 * \param[in] val_marker - Surface marker where the boundary condition is applied.
	 */
	void BC_Engine_Exhaust(CGeometry *geometry, CSolver **solver_container, CNumerics *conv_numerics, CNumerics *visc_numerics,
                           CConfig *config, unsigned short val_marker);
    
	/*!
	 * \brief Update the solution using a Runge-Kutta strategy.
	 * \param[in] geometry - Geometrical definition of the problem.
	 * \param[in] solver_container - Container vector with all the solutions.
	 * \param[in] config - Definition of the particular problem.
	 * \param[in] iRKStep - Current step of the Runge-Kutta iteration.
	 */
	void ExplicitRK_Iteration(CGeometry *geometry, CSolver **solver_container, CConfig *config,
                              unsigned short iRKStep);
    
	/*!
	 * \brief Update the solution using a explicit Euler scheme.
	 * \param[in] geometry - Geometrical definition of the problem.
	 * \param[in] solver_container - Container vector with all the solutions.
	 * \param[in] config - Definition of the particular problem.
	 */
	void ExplicitEuler_Iteration(CGeometry *geometry, CSolver **solver_container, CConfig *config);
    
	/*!
	 * \brief Update the solution using an implicit solver.
	 * \param[in] geometry - Geometrical definition of the problem.
	 * \param[in] solver_container - Container vector with all the solutions.
	 * \param[in] config - Definition of the particular problem.
	 */
	void ImplicitEuler_Iteration(CGeometry *geometry, CSolver **solver_container, CConfig *config);
    
	/*!
	 * \brief Initialize the residual vectors.
	 * \param[in] geometry - Geometrical definition of the problem.
	 * \param[in] solver_container - Container vector with all the solutions.
	 * \param[in] config - Definition of the particular problem.
	 * \param[in] iRKStep - Current step of the Runge-Kutta iteration.
     * \param[in] RunTime_EqSystem - System of equations which is going to be solved.
	 */
	void Preprocessing(CGeometry *geometry, CSolver **solver_container, CConfig *config, unsigned short iMesh, unsigned short iRKStep, unsigned short RunTime_EqSystem, bool Output);
    
	/*!
	 * \brief Compute the inviscid sensitivity of the functional.
	 * \param[in] geometry - Geometrical definition of the problem.
	 * \param[in] solver_container - Container vector with all the solutions.
	 * \param[in] numerics - Description of the numerical method.
	 * \param[in] config - Definition of the particular problem.
	 */
	void Inviscid_Sensitivity(CGeometry *geometry, CSolver **solver_container, CNumerics *numerics, CConfig *config);
    
	/*!
	 * \brief Smooth the inviscid sensitivity of the functional.
	 * \param[in] geometry - Geometrical definition of the problem.
	 * \param[in] solver_container - Container vector with all the solutions.
	 * \param[in] numerics - Description of the numerical method.
	 * \param[in] config - Definition of the particular problem.
	 */
	void Smooth_Sensitivity(CGeometry *geometry, CSolver **solver_container, CNumerics *numerics, CConfig *config);
    
	/*!
	 * \brief Get the shape sensitivity coefficient.
	 * \param[in] val_marker - Surface marker where the coefficient is computed.
	 * \param[in] val_vertex - Vertex of the marker <i>val_marker</i> where the coefficient is evaluated.
	 * \return Value of the sensitivity coefficient.
	 */
	su2double GetCSensitivity(unsigned short val_marker, unsigned long val_vertex);
    
	/*!
	 * \brief Set the shape sensitivity coefficient.
	 * \param[in] val_marker - Surface marker where the coefficient is computed.
	 * \param[in] val_vertex - Vertex of the marker <i>val_marker</i> where the coefficient is evaluated.
	 * \param[in] val_sensitivity - Value of the sensitivity coefficient.
	 */
	void SetCSensitivity(unsigned short val_marker, unsigned long val_vertex, su2double val_sensitivity);
    
	/*!
	 * \brief Provide the total shape sensitivity coefficient.
	 * \return Value of the geometrical sensitivity coefficient
	 *         (inviscid + viscous contribution).
	 */
	su2double GetTotal_Sens_Geo(void);
    
	/*!
	 * \brief Set the total Mach number sensitivity coefficient.
	 * \return Value of the Mach sensitivity coefficient
	 *         (inviscid + viscous contribution).
	 */
	su2double GetTotal_Sens_Mach(void);
    
	/*!
	 * \brief Set the total angle of attack sensitivity coefficient.
	 * \return Value of the angle of attack sensitivity coefficient
	 *         (inviscid + viscous contribution).
	 */
	su2double GetTotal_Sens_AoA(void);
    
	/*!
	 * \brief Set the total farfield pressure sensitivity coefficient.
	 * \return Value of the farfield pressure sensitivity coefficient
	 *         (inviscid + viscous contribution).
	 */
	su2double GetTotal_Sens_Press(void);
    
	/*!
	 * \brief Set the total farfield temperature sensitivity coefficient.
	 * \return Value of the farfield temperature sensitivity coefficient
	 *         (inviscid + viscous contribution).
	 */
	su2double GetTotal_Sens_Temp(void);
  
	/*!
	 * \brief Set the total residual adding the term that comes from the Dual Time Strategy.
	 * \param[in] geometry - Geometrical definition of the problem.
	 * \param[in] solver_container - Container vector with all the solutions.
	 * \param[in] config - Definition of the particular problem.
	 * \param[in] iRKStep - Current step of the Runge-Kutta iteration.
	 * \param[in] iMesh - Index of the mesh in multigrid computations.
	 * \param[in] RunTime_EqSystem - System of equations which is going to be solved.
	 */
	void SetResidual_DualTime(CGeometry *geometry, CSolver **solver_container, CConfig *config,
                              unsigned short iRKStep, unsigned short iMesh, unsigned short RunTime_EqSystem);
    
    /*!
	 * \brief Set the initial condition for the Euler Equations.
	 * \param[in] geometry - Geometrical definition of the problem.
	 * \param[in] solver_container - Container with all the solutions.
	 * \param[in] config - Definition of the particular problem.
	 * \param[in] ExtIter - External iteration.
	 */
	void SetInitialCondition(CGeometry **geometry, CSolver ***solver_container, CConfig *config, unsigned long ExtIter);


};

/*!
 * \class CAdjNSSolver
 * \brief Main class for defining the Navier-Stokes' adjoint flow solver.
 * \ingroup Navier_Stokes_Equations
 * \author F. Palacios
 * \version 4.0.0 "Cardinal"
 */
class CAdjNSSolver : public CAdjEulerSolver {
public:
    
	/*!
	 * \brief Constructor of the class.
	 */
	CAdjNSSolver(void);
    
	/*!
	 * \overload
	 * \param[in] geometry - Geometrical definition of the problem.
	 * \param[in] config - Definition of the particular problem.
     * \param[in] iMesh - Index of the mesh in multigrid computations.
	 */
	CAdjNSSolver(CGeometry *geometry, CConfig *config, unsigned short iMesh);
    
	/*!
	 * \brief Destructor of the class.
	 */
	~CAdjNSSolver(void);

  /*!
   * \brief A virtual member.
   * \param[in] geometry - Geometrical definition of the problem.
   * \param[in] solver_container - Container vector with all the solutions.
   * \param[in] config - Definition of the particular problem.
   * \param[in] iMesh - Index of the mesh in multigrid computations.
   * \param[in] Iteration - Index of the current iteration.
   */
  void SetTime_Step(CGeometry *geometry, CSolver **solver_container, CConfig *config,
                              unsigned short iMesh, unsigned long Iteration);

    
	/*!
	 * \brief Impose via the residual or brute force the Navier-Stokes adjoint boundary condition (heat flux).
	 * \param[in] geometry - Geometrical definition of the problem.
	 * \param[in] solver_container - Container vector with all the solutions.
	 * \param[in] conv_numerics - Description of the numerical method.
	 * \param[in] visc_numerics - Description of the numerical method.
	 * \param[in] config - Definition of the particular problem.
	 * \param[in] val_marker - Surface marker where the boundary condition is applied.
	 */
	void BC_HeatFlux_Wall(CGeometry *geometry, CSolver **solver_container, CNumerics *conv_numerics, CNumerics *visc_numerics, CConfig *config,
                          unsigned short val_marker);
    
    /*!
	 * \brief Impose via the residual or brute force the Navier-Stokes adjoint boundary condition (heat flux).
	 * \param[in] geometry - Geometrical definition of the problem.
	 * \param[in] solver_container - Container vector with all the solutions.
	 * \param[in] conv_numerics - Description of the numerical method.
	 * \param[in] visc_numerics - Description of the numerical method.
	 * \param[in] config - Definition of the particular problem.
	 * \param[in] val_marker - Surface marker where the boundary condition is applied.
	 */
	void BC_Isothermal_Wall(CGeometry *geometry, CSolver **solver_container, CNumerics *conv_numerics, CNumerics *visc_numerics, CConfig *config, unsigned short val_marker);
    
	/*!
	 * \brief Restart residual and compute gradients.
	 * \param[in] geometry - Geometrical definition of the problem.
	 * \param[in] solver_container - Container vector with all the solutions.
	 * \param[in] config - Definition of the particular problem.
	 * \param[in] iRKStep - Current step of the Runge-Kutta iteration.
     * \param[in] RunTime_EqSystem - System of equations which is going to be solved.
	 */
	void Preprocessing(CGeometry *geometry, CSolver **solver_container, CConfig *config, unsigned short iMesh, unsigned short iRKStep, unsigned short RunTime_EqSystem, bool Output);
    
	/*!
	 * \brief Compute the viscous sensitivity of the functional.
	 * \param[in] geometry - Geometrical definition of the problem.
	 * \param[in] solver_container - Container vector with all the solutions.
	 * \param[in] numerics - Description of the numerical method.
	 * \param[in] config - Definition of the particular problem.
	 */
	void Viscous_Sensitivity(CGeometry *geometry, CSolver **solver_container, CNumerics *numerics, CConfig *config);
    
	/*!
	 * \brief Compute the viscous residuals for the adjoint equation.
	 * \param[in] geometry - Geometrical definition of the problem.
	 * \param[in] solver_container - Container vector with all the solutions.
	 * \param[in] numerics - Description of the numerical method.
	 * \param[in] config - Definition of the particular problem.
	 * \param[in] iMesh - Index of the mesh in multigrid computations.
	 * \param[in] iRKStep - Current step of the Runge-Kutta iteration.
	 */
	void Viscous_Residual(CGeometry *geometry, CSolver **solver_container, CNumerics *numerics,
                          CConfig *config, unsigned short iMesh, unsigned short iRKStep);
    
	/*!
	 * \brief Source term computation.
	 * \param[in] geometry - Geometrical definition of the problem.
	 * \param[in] solver_container - Container vector with all the solutions.
	 * \param[in] numerics - Description of the numerical method.
	 * \param[in] config - Definition of the particular problem.
	 * \param[in] iMesh - Index of the mesh in multigrid computations.
	 */
	void Source_Residual(CGeometry *geometry, CSolver **solver_container, CNumerics *numerics, CNumerics *second_numerics,
                         CConfig *config, unsigned short iMesh);
    
};

/*!
 * \class CAdjTurbSolver
 * \brief Main class for defining the adjoint turbulence model solver.
 * \ingroup Turbulence_Model
 * \author F. Palacios, A. Bueno.
 * \version 4.0.0 "Cardinal"
 */
class CAdjTurbSolver : public CSolver {
private:
	su2double PsiNu_Inf,	/*!< \brief PsiNu variable at the infinity. */
	*FlowSolution_i,	/*!< \brief Store the flow solution at point i. */
	*FlowSolution_j;	/*!< \brief Store the flow solution at point j. */

	su2double Gamma;									/*!< \brief Fluid's Gamma constant (ratio of specific heats). */
	su2double Gamma_Minus_One;				/*!< \brief Fluids's Gamma - 1.0  . */
        
public:
    
	/*!
	 * \brief Default constructor of the class.
	 */
	CAdjTurbSolver(void);
    
	/*!
	 * \overload
	 * \param[in] geometry - Geometrical definition of the problem.
	 * \param[in] config - Definition of the particular problem.
	 */
	CAdjTurbSolver(CGeometry *geometry, CConfig *config, unsigned short iMesh);
    
    /*!
	 * \brief Impose the send-receive boundary condition.
	 * \param[in] geometry - Geometrical definition of the problem.
	 * \param[in] config - Definition of the particular problem.
	 */
	void Set_MPI_Solution(CGeometry *geometry, CConfig *config);
  
  /*!
	 * \brief Impose the send-receive boundary condition.
	 * \param[in] geometry - Geometrical definition of the problem.
	 * \param[in] config - Definition of the particular problem.
	 */
	void Set_MPI_Solution_Old(CGeometry *geometry, CConfig *config);
  
    /*!
	 * \brief Impose the send-receive boundary condition.
	 * \param[in] geometry - Geometrical definition of the problem.
	 * \param[in] config - Definition of the particular problem.
	 */
	void Set_MPI_Solution_Gradient(CGeometry *geometry, CConfig *config);
    
	/*!
	 * \brief Default destructor of the class.
	 */
	virtual ~CAdjTurbSolver(void);
    
	/*!
	 * \brief Impose the Navier-Stokes turbulent adjoint boundary condition.
	 * \param[in] geometry - Geometrical definition of the problem.
	 * \param[in] solver_container - Container vector with all the solutions.
	 * \param[in] conv_numerics - Description of the numerical method.
	 * \param[in] visc_numerics - Description of the numerical method.
	 * \param[in] config - Definition of the particular problem.
	 * \param[in] val_marker - Surface marker where the boundary condition is applied.
	 */
	void BC_HeatFlux_Wall(CGeometry *geometry, CSolver **solver_container, CNumerics *conv_numerics, CNumerics *visc_numerics, CConfig *config,
                          unsigned short val_marker);
  
  /*!
	 * \brief Impose an isothermal wall boundary condition (no-slip).
	 * \param[in] geometry - Geometrical definition of the problem.
	 * \param[in] solver_container - Container vector with all the solutions.
	 * \param[in] conv_numerics - Description of the numerical method.
	 * \param[in] visc_numerics - Description of the numerical method.
	 * \param[in] config - Definition of the particular problem.
	 * \param[in] val_marker - Surface marker where the boundary condition is applied.
	 */
	void BC_Isothermal_Wall(CGeometry *geometry, CSolver **solver_container, CNumerics *conv_numerics, CNumerics *visc_numerics, CConfig *config,
                          unsigned short val_marker);
  
	/*!
	 * \brief Impose the boundary condition to the far field using characteristics.
	 * \param[in] geometry - Geometrical definition of the problem.
	 * \param[in] solver_container - Container vector with all the solutions.
	 * \param[in] conv_numerics - Description of the numerical method.
	 * \param[in] visc_numerics - Description of the numerical method.
	 * \param[in] config - Definition of the particular problem.
	 * \param[in] val_marker - Surface marker where the boundary condition is applied.
	 */
	void BC_Far_Field(CGeometry *geometry, CSolver **solver_container, CNumerics *conv_numerics, CNumerics *visc_numerics, CConfig *config,
                      unsigned short val_marker);
    
	/*!
	 * \brief Initializate the residual vectors.
	 * \param[in] geometry - Geometrical definition of the problem.
	 * \param[in] solver_container - Container vector with all the solutions.
	 * \param[in] config - Definition of the particular problem.
	 * \param[in] iRKStep - Current step of the Runge-Kutta iteration.
     * \param[in] RunTime_EqSystem - System of equations which is going to be solved.
	 */
	void Preprocessing(CGeometry *geometry, CSolver **solver_container, CConfig *config, unsigned short iMesh, unsigned short iRKStep, unsigned short RunTime_EqSystem, bool Output);
    
	/*!
	 * \brief Compute the spatial integration using a upwind scheme.
	 * \param[in] geometry - Geometrical definition of the problem.
	 * \param[in] solver_container - Container vector with all the solutions.
	 * \param[in] numerics - Description of the numerical method.
	 * \param[in] config - Definition of the particular problem.
	 * \param[in] iMesh - Index of the mesh in multigrid computations.
	 */
	void Upwind_Residual(CGeometry *geometry, CSolver **solver_container, CNumerics *numerics, CConfig *config,
                         unsigned short iMesh);
    
	/*!
	 * \brief Compute the viscous residuals for the turbulent adjoint equation.
	 * \param[in] geometry - Geometrical definition of the problem.
	 * \param[in] solver_container - Container vector with all the solutions.
	 * \param[in] numerics - Description of the numerical method.
	 * \param[in] config - Definition of the particular problem.
	 * \param[in] iMesh - Index of the mesh in multigrid computations.
	 * \param[in] iRKStep - Current step of the Runge-Kutta iteration.
	 */
	void Viscous_Residual(CGeometry *geometry, CSolver **solver_container, CNumerics *numerics, CConfig *config,
                          unsigned short iMesh, unsigned short iRKStep);
    
	/*!
	 * \brief Source term computation.
	 * \param[in] geometry - Geometrical definition of the problem.
	 * \param[in] solver_container - Container vector with all the solutions.
	 * \param[in] numerics - Description of the numerical method.
	 * \param[in] config - Definition of the particular problem.
	 * \param[in] iMesh - Index of the mesh in multigrid computations.
	 */
	void Source_Residual(CGeometry *geometry, CSolver **solver_container, CNumerics *numerics, CNumerics *second_numerics,
                         CConfig *config, unsigned short iMesh);
    
	/*!
	 * \brief Update the solution using an implicit solver.
	 * \param[in] geometry - Geometrical definition of the problem.
	 * \param[in] solver_container - Container vector with all the solutions.
	 * \param[in] config - Definition of the particular problem.
	 */
	void ImplicitEuler_Iteration(CGeometry *geometry, CSolver **solver_container, CConfig *config);
    
};

/*!
 * \class CLinEulerSolver
 * \brief Main class for defining the linearized Euler solver.
 * \ingroup Euler_Equations
 * \author F. Palacios
 * \version 4.0.0 "Cardinal"
 */
class CLinEulerSolver : public CSolver {
private:
	su2double DeltaRho_Inf,	/*!< \brief Linearized density variable at the infinity. */
	DeltaE_Inf,				/*!< \brief Linearized energy at the infinity. */
	*DeltaVel_Inf;			/*!< \brief Linearized velocity vector at the infinity. */
	su2double *iPoint_UndLapl,	/*!< \brief Undivided Laplacians for centered scheme. */
	*jPoint_UndLapl;			/*!< \brief Undivided Laplacians for centered scheme. */
	su2double *CDeltaDrag_Inv, /*!< \brief Linearized drag coefficient (inviscid contribution) for each boundary. */
	*CDeltaLift_Inv,		/*!< \brief Linearized lift coefficient (inviscid contribution) for each boundary. */
	*DeltaForceInviscid;	/*!< \brief Linearized inviscid force for each boundary. */
	su2double AllBound_CDeltaDrag_Inv, /*!< \brief Total linearized drag coefficient (inviscid contribution) for all the boundaries. */
	AllBound_CDeltaLift_Inv;		/*!< \brief Total linearized lift coefficient (inviscid contribution) for all the boundaries. */
	su2double Total_CDeltaDrag,	/*!< \brief Total linearized drag coefficient for all the boundaries. */
	Total_CDeltaLift;			/*!< \brief Total linearized lift coefficient for all the boundaries. */
	su2double Gamma;									/*!< \brief Fluid's Gamma constant (ratio of specific heats). */
	su2double Gamma_Minus_One;				/*!< \brief Fluids's Gamma - 1.0  . */
    
public:
    
	/*!
	 * \brief Constructor of the class.
	 */
	CLinEulerSolver(void);
    
	/*!
	 * \overload
	 * \param[in] geometry - Geometrical definition of the problem.
	 * \param[in] config - Definition of the particular problem.
	 */
	CLinEulerSolver(CGeometry *geometry, CConfig *config, unsigned short iMesh);
    
	/*!
	 * \brief Destructor of the class.
	 */
	~CLinEulerSolver(void);
    
	/*!
	 * \brief Compute the spatial integration using a centered scheme for the linearized equations.
	 * \param[in] geometry - Geometrical definition of the problem.
	 * \param[in] solver_container - Container vector with all the solutions.
	 * \param[in] numerics - Description of the numerical method.
	 * \param[in] config - Definition of the particular problem.
	 * \param[in] iMesh - Index of the mesh in multigrid computations.
	 * \param[in] iRKStep - Current step of the Runge-Kutta iteration.
	 */
	void Centered_Residual(CGeometry *geometry, CSolver **solver_container, CNumerics *numerics, CConfig *config,
                           unsigned short iMesh, unsigned short iRKStep);
    
	/*!
	 * \brief Compute the undivided laplacian for the linearized solution.
	 * \param[in] geometry - Geometrical definition of the problem.
	 * \param[in] config - Definition of the particular problem.
	 */
	void SetUndivided_Laplacian(CGeometry *geometry, CConfig *config);
    
	/*!
	 * \brief Impose via the residual the linearized Euler wall boundary condition.
	 * \param[in] geometry - Geometrical definition of the problem.
	 * \param[in] solver_container - Container vector with all the solutions.
	 * \param[in] numerics - Description of the numerical method.
	 * \param[in] config - Definition of the particular problem.
	 * \param[in] val_marker - Surface marker where the boundary condition is applied.
	 */
	void BC_Euler_Wall(CGeometry *geometry, CSolver **solver_container, CNumerics *numerics, CConfig *config,
                       unsigned short val_marker);
    
	/*!
	 * \brief Impose the far-field boundary condition using characteristics.
	 * \param[in] geometry - Geometrical definition of the problem.
	 * \param[in] solver_container - Container vector with all the solutions.
	 * \param[in] conv_numerics - Description of the numerical method.
	 * \param[in] visc_numerics - Description of the numerical method.
	 * \param[in] config - Definition of the particular problem.
	 * \param[in] val_marker - Surface marker where the boundary condition is applied.
	 */
	void BC_Far_Field(CGeometry *geometry, CSolver **solver_container, CNumerics *conv_numerics, CNumerics *visc_numerics, CConfig *config,
                      unsigned short val_marker);
    
	/*!
	 * \brief Update the solution using a Runge-Kutta scheme.
	 * \param[in] geometry - Geometrical definition of the problem.
	 * \param[in] solver_container - Container vector with all the solutions.
	 * \param[in] config - Definition of the particular problem.
	 * \param[in] iRKStep - Current step of the Runge-Kutta iteration.
	 */
	void ExplicitRK_Iteration(CGeometry *geometry, CSolver **solver_container, CConfig *config,
                              unsigned short iRKStep);
    
	/*!
	 * \brief Restart residual.
	 * \param[in] geometry - Geometrical definition of the problem.
	 * \param[in] solver_container - Container vector with all the solutions.
	 * \param[in] config - Definition of the particular problem.
	 * \param[in] iRKStep - Current step of the Runge-Kutta iteration.
     * \param[in] RunTime_EqSystem - System of equations which is going to be solved.
	 */
	void Preprocessing(CGeometry *geometry, CSolver **solver_container, CConfig *config, unsigned short iMesh, unsigned short iRKStep, unsigned short RunTime_EqSystem, bool Output);
    
	/*!
	 * \brief Compute the linearization of the pressure forces and all the adimensional coefficients.
	 * \param[in] geometry - Geometrical definition of the problem.
	 * \param[in] solver_container - Container vector with all the solutions.
	 * \param[in] config - Definition of the particular problem.
	 */
	void Inviscid_DeltaForces(CGeometry *geometry, CSolver **solver_container, CConfig *config);
    
	/*!
	 * \brief Get the total non dimensional drag coefficient.
	 * \return Value of the linearized drag coefficient (inviscid contribution).
	 */
	su2double GetTotal_CDeltaDrag(void);
    
	/*!
	 * \brief Get the total non dimensional lift coefficient.
	 * \return Value of the linearized lift coefficient (inviscid contribution).
	 */
	su2double GetTotal_CDeltaLift(void);
};

/*! \class CPoissonSolver
 *  \brief Main class for defining the poisson potential solver.
 *  \author F. Palacios
 *  \version 4.0.0 "Cardinal"
 *  \date May 3, 2010.
 */
class CPoissonSolver : public CSolver {
private:
	su2double Total_CCharge;			/*!< \brief Total charge coefficient for all the domain. */
	su2double *Source_Vector;		/*!< \brief Auxiliary vector for storing element source vector. */
    
    su2double Gamma;									/*!< \brief Fluid's Gamma constant (ratio of specific heats). */
	su2double Gamma_Minus_One;				/*!< \brief Fluids's Gamma - 1.0  . */
    
    su2double **StiffMatrix_Elem,			/*!< \brief Auxiliary matrices for storing point to point Stiffness Matrices. */
	**StiffMatrix_Node;							/*!< \brief Auxiliary matrices for storing point to point Stiffness Matrices. */
    
    
public:
    
	/*!
	 * \brief Constructor of the class.
	 */
	CPoissonSolver(void);
    
	/*!
	 * \overload
	 * \param[in] geometry - Geometrical definition of the problem.
	 * \param[in] config - Definition of the particular problem.
	 */
	CPoissonSolver(CGeometry *geometry, CConfig *config);
    
	/*!
	 * \brief A virtual member.
	 * \param[in] solver1_geometry - Geometrical definition of the problem.
	 * \param[in] solver1_solution - Container vector with all the solutions.
	 * \param[in] solver1_config - Definition of the particular problem.
	 * \param[in] solver2_geometry - Geometrical definition of the problem.
	 * \param[in] solver2_solution - Container vector with all the solutions.
	 * \param[in] solver2_config - Definition of the particular problem.
	 */
	void Copy_Zone_Solution(CSolver ***solver1_solution, CGeometry **solver1_geometry, CConfig *solver1_config, CSolver ***solver2_solution, CGeometry **solver2_geometry, CConfig *solver2_config);
    
	/*!
	 * \brief Destructor of the class.
	 */
	~CPoissonSolver(void);
    
	/*!
	 * \brief Integrate the Poisson equation using a Galerkin method.
	 * \param[in] geometry - Geometrical definition of the problem.
	 * \param[in] solver_container - Container vector with all the solutions.
	 * \param[in] numerics - Description of the numerical method.
	 * \param[in] config - Definition of the particular problem.
	 * \param[in] iMesh - Index of the mesh in multigrid computations.
	 */
	void Viscous_Residual(CGeometry *geometry, CSolver **solver_container, CNumerics *numerics, CConfig *config,
                         unsigned short iMesh, unsigned short iRKStep);
    
	/*!
	 * \brief Integrate the Poisson equation using a Galerkin method.
	 * \param[in] StiffMatrix_Elem - Element stiffness matrix
	 */
	void AddStiffMatrix(su2double **StiffMatrix_Elem, unsigned long Point_0, unsigned long Point_1, unsigned long Point_2, unsigned long Point_3);

	/*!
	 * \brief Compute the residual.
	 * \param[in] geometry - Geometrical definition of the problem.
	 * \param[in] solver_container - Container vector with all the solutions.
	 * \param[in] config - Definition of the particular problem.
	 * \param[in] iMesh - Index of the mesh in multigrid computations.
	 */
	void Compute_Residual(CGeometry *geometry, CSolver **solver_container, CConfig *config,
                          unsigned short iMesh);
  
  /*!
	 * \brief Impose via the residual the Dirichlet boundary condition.
	 * \param[in] geometry - Geometrical definition of the problem.
	 * \param[in] solver_container - Container vector with all the solutions.
	 * \param[in] config - Definition of the particular problem.
	 * \param[in] val_marker - Surface marker where the boundary condition is applied.
	 */
  void BC_Dirichlet(CGeometry *geometry, CSolver **solver_container, CConfig *config, unsigned short val_marker);
  
  /*!
	 * \brief Impose via the residual the Neumann boundary condition.
	 * \param[in] geometry - Geometrical definition of the problem.
	 * \param[in] solver_container - Container vector with all the solutions.
	 * \param[in] numerics - Description of the numerical method.
	 * \param[in] config - Definition of the particular problem.
	 * \param[in] val_marker - Surface marker where the boundary condition is applied.
	 */
  void BC_Neumann(CGeometry *geometry, CSolver **solver_container, CNumerics *numerics, CConfig *config, unsigned short val_marker);
    
	/*!
	 * \brief Set residuals to zero.
	 * \param[in] geometry - Geometrical definition of the problem.
	 * \param[in] solver_container - Container vector with all the solutions.
	 * \param[in] config - Definition of the particular problem.
	 * \param[in] iRKStep - Current step of the Runge-Kutta iteration.
   * \param[in] RunTime_EqSystem - System of equations which is going to be solved.
	 */
	void Preprocessing(CGeometry *geometry, CSolver **solver_container, CConfig *config, unsigned short iMesh, unsigned short iRKStep, unsigned short RunTime_EqSystem, bool Output);
    
	/*!
	 * \brief Source term computation.
	 * \param[in] geometry - Geometrical definition of the problem.
	 * \param[in] solver_container - Container vector with all the solutions.
	 * \param[in] numerics - Description of the numerical method.
	 * \param[in] config - Definition of the particular problem.
	 * \param[in] iMesh - Index of the mesh in multigrid computations.
	 */
	void Source_Residual(CGeometry *geometry, CSolver **solver_container, CNumerics *numerics, CNumerics *second_numerics,
                         CConfig *config, unsigned short iMesh);
    
	/*!
	 * \brief Source term computation.
	 * \param[in] geometry - Geometrical definition of the problem.
	 * \param[in] solver_container - Container vector with all the solutions.
	 * \param[in] numerics - Description of the numerical method.
	 * \param[in] config - Definition of the particular problem.
	 * \param[in] iMesh - Index of the mesh in multigrid computations.
	 */
	void Source_Template(CGeometry *geometry, CSolver **solver_container, CNumerics *numerics,
                         CConfig *config, unsigned short iMesh);
  
	/*!
	 * \brief Update the solution using an implicit solver.
	 * \param[in] geometry - Geometrical definition of the problem.
	 * \param[in] solver_container - Container vector with all the solutions.
	 * \param[in] config - Definition of the particular problem.
	 */
	void ImplicitEuler_Iteration(CGeometry *geometry, CSolver **solver_container, CConfig *config);
  
};

/*! \class CWaveSolver
 *  \brief Main class for defining the wave solver.
 *  \author F. Palacios
 *  \version 4.0.0 "Cardinal"
 *  \date May 3, 2010.
 */
class CWaveSolver : public CSolver {
private:
	su2double *CWave;	/*!< \brief Wave strength for each boundary. */
	su2double AllBound_CWave;	/*!< \brief Total wave strength for all the boundaries. */
	su2double Total_CWave; /*!< \brief Total wave strength for all the boundaries. */
    
    CSysMatrix StiffMatrixSpace; /*!< \brief Sparse structure for storing the stiffness matrix in Galerkin computations. */
	CSysMatrix StiffMatrixTime;	/*!< \brief Sparse structure for storing the stiffness matrix in Galerkin computations. */
    
    su2double **StiffMatrix_Elem,			/*!< \brief Auxiliary matrices for storing point to point Stiffness Matrices. */
	**StiffMatrix_Node;							/*!< \brief Auxiliary matrices for storing point to point Stiffness Matrices. */
    
public:
    
	/*!
	 * \brief Constructor of the class.
	 */
	CWaveSolver(void);
    
	/*!
	 * \overload
	 * \param[in] geometry - Geometrical definition of the problem.
	 * \param[in] config - Definition of the particular problem.
	 */
	CWaveSolver(CGeometry *geometry, CConfig *config);
    
	/*!
	 * \brief Destructor of the class.
	 */
	~CWaveSolver(void);
    
	/*!
	 * \brief Integrate the Poisson equation using a Galerkin method.
	 * \param[in] geometry - Geometrical definition of the problem.
	 * \param[in] solver_container - Container vector with all the solutions.
	 * \param[in] numerics - Description of the numerical method.
	 * \param[in] config - Definition of the particular problem.
	 * \param[in] iMesh - Index of the mesh in multigrid computations.
	 */
	void Viscous_Residual(CGeometry *geometry, CSolver **solver_container, CNumerics *numerics, CConfig *config,
                         unsigned short iMesh, unsigned short iRKStep);
    
	/*!
	 * \brief Impose via the residual the Euler wall boundary condition.
	 * \param[in] geometry - Geometrical definition of the problem.
	 * \param[in] solver_container - Container vector with all the solutions.
	 * \param[in] numerics - Description of the numerical method.
	 * \param[in] config - Definition of the particular problem.
	 * \param[in] val_marker - Surface marker where the boundary condition is applied.
	 */
	void BC_Euler_Wall(CGeometry *geometry, CSolver **solver_container, CNumerics *numerics, CConfig *config,
                       unsigned short val_marker);
    
	/*!
	 * \brief Impose a Dirichlet boundary condition.
	 * \param[in] geometry - Geometrical definition of the problem.
	 * \param[in] solver_container - Container vector with all the solutions.
	 * \param[in] conv_numerics - Description of the numerical method.
	 * \param[in] visc_numerics - Description of the numerical method.
	 * \param[in] config - Definition of the particular problem.
	 * \param[in] val_marker - Surface marker where the boundary condition is applied.
	 */
	void BC_Far_Field(CGeometry *geometry, CSolver **solver_container, CNumerics *conv_numerics, CNumerics *visc_numerics, CConfig *config,
                      unsigned short val_marker);
    
	/*!
	 * \brief Set residuals to zero.
	 * \param[in] geometry - Geometrical definition of the problem.
	 * \param[in] solver_container - Container vector with all the solutions.
	 * \param[in] config - Definition of the particular problem.
	 * \param[in] iRKStep - Current step of the Runge-Kutta iteration.
     * \param[in] RunTime_EqSystem - System of equations which is going to be solved.
	 */
	void Preprocessing(CGeometry *geometry, CSolver **solver_container, CConfig *config, unsigned short iMesh, unsigned short iRKStep, unsigned short RunTime_EqSystem, bool Output);
    
	/*!
	 * \brief Source term computation.
	 * \param[in] geometry - Geometrical definition of the problem.
	 * \param[in] solver_container - Container vector with all the solutions.
	 * \param[in] numerics - Description of the numerical method.
	 * \param[in] config - Definition of the particular problem.
	 * \param[in] iMesh - Index of the mesh in multigrid computations.
	 */
	void Source_Residual(CGeometry *geometry, CSolver **solver_container, CNumerics *numerics, CNumerics *second_numerics,
                         CConfig *config, unsigned short iMesh);
    
	/*!
	 * \brief Source term computation.
	 * \param[in] geometry - Geometrical definition of the problem.
	 * \param[in] solver_container - Container vector with all the solutions.
	 * \param[in] numerics - Description of the numerical method.
	 * \param[in] config - Definition of the particular problem.
	 * \param[in] iMesh - Index of the mesh in multigrid computations.
	 */
	void Source_Template(CGeometry *geometry, CSolver **solver_container, CNumerics *numerics,
                         CConfig *config, unsigned short iMesh);
    
	/*!
	 * \brief Update the solution using an implicit solver.
	 * \param[in] geometry - Geometrical definition of the problem.
	 * \param[in] solver_container - Container vector with all the solutions.
	 * \param[in] config - Definition of the particular problem.
	 */
	void ImplicitEuler_Iteration(CGeometry *geometry, CSolver **solver_container, CConfig *config);
    
	/*!
	 * \brief Set the total residual adding the term that comes from the Dual Time Strategy.
	 * \param[in] geometry - Geometrical definition of the problem.
	 * \param[in] solver_container - Container vector with all the solutions.
	 * \param[in] config - Definition of the particular problem.
	 * \param[in] iRKStep - Current step of the Runge-Kutta iteration.
	 * \param[in] iMesh - Index of the mesh in multigrid computations.
	 * \param[in] RunTime_EqSystem - System of equations which is going to be solved.
	 */
	void SetResidual_DualTime(CGeometry *geometry, CSolver **solver_container, CConfig *config,
                              unsigned short iRKStep, unsigned short iMesh, unsigned short RunTime_EqSystem);
  
  /*!
	 * \brief Load a solution from a restart file.
	 * \param[in] geometry - Geometrical definition of the problem.
   * \param[in] solver - Container vector with all of the solvers.
	 * \param[in] config - Definition of the particular problem.
   * \param[in] val_iter - Current external iteration number.
	 */
	void LoadRestart(CGeometry **geometry, CSolver ***solver, CConfig *config, int val_iter);
    
	/*!
	 * \brief Compute the total wave strength coefficient.
	 * \param[in] geometry - Geometrical definition of the problem.
	 * \param[in] config - Definition of the particular problem.
	 */
	void Wave_Strength(CGeometry *geometry, CConfig *config);
    
	/*!
	 * \brief Build stiffness matrix in space.
	 * \param[in] geometry - Geometrical definition of the problem.
	 * \param[in] config - Definition of the particular problem.
	 */
	void SetSpace_Matrix(CGeometry *geometry,
                         CConfig   *config);

	/*!
	 * \brief Provide the total wave strength.
	 * \return Value of the wave strength.
	 */
	su2double GetTotal_CWave(void);
    
};

/*! \class CHeatSolver
 *  \brief Main class for defining the heat solver.
 *  \author F. Palacios
 *  \version 4.0.0 "Cardinal"
 *  \date May 3, 2010.
 */
class CHeatSolver : public CSolver {
private:
	su2double *CHeat;	/*!< \brief Heat strength for each boundary. */
	su2double AllBound_CHeat;	/*!< \brief Total Heat strength for all the boundaries. */
	su2double Total_CHeat; /*!< \brief Total Heat strength for all the boundaries. */
    
  CSysMatrix StiffMatrixSpace; /*!< \brief Sparse structure for storing the stiffness matrix in Galerkin computations. */
	CSysMatrix StiffMatrixTime;	/*!< \brief Sparse structure for storing the stiffness matrix in Galerkin computations. */
    
  su2double **StiffMatrix_Elem,			/*!< \brief Auxiliary matrices for storing point to point Stiffness Matrices. */
	**StiffMatrix_Node;							/*!< \brief Auxiliary matrices for storing point to point Stiffness Matrices. */
    
public:
    
	/*!
	 * \brief Constructor of the class.
	 */
	CHeatSolver(void);
    
	/*!
	 * \overload
	 * \param[in] geometry - Geometrical definition of the problem.
	 * \param[in] config - Definition of the particular problem.
	 */
	CHeatSolver(CGeometry *geometry, CConfig *config);
    
	/*!
	 * \brief Destructor of the class.
	 */
	~CHeatSolver(void);
    
	/*!
	 * \brief Integrate the Poisson equation using a Galerkin method.
	 * \param[in] geometry - Geometrical definition of the problem.
	 * \param[in] solver_container - Container vector with all the solutions.
	 * \param[in] numerics - Description of the numerical method.
	 * \param[in] config - Definition of the particular problem.
	 * \param[in] iMesh - Index of the mesh in multigrid computations.
	 */
	void Viscous_Residual(CGeometry *geometry, CSolver **solver_container, CNumerics *numerics, CConfig *config,
                         unsigned short iMesh, unsigned short iRKStep);
  
  /*!
	 * \brief Impose via the residual or brute force the Navier-Stokes adjoint boundary condition (heat flux).
	 * \param[in] geometry - Geometrical definition of the problem.
	 * \param[in] solver_container - Container vector with all the solutions.
	 * \param[in] conv_numerics - Description of the numerical method.
	 * \param[in] visc_numerics - Description of the numerical method.
	 * \param[in] config - Definition of the particular problem.
	 * \param[in] val_marker - Surface marker where the boundary condition is applied.
	 */
	void BC_HeatFlux_Wall(CGeometry *geometry, CSolver **solver_container, CNumerics *conv_numerics, CNumerics *visc_numerics, CConfig *config,
                        unsigned short val_marker);
  
  /*!
	 * \brief Impose via the residual or brute force the Navier-Stokes adjoint boundary condition (heat flux).
	 * \param[in] geometry - Geometrical definition of the problem.
	 * \param[in] solver_container - Container vector with all the solutions.
	 * \param[in] conv_numerics - Description of the numerical method.
	 * \param[in] visc_numerics - Description of the numerical method.
	 * \param[in] config - Definition of the particular problem.
	 * \param[in] val_marker - Surface marker where the boundary condition is applied.
	 */
	void BC_Isothermal_Wall(CGeometry *geometry, CSolver **solver_container, CNumerics *conv_numerics, CNumerics *visc_numerics, CConfig *config, unsigned short val_marker);
  
	/*!
	 * \brief Set residuals to zero.
	 * \param[in] geometry - Geometrical definition of the problem.
	 * \param[in] solver_container - Container vector with all the solutions.
	 * \param[in] config - Definition of the particular problem.
	 * \param[in] iRKStep - Current step of the Runge-Kutta iteration.
     * \param[in] RunTime_EqSystem - System of equations which is going to be solved.
	 */
	void Preprocessing(CGeometry *geometry, CSolver **solver_container, CConfig *config, unsigned short iMesh, unsigned short iRKStep, unsigned short RunTime_EqSystem, bool Output);
    
	/*!
	 * \brief Source term computation.
	 * \param[in] geometry - Geometrical definition of the problem.
	 * \param[in] solver_container - Container vector with all the solutions.
	 * \param[in] numerics - Description of the numerical method.
	 * \param[in] config - Definition of the particular problem.
	 * \param[in] iMesh - Index of the mesh in multigrid computations.
	 */
	void Source_Residual(CGeometry *geometry, CSolver **solver_container, CNumerics *numerics, CNumerics *second_numerics,
                         CConfig *config, unsigned short iMesh);
    
	/*!
	 * \brief Update the solution using an implicit solver.
	 * \param[in] geometry - Geometrical definition of the problem.
	 * \param[in] solver_container - Container vector with all the solutions.
	 * \param[in] config - Definition of the particular problem.
	 */
	void ImplicitEuler_Iteration(CGeometry *geometry, CSolver **solver_container, CConfig *config);
    
	/*!
	 * \brief Set the total residual adding the term that comes from the Dual Time Strategy.
	 * \param[in] geometry - Geometrical definition of the problem.
	 * \param[in] solver_container - Container vector with all the solutions.
	 * \param[in] config - Definition of the particular problem.
	 * \param[in] iRKStep - Current step of the Runge-Kutta iteration.
	 * \param[in] iMesh - Index of the mesh in multigrid computations.
	 * \param[in] RunTime_EqSystem - System of equations which is going to be solved.
	 */
	void SetResidual_DualTime(CGeometry *geometry, CSolver **solver_container, CConfig *config,
                              unsigned short iRKStep, unsigned short iMesh, unsigned short RunTime_EqSystem);

	/*!
	 * \brief Provide the total heat strength.
	 * \return Value of the heat strength.
	 */
	su2double GetTotal_CHeat(void);
    
};

/*! \class CFEASolver
 *  \brief Main class for defining the FEA solver.
 *  \author F. Palacios, R. Sanchez.
 *  \version 4.0.0 "Cardinal"
 *  \date May 3, 2010.
 */
class CFEASolver : public CSolver {
private:
  
	su2double  Total_CFEA;			/*!< \brief Total FEA coefficient for all the boundaries. */
    CSysMatrix StiffMatrixSpace; /*!< \brief Sparse structure for storing the stiffness matrix in Galerkin computations. */
	CSysMatrix StiffMatrixTime;	/*!< \brief Sparse structure for storing the stiffness matrix in Galerkin computations. */

    CSysMatrix MassMatrix; 		/*!< \brief Sparse structure for storing the mass matrix in Galerkin computations. */
	CSysMatrix DampMatrix;	/*!< \brief Sparse structure for storing the damping matrix in Galerkin computations. */

	CSysVector TimeRes_Aux;				/*!< \brief Auxiliary vector for adding mass and damping contributions to the residual. */
	CSysVector TimeRes;					/*!< \brief Vector for adding mass and damping contributions to the residual */
  
  su2double **StiffMatrix_Elem,			/*!< \brief Auxiliary matrices for storing elem to elem Stiffness Matrices. */
	**StiffMatrix_Node,					/*!< \brief Auxiliary matrices for storing point to point Stiffness Matrices. */
	**MassMatrix_Elem,					/*!< \brief Auxiliary matrices for storing elem to elem Mass Matrices. */
	**MassMatrix_Node,					/*!< \brief Auxiliary matrices for storing point to point Mass Matrices. */
	**MassMatrix_Node_Int,				/*!< \brief Auxiliary matrices for storing point to point Mass Matrices * a0. */
	**DampMatrix_Elem,					/*!< \brief Auxiliary matrices for storing elem to elem Damping Matrices. */
	**DampMatrix_Node,					/*!< \brief Auxiliary matrices for storing point to point Damping Matrices. */
	*DeadLoadVector_Elem,				/*!< \brief Auxiliary vector for storing point to point Dead Loads. */
	*DeadLoadVector_Node;				/*!< \brief Auxiliary vector for storing point to point Dead Loads. */

  su2double a_dt[8];			/*!< \brief Integration constants. */

  su2double WAitken_Dyn;			/*!< \brief Aitken's dynamic coefficient */
  su2double WAitken_Dyn_tn1;		/*!< \brief Aitken's dynamic coefficient in the previous iteration */

  su2double FSI_Conv[2];		/*!< \brief Values to check the convergence of the FSI problem. */



public:
    
	/*!
	 * \brief Constructor of the class.
	 */
	CFEASolver(void);
    
	/*!
	 * \overload
	 * \param[in] geometry - Geometrical definition of the problem.
	 * \param[in] config - Definition of the particular problem.
	 */
	CFEASolver(CGeometry *geometry, CConfig *config);
    
	/*!
	 * \brief Destructor of the class.
	 */
	~CFEASolver(void);
    
	/*!
	 * \brief Integrate the Poisson equation using a Galerkin method.
	 * \param[in] geometry - Geometrical definition of the problem.
	 * \param[in] solver_container - Container vector with all the solutions.
	 * \param[in] numerics - Description of the numerical method.
	 * \param[in] config - Definition of the particular problem.
	 * \param[in] iMesh - Index of the mesh in multigrid computations.
	 */
	void Viscous_Residual(CGeometry *geometry, CSolver **solver_container, CNumerics *numerics, CConfig *config,
                         unsigned short iMesh, unsigned short iRKStep);

	/*!
	 * \brief Impose a displacement (constraint) boundary condition --> Clamped boundary.
	 * \param[in] geometry - Geometrical definition of the problem.
	 * \param[in] solver_container - Container vector with all the solutions.
	 * \param[in] solver - Description of the numerical method.
	 * \param[in] config - Definition of the particular problem.
	 * \param[in] val_marker - Surface marker where the boundary condition is applied.
	 */
	void BC_Clamped(CGeometry *geometry, CSolver **solver_container, CNumerics *numerics, CConfig *config,
                         unsigned short val_marker);
	/*!
	 * \brief Impose a displacement (constraint) boundary condition --> Clamped boundary.
	 * \param[in] geometry - Geometrical definition of the problem.
	 * \param[in] solver_container - Container vector with all the solutions.
	 * \param[in] solver - Description of the numerical method.
	 * \param[in] config - Definition of the particular problem.
	 * \param[in] val_marker - Surface marker where the boundary condition is applied.
	 */
	void BC_Clamped_Post(CGeometry *geometry, CSolver **solver_container, CNumerics *numerics, CConfig *config,
                         unsigned short val_marker);
    
	/*!
	 * \brief Impose a displacement (constraint) boundary condition.
	 * \param[in] geometry - Geometrical definition of the problem.
	 * \param[in] solver_container - Container vector with all the solutions.
	 * \param[in] numerics - Description of the numerical method.
	 * \param[in] config - Definition of the particular problem.
	 * \param[in] val_marker - Surface marker where the boundary condition is applied.
	 */
	void BC_Normal_Displacement(CGeometry *geometry, CSolver **solver_container, CNumerics *numerics, CConfig *config,
                         unsigned short val_marker);
    
	/*!
	 * \brief Impose a load boundary condition.
	 * \param[in] geometry - Geometrical definition of the problem.
	 * \param[in] solver_container - Container vector with all the solutions.
	 * \param[in] numerics - Description of the numerical method.
	 * \param[in] config - Definition of the particular problem.
	 * \param[in] val_marker - Surface marker where the boundary condition is applied.
	 */
	void BC_Flow_Load(CGeometry *geometry, CSolver **solver_container, CNumerics *numerics, CConfig *config,
                     unsigned short val_marker);
    
	/*!
	 * \brief Impose a load boundary condition.
	 * \param[in] geometry - Geometrical definition of the problem.
	 * \param[in] solver_container - Container vector with all the solutions.
	 * \param[in] numerics - Description of the numerical method.
	 * \param[in] config - Definition of the particular problem.
	 * \param[in] val_marker - Surface marker where the boundary condition is applied.
	 */
	void BC_Normal_Load(CGeometry *geometry, CSolver **solver_container, CNumerics *numerics, CConfig *config,
                 unsigned short val_marker);
  
	/*!
	 * \brief Impose a load boundary condition in cartesian coordinates.
	 * \param[in] geometry - Geometrical definition of the problem.
	 * \param[in] solver_container - Container vector with all the solutions.
	 * \param[in] numerics - Description of the numerical method.
	 * \param[in] config - Definition of the particular problem.
	 * \param[in] val_marker - Surface marker where the boundary condition is applied.
	 */
	void BC_Dir_Load(CGeometry *geometry, CSolver **solver_container, CNumerics *numerics, CConfig *config,
                 unsigned short val_marker);

	/*!
	 * \brief Impose a sine-wave load boundary condition in cartesian coordinates.
	 * \param[in] geometry - Geometrical definition of the problem.
	 * \param[in] solver_container - Container vector with all the solutions.
	 * \param[in] numerics - Description of the numerical method.
	 * \param[in] config - Definition of the particular problem.
	 * \param[in] val_marker - Surface marker where the boundary condition is applied.
	 */
	void BC_Sine_Load(CGeometry *geometry, CSolver **solver_container, CNumerics *numerics, CConfig *config,
                 unsigned short val_marker);


  /*!
	 * \brief Impose a load boundary condition.
	 * \param[in] geometry - Geometrical definition of the problem.
	 * \param[in] solver_container - Container vector with all the solutions.
	 * \param[in] numerics - Description of the numerical method.
	 * \param[in] config - Definition of the particular problem.
	 * \param[in] val_marker - Surface marker where the boundary condition is applied.
	 */
	void BC_Pressure(CGeometry *geometry, CSolver **solver_container, CNumerics *numerics, CConfig *config,
                      unsigned short val_marker);
    
	/*!
	 * \brief Set residuals to zero.
	 * \param[in] geometry - Geometrical definition of the problem.
	 * \param[in] solver_container - Container vector with all the solutions.
	 * \param[in] config - Definition of the particular problem.
	 * \param[in] iRKStep - Current step of the Runge-Kutta iteration.
     * \param[in] RunTime_EqSystem - System of equations which is going to be solved.
	 */
	void Preprocessing(CGeometry *geometry, CSolver **solver_container, CConfig *config, CNumerics **numerics, unsigned short iMesh, unsigned long Iteration, unsigned short RunTime_EqSystem, bool Output);

	/*!
	 * \brief Postprocessing.
	 * \param[in] geometry - Geometrical definition of the problem.
	 * \param[in] solver_container - Container vector with all the solutions.
	 * \param[in] config - Definition of the particular problem.
	 * \param[in] iMesh - Index of the mesh in multigrid computations.
	 */
	void Postprocessing(CGeometry *geometry, CSolver **solver_container, CConfig *config,  CNumerics **numerics,
			unsigned short iMesh);
    
	/*!
	 * \brief Source term computation.
	 * \param[in] geometry - Geometrical definition of the problem.
	 * \param[in] solver_container - Container vector with all the solutions.
	 * \param[in] numerics - Description of the numerical method.
	 * \param[in] config - Definition of the particular problem.
	 * \param[in] iMesh - Index of the mesh in multigrid computations.
	 */
	void Source_Residual(CGeometry *geometry, CSolver **solver_container, CNumerics *numerics, CNumerics *second_numerics,
                         CConfig *config, unsigned short iMesh);
    
	/*!
	 * \brief Update the solution using an implicit solver.
	 * \param[in] geometry - Geometrical definition of the problem.
	 * \param[in] solver_container - Container vector with all the solutions.
	 * \param[in] config - Definition of the particular problem.
	 */
	void ImplicitEuler_Iteration(CGeometry *geometry, CSolver **solver_container, CConfig *config);

	/*!
	 * \brief Update the solution using an implicit Newmark solver.
	 * \param[in] geometry - Geometrical definition of the problem.
	 * \param[in] solver_container - Container vector with all the solutions.
	 * \param[in] config - Definition of the particular problem.
	 */
	void ImplicitNewmark_Iteration(CGeometry *geometry, CSolver **solver_container, CConfig *config);
    
	/*!
	 * \brief Set the total residual adding the term that comes from the Dual Time Strategy.
	 * \param[in] geometry - Geometrical definition of the problem.
	 * \param[in] solver_container - Container vector with all the solutions.
	 * \param[in] config - Definition of the particular problem.
	 * \param[in] iRKStep - Current step of the Runge-Kutta iteration.
	 * \param[in] iMesh - Index of the mesh in multigrid computations.
	 * \param[in] RunTime_EqSystem - System of equations which is going to be solved.
	 */
	void SetResidual_DualTime(CGeometry *geometry, CSolver **solver_container, CConfig *config,
                              unsigned short iRKStep, unsigned short iMesh, unsigned short RunTime_EqSystem);
  
  /*!
	 * \brief Get the surface pressure from a file.
	 * \param[in] geometry - Geometrical definition of the problem.
	 * \param[in] config - Definition of the particular problem.
	 */
  void GetSurface_Pressure(CGeometry *geometry, CConfig *config);
  
	/*!
	 * \brief Set the the tractions in the in the FEA solver (matching mesh).
	 * \param[in] fea_geometry - Geometrical definition of the problem.
	 * \param[in] flow_solution - Container vector with all the solutions.
	 * \param[in] fea_config - Definition of the particular problem.
	 */
	void SetFEA_Load(CSolver ***flow_solution, CGeometry **fea_geometry, CGeometry **flow_geometry, CConfig *fea_config, CConfig *flow_config, CNumerics *fea_numerics);

	/*!
	 * \brief Set the the tractions in the in the FEA solver (non-matching mesh).
	 * \param[in] fea_geometry - Geometrical definition of the problem.
	 * \param[in] flow_solution - Container vector with all the solutions.
	 * \param[in] fea_config - Definition of the particular problem.
	 */
	void SetFEA_Load_Int(CSolver ***flow_solution, CGeometry **fea_geometry, CGeometry **flow_geometry, CConfig *fea_config, CConfig *flow_config, CNumerics *fea_numerics);

	/*!
	 * \brief Set the initial condition for the FEA Equations.
	 * \param[in] geometry - Geometrical definition of the problem.
	 * \param[in] solver_container - Container with all the solutions.
	 * \param[in] config - Definition of the particular problem.
	 * \param[in] ExtIter - External iteration.
	 */
	void SetInitialCondition(CGeometry **geometry, CSolver ***solver_container, CConfig *config, unsigned long ExtIter);
    
	/*!
	 * \brief Provide the total (inviscid + viscous) non dimensional FEA coefficient.
	 * \return Value of the FEA coefficient (inviscid + viscous contribution).
	 */
	su2double GetTotal_CFEA(void);
    
	/*!
	 * \brief Set the value of the FEA coefficient.
	 * \param[in] val_cfea - Value of the FEA coefficient.
	 */
	void SetTotal_CFEA(su2double val_cfea);

	/*!
	 * \brief Set the displacement for the nodes in the structural mesh
	 * \param[in] fea_geometry - Geometrical definition of the problem.
	 * \param[in] fea_grid_movement - Geometrical definition of the problem.
	 * \param[in] fea_config - Geometrical definition of the problem.
	 * \param[in] flow_geometry - Definition of the particular problem.
	 */
	void SetStruct_Displacement(CGeometry **fea_geometry,
                                CConfig *fea_config,
                                CSolver ***fea_solution);

	/*!
	 * \brief Predictor for structural displacements based on previous iterations
	 * \param[in] fea_geometry - Geometrical definition of the problem.
	 * \param[in] fea_grid_movement - Geometrical definition of the problem.
	 * \param[in] fea_config - Geometrical definition of the problem.
	 * \param[in] flow_geometry - Definition of the particular problem.
	 */
	void PredictStruct_Displacement(CGeometry **fea_geometry,
                                	CConfig *fea_config,
                                	CSolver ***fea_solution);

	/*!
	 * \brief Computation of Aitken's coefficient.
	 * \param[in] fea_geometry - Geometrical definition of the problem.
	 * \param[in] fea_config - Geometrical definition of the problem.
	 * \param[in] fea_geometry - Definition of the particular problem.
	 */
	void ComputeAitken_Coefficient(CGeometry **fea_geometry,
            				  CConfig *fea_config,
            				  CSolver ***fea_solution,
            				  unsigned long iFSIIter);

	/*!
	 * \brief Aitken's relaxation of the solution.
	 * \param[in] fea_geometry - Geometrical definition of the problem.
	 * \param[in] fea_config - Geometrical definition of the problem.
	 * \param[in] fea_geometry - Definition of the particular problem.
	 */
	void SetAitken_Relaxation(CGeometry **fea_geometry,
            				  CConfig *fea_config,
            				  CSolver ***fea_solution);

	/*!
	 * \brief Aitken's relaxation of the solution.
	 * \param[in] fea_geometry - Geometrical definition of the problem.
	 * \param[in] fea_config - Geometrical definition of the problem.
	 * \param[in] fea_geometry - Definition of the particular problem.
	 */
	void Update_StructSolution(CGeometry **fea_geometry,
            				  CConfig *fea_config,
            				  CSolver ***fea_solution);

	/*!
	 * \brief Get the value of the FSI convergence.
	 * \param[in] Set value of interest: 0 - Initial value, 1 - Current value.
	 */
	void SetFSI_ConvValue(unsigned short val_index, su2double val_criteria);

	/*!
	 * \brief Get the value of the FSI convergence.
	 * \param[in]  Value of interest: 0 - Initial value, 1 - Current value.
	 * \return Values to compare
	 */
	su2double GetFSI_ConvValue(unsigned short val_index);

	/*!
	 * \brief Compute the stiffness matrix of the problem.
	 * \param[in] geometry - Geometrical definition of the problem.
	 * \param[in] solver_container - Container vector with all the solutions.
	 * \param[in] solver - Description of the numerical method.
	 * \param[in] config - Definition of the particular problem.
	 */
	void Compute_StiffMatrix(CGeometry *geometry, CSolver **solver_container, CNumerics *numerics, CConfig *config);

	/*!
	 * \brief Compute the stiffness and mass matrices of the problem.
	 * \param[in] geometry - Geometrical definition of the problem.
	 * \param[in] solver_container - Container vector with all the solutions.
	 * \param[in] solver - Description of the numerical method.
	 * \param[in] config - Definition of the particular problem.
	 */
	void Compute_StiffMassMatrix(CGeometry *geometry, CSolver **solver_container, CNumerics *numerics, CConfig *config);

	/*!
	 * \brief A virtual member.
	 * \param[in] geometry - Geometrical definition of the problem.
	 * \param[in] solver_container - Container vector with all the solutions.
	 * \param[in] solver - Description of the numerical method.
	 * \param[in] config - Definition of the particular problem.
	 */
	void Compute_StiffMassDampMatrix(CGeometry *geometry, CSolver **solver_container, CNumerics *numerics, CConfig *config);

	/*!
	 * \brief A virtual member.
	 * \param[in] geometry - Geometrical definition of the problem.
	 * \param[in] solver_container - Container vector with all the solutions.
	 * \param[in] solver - Description of the numerical method.
	 * \param[in] config - Definition of the particular problem.
	 */
	void Initialize_SystemMatrix(CGeometry *geometry, CSolver **solver_container, CConfig *config);

	/*!
	 * \brief A virtual member.
	 * \param[in] geometry - Geometrical definition of the problem.
	 * \param[in] solver_container - Container vector with all the solutions.
	 * \param[in] solver - Description of the numerical method.
	 * \param[in] config - Definition of the particular problem.
	 */
	void Compute_IntegrationConstants(CConfig *config);

	/*!
	 * \brief Set the solution variables at time n to the current solution.
	 * \param[in] geometry - Geometrical definition of the problem.
	 */
	void SetSolution_time_n(CGeometry *geometry, CConfig *config);

	/*!
	 * \brief Retrieve the value of the dynamic Aitken relaxation factor.
	 * \return Value of the dynamic Aitken relaxation factor.
	 */
	su2double GetWAitken_Dyn(void);

	/*!
	 * \brief Retrieve the value of the last Aitken relaxation factor in the previous time step.
	 * \return Value of the last Aitken relaxation factor in the previous time step.
	 */
	su2double GetWAitken_Dyn_tn1(void);

	/*!
	 * \brief Set the value of the dynamic Aitken relaxation factor
	 * \param[in] Value of the dynamic Aitken relaxation factor
	 */
	void SetWAitken_Dyn(su2double waitk);

	/*!
	 * \brief Set the value of the last Aitken relaxation factor in the current time step.
	 * \param[in] Value of the last Aitken relaxation factor in the current time step.
	 */
	void SetWAitken_Dyn_tn1(su2double waitk_tn1);

    
};

/*! \class CFEM_ElasticitySolver
 *  \brief Main class for defining a FEM solver for elastic structural problems.
 *  \author R. Sanchez.
 *  \version 4.0.0 "Cardinal"
 *  \date July 10, 2015.
 */
class CFEM_ElasticitySolver : public CSolver {
private:

	su2double  Total_CFEA;				/*!< \brief Total FEA coefficient for all the boundaries. */
									/*!< We maintain the name to avoid defining a new function... */

	unsigned long nElement;
	unsigned short nMarker;

	su2double *GradN_X,
	*GradN_x;

	su2double **Jacobian_c_ij;			/*!< \brief Submatrix to store the constitutive term for node ij. */
	su2double **Jacobian_s_ij;			/*!< \brief Submatrix to store the stress contribution of node ij (diagonal). */
	su2double **Jacobian_k_ij;			/*!< \brief Submatrix to store the pressure contribution of node ij. */
	su2double **MassMatrix_ij;			/*!< \brief Submatrix to store the term ij of the mass matrix. */
	su2double *Res_Stress_i;			/*!< \brief Submatrix to store the nodal stress contribution of node i. */

	su2double *Res_Ext_Surf;			/*!< \brief Auxiliary vector to store the surface load contribution to the residual */
	su2double *Res_Time_Cont;			/*!< \brief Auxiliary vector to store the surface load contribution to the residual */
	su2double *Res_FSI_Cont;			/*!< \brief Auxiliary vector to store the surface load contribution to the residual */

	su2double *solutionPredictor;		/*!< \brief Auxiliary vector to store the solution predictor */

	su2double *nodeReactions;			/*!< \brief Auxiliary vector to store the reactions */

	su2double *normalVertex;			/*!< \brief Auxiliary vector to store the normals to a certain vertex */
	su2double **stressTensor;			/*!< \brief Auxiliary matrix to rebuild the stress tensor and compute reactions */

	su2double **mZeros_Aux;			/*!< \brief Submatrix to make zeros and impose clamped boundary conditions. */
	su2double **mId_Aux;				/*!< \brief Diagonal submatrix to impose clamped boundary conditions. */

	su2double a_dt[8];					/*!< \brief Integration constants. */

	su2double Conv_Ref[3];				/*!< \brief Reference values for convergence check: DTOL, RTOL, ETOL */
	su2double Conv_Check[3];			/*!< \brief Current values for convergence check: DTOL, RTOL, ETOL */
	su2double FSI_Conv[2];				/*!< \brief Values to check the convergence of the FSI problem. */

	su2double loadIncrement;			/*!< \brief Coefficient that determines the amount of load which is applied */

	su2double WAitken_Dyn;				/*!< \brief Aitken's dynamic coefficient */
	su2double WAitken_Dyn_tn1;			/*!< \brief Aitken's dynamic coefficient in the previous iteration */

	CSysMatrix MassMatrix; 			/*!< \brief Sparse structure for storing the mass matrix. */
	CSysVector TimeRes_Aux;			/*!< \brief Auxiliary vector for adding mass and damping contributions to the residual. */
	CSysVector TimeRes;				/*!< \brief Vector for adding mass and damping contributions to the residual */
	CSysVector LinSysReact;			/*!< \brief Vector to store the residual before applying the BCs */


public:

	CElement** element_container; 	/*!< \brief Vector which the define the finite element structure for each problem. */

	/*!
	 * \brief Constructor of the class.
	 */
	CFEM_ElasticitySolver(void);

	/*!
	 * \overload
	 * \param[in] geometry - Geometrical definition of the problem.
	 * \param[in] config - Definition of the particular problem.
	 */
	CFEM_ElasticitySolver(CGeometry *geometry, CConfig *config);

	/*!
	 * \brief Destructor of the class.
	 */
	~CFEM_ElasticitySolver(void);

	/*!
	 * \brief Set residuals to zero.
	 * \param[in] geometry - Geometrical definition of the problem.
	 * \param[in] solver_container - Container vector with all the solutions.
	 * \param[in] config - Definition of the particular problem.
	 * \param[in] iRKStep - Current step of the Runge-Kutta iteration.
     * \param[in] RunTime_EqSystem - System of equations which is going to be solved.
	 */
	void Preprocessing(CGeometry *geometry, CSolver **solver_container, CConfig *config, CNumerics **numerics, unsigned short iMesh, unsigned long Iteration, unsigned short RunTime_EqSystem, bool Output);

	/*!
	 * \brief Compute the time step for solving the FEM equations.
	 * \param[in] geometry - Geometrical definition of the problem.
	 * \param[in] solver_container - Container vector with all the solutions.
	 * \param[in] config - Definition of the particular problem.
	 * \param[in] iMesh - Index of the mesh in multigrid computations.
	 * \param[in] Iteration - Index of the current iteration.
	 */
	void SetTime_Step(CGeometry *geometry, CSolver **solver_container, CConfig *config,
                      unsigned short iMesh, unsigned long Iteration);

	/*!
	 * \brief Compute the stiffness matrix of the problem.
	 * \param[in] geometry - Geometrical definition of the problem.
	 * \param[in] solver_container - Container vector with all the solutions.
	 * \param[in] solver - Description of the numerical method.
	 * \param[in] config - Definition of the particular problem.
	 */
	void Compute_StiffMatrix(CGeometry *geometry, CSolver **solver_container, CNumerics *numerics, CConfig *config);

	/*!
	 * \brief Compute the stiffness matrix of the problem and the nodal stress terms at the same time (more efficient if full Newton Raphson).
	 * \param[in] geometry - Geometrical definition of the problem.
	 * \param[in] solver_container - Container vector with all the solutions.
	 * \param[in] solver - Description of the numerical method.
	 * \param[in] config - Definition of the particular problem.
	 */
	void Compute_StiffMatrix_NodalStressRes(CGeometry *geometry, CSolver **solver_container, CNumerics *numerics, CConfig *config);

	/*!
	 * \brief Compute the mass matrix of the problem.
	 * \param[in] geometry - Geometrical definition of the problem.
	 * \param[in] solver_container - Container vector with all the solutions.
	 * \param[in] solver - Description of the numerical method.
	 * \param[in] config - Definition of the particular problem.
	 */
	void Compute_MassMatrix(CGeometry *geometry, CSolver **solver_container, CNumerics *numerics, CConfig *config);

	/*!
	 * \brief Compute the nodal stress terms and add them to the residual.
	 * \param[in] geometry - Geometrical definition of the problem.
	 * \param[in] solver_container - Container vector with all the solutions.
	 * \param[in] solver - Description of the numerical method.
	 * \param[in] config - Definition of the particular problem.
	 */
	void Compute_NodalStressRes(CGeometry *geometry, CSolver **solver_container, CNumerics *numerics, CConfig *config);

	/*!
	 * \brief Compute the stress at the nodes for output purposes.
	 * \param[in] geometry - Geometrical definition of the problem.
	 * \param[in] solver_container - Container vector with all the solutions.
	 * \param[in] solver - Description of the numerical method.
	 * \param[in] config - Definition of the particular problem.
	 */

	void Compute_NodalStress(CGeometry *geometry, CSolver **solver_container, CNumerics *numerics, CConfig *config);


	/*!
	 * \brief Initializes the matrices/residuals in the solution process (avoids adding over previous values).
	 * \param[in] geometry - Geometrical definition of the problem.
	 * \param[in] solver_container - Container vector with all the solutions.
	 * \param[in] solver - Description of the numerical method.
	 * \param[in] config - Definition of the particular problem.
	 */
	void Initialize_SystemMatrix(CGeometry *geometry, CSolver **solver_container, CConfig *config);

	/*!
	 * \brief A virtual member.
	 * \param[in] config - Definition of the particular problem.
	 */
	void Compute_IntegrationConstants(CConfig *config);

	/*!
	 * \brief Clamped boundary conditions.
	 * \param[in] geometry - Geometrical definition of the problem.
	 * \param[in] solver_container - Container vector with all the solutions.
	 * \param[in] solver - Description of the numerical method.
	 * \param[in] config - Definition of the particular problem.
	 */
	void BC_Clamped(CGeometry *geometry, CSolver **solver_container, CNumerics *numerics, CConfig *config, unsigned short val_marker);

	/*!
	 * \brief Enforce the solution to be 0 in the clamped nodes - Avoids accumulation of numerical error.
	 * \param[in] geometry - Geometrical definition of the problem.
	 * \param[in] solver_container - Container vector with all the solutions.
	 * \param[in] solver - Description of the numerical method.
	 * \param[in] config - Definition of the particular problem.
	 * \param[in] val_marker - Surface marker where the boundary condition is applied.
	 */
	void BC_Clamped_Post(CGeometry *geometry, CSolver **solver_container, CNumerics *numerics, CConfig *config,
                         unsigned short val_marker);

	/*!
	 * \brief Impose a displacement (constraint) boundary condition.
	 * \param[in] geometry - Geometrical definition of the problem.
	 * \param[in] solver_container - Container vector with all the solutions.
	 * \param[in] numerics - Description of the numerical method.
	 * \param[in] config - Definition of the particular problem.
	 * \param[in] val_marker - Surface marker where the boundary condition is applied.
	 */
	void BC_Normal_Displacement(CGeometry *geometry, CSolver **solver_container, CNumerics *numerics, CConfig *config,
                         unsigned short val_marker);


	/*!
	 * \brief Impose a load boundary condition normal to the boundary.
	 * \param[in] geometry - Geometrical definition of the problem.
	 * \param[in] solver_container - Container vector with all the solutions.
	 * \param[in] numerics - Description of the numerical method.
	 * \param[in] config - Definition of the particular problem.
	 * \param[in] val_marker - Surface marker where the boundary condition is applied.
	 */
	void BC_Normal_Load(CGeometry *geometry, CSolver **solver_container, CNumerics *numerics, CConfig *config,
                 unsigned short val_marker);

	/*!
	 * \brief Impose a load boundary condition in cartesian coordinates.
	 * \param[in] geometry - Geometrical definition of the problem.
	 * \param[in] solver_container - Container vector with all the solutions.
	 * \param[in] numerics - Description of the numerical method.
	 * \param[in] config - Definition of the particular problem.
	 * \param[in] val_marker - Surface marker where the boundary condition is applied.
	 */
	void BC_Dir_Load(CGeometry *geometry, CSolver **solver_container, CNumerics *numerics, CConfig *config,
                 unsigned short val_marker);

	/*!
	 * \brief Impose a sine-wave load boundary condition in cartesian coordinates.
	 * \param[in] geometry - Geometrical definition of the problem.
	 * \param[in] solver_container - Container vector with all the solutions.
	 * \param[in] numerics - Description of the numerical method.
	 * \param[in] config - Definition of the particular problem.
	 * \param[in] val_marker - Surface marker where the boundary condition is applied.
	 */
	void BC_Sine_Load(CGeometry *geometry, CSolver **solver_container, CNumerics *numerics, CConfig *config,
                 unsigned short val_marker);


  /*!
	 * \brief Impose a load boundary condition.
	 * \param[in] geometry - Geometrical definition of the problem.
	 * \param[in] solver_container - Container vector with all the solutions.
	 * \param[in] numerics - Description of the numerical method.
	 * \param[in] config - Definition of the particular problem.
	 * \param[in] val_marker - Surface marker where the boundary condition is applied.
	 */
	void BC_Pressure(CGeometry *geometry, CSolver **solver_container, CNumerics *numerics, CConfig *config,
                      unsigned short val_marker);

	/*!
	 * \brief Update the solution using an implicit solver.
	 * \param[in] geometry - Geometrical definition of the problem.
	 * \param[in] solver_container - Container vector with all the solutions.
	 * \param[in] config - Definition of the particular problem.
	 */
	void ImplicitEuler_Iteration(CGeometry *geometry, CSolver **solver_container, CConfig *config);

	/*!
	 * \brief Iterate using an implicit Newmark solver.
	 * \param[in] geometry - Geometrical definition of the problem.
	 * \param[in] solver_container - Container vector with all the solutions.
	 * \param[in] config - Definition of the particular problem.
	 */
	void ImplicitNewmark_Iteration(CGeometry *geometry, CSolver **solver_container, CConfig *config);

	/*!
	 * \brief Update the solution using an implicit Newmark solver.
	 * \param[in] geometry - Geometrical definition of the problem.
	 * \param[in] solver_container - Container vector with all the solutions.
	 * \param[in] config - Definition of the particular problem.
	 */
	void ImplicitNewmark_Update(CGeometry *geometry, CSolver **solver_container, CConfig *config);

	/*!
	 * \brief Postprocessing.
	 * \param[in] geometry - Geometrical definition of the problem.
	 * \param[in] solver_container - Container vector with all the solutions.
	 * \param[in] config - Definition of the particular problem.
	 * \param[in] iMesh - Index of the mesh in multigrid computations.
	 */
	void Postprocessing(CGeometry *geometry, CSolver **solver_container, CConfig *config,  CNumerics **numerics,
			unsigned short iMesh);

	/*!
	 * \brief Routine to solve the Jacobian-Residual linearized system.
	 * \param[in] geometry - Geometrical definition of the problem.
	 * \param[in] solver_container - Container vector with the solutions.
	 * \param[in] config - Definition of the particular problem.
	 */
	void Solve_System(CGeometry *geometry, CSolver **solver_container, CConfig *config);

	/*!
	 * \brief Get the residual for FEM structural analysis.
	 * \param[in] val_var - Index of the variable.
	 * \return Value of the residual for the variable in the position <i>val_var</i>.
	 */
	su2double GetRes_FEM(unsigned short val_var);

	/*!
	 * \brief Provide the maximum Von Mises Stress for structural analysis.
	 * \return Value of the maximum Von Mises Stress.
	 */
	su2double GetTotal_CFEA(void);

	/*!
	 * \brief Set the value of the FEA coefficient.
	 * \param[in] val_cfea - Value of the FEA coefficient.
	 */
	void SetTotal_CFEA(su2double val_cfea);

	/*!
	 * \brief Set the the tractions in the in the FEA solver (matching mesh).
	 * \param[in] fea_geometry - Geometrical definition of the problem.
	 * \param[in] flow_solution - Container vector with all the solutions.
	 * \param[in] fea_config - Definition of the particular problem.
	 */
	void SetFEA_Load(CSolver ***flow_solution, CGeometry **fea_geometry, CGeometry **flow_geometry, CConfig *fea_config, CConfig *flow_config, CNumerics *fea_numerics);

	/*!
	 * \brief Set the the tractions in the in the FEA solver (non-matching mesh).
	 * \param[in] fea_geometry - Geometrical definition of the problem.
	 * \param[in] flow_solution - Container vector with all the solutions.
	 * \param[in] fea_config - Definition of the particular problem.
	 */
	void SetFEA_Load_Int(CSolver ***flow_solution, CGeometry **fea_geometry, CGeometry **flow_geometry, CConfig *fea_config, CConfig *flow_config, CNumerics *fea_numerics);

	/*!
	 * \brief Predictor for structural displacements based on previous iterations
	 * \param[in] fea_geometry - Geometrical definition of the problem.
	 * \param[in] fea_grid_movement - Geometrical definition of the problem.
	 * \param[in] fea_config - Geometrical definition of the problem.
	 * \param[in] flow_geometry - Definition of the particular problem.
	 */
	void PredictStruct_Displacement(CGeometry **fea_geometry,
                                	CConfig *fea_config,
                                	CSolver ***fea_solution);

	/*!
	 * \brief Computation of Aitken's coefficient.
	 * \param[in] fea_geometry - Geometrical definition of the problem.
	 * \param[in] fea_config - Geometrical definition of the problem.
	 * \param[in] fea_geometry - Definition of the particular problem.
	 */
	void ComputeAitken_Coefficient(CGeometry **fea_geometry,
            				  CConfig *fea_config,
            				  CSolver ***fea_solution,
            				  unsigned long iFSIIter);

	/*!
	 * \brief Aitken's relaxation of the solution.
	 * \param[in] fea_geometry - Geometrical definition of the problem.
	 * \param[in] fea_config - Geometrical definition of the problem.
	 * \param[in] fea_geometry - Definition of the particular problem.
	 */
	void SetAitken_Relaxation(CGeometry **fea_geometry,
            				  CConfig *fea_config,
            				  CSolver ***fea_solution);

	/*!
	 * \brief Aitken's relaxation of the solution.
	 * \param[in] fea_geometry - Geometrical definition of the problem.
	 * \param[in] fea_config - Geometrical definition of the problem.
	 * \param[in] fea_geometry - Definition of the particular problem.
	 */
	void Update_StructSolution(CGeometry **fea_geometry,
            				  CConfig *fea_config,
            				  CSolver ***fea_solution);

	/*!
	 * \brief Get the value of the FSI convergence.
	 * \param[in] Set value of interest: 0 - Initial value, 1 - Current value.
	 */
	void SetFSI_ConvValue(unsigned short val_index, su2double val_criteria);

	/*!
	 * \brief Get the value of the FSI convergence.
	 * \param[in]  Value of interest: 0 - Initial value, 1 - Current value.
	 * \return Values to compare
	 */
	su2double GetFSI_ConvValue(unsigned short val_index);

	/*!
	 * \brief Retrieve the value of the dynamic Aitken relaxation factor.
	 * \return Value of the dynamic Aitken relaxation factor.
	 */
	su2double GetWAitken_Dyn(void);

	/*!
	 * \brief Retrieve the value of the last Aitken relaxation factor in the previous time step.
	 * \return Value of the last Aitken relaxation factor in the previous time step.
	 */
	su2double GetWAitken_Dyn_tn1(void);

	/*!
	 * \brief Set the value of the dynamic Aitken relaxation factor
	 * \param[in] Value of the dynamic Aitken relaxation factor
	 */
	void SetWAitken_Dyn(su2double waitk);

	/*!
	 * \brief Set the value of the last Aitken relaxation factor in the current time step.
	 * \param[in] Value of the last Aitken relaxation factor in the current time step.
	 */
	void SetWAitken_Dyn_tn1(su2double waitk_tn1);

	/*!
	 * \brief Set the value of the load increment for nonlinear structural analysis
	 * \param[in] Value of the coefficient
	 */
	void SetLoad_Increment(su2double val_loadIncrement);


};

/*!
 * \class CAdjLevelSetSolver
 * \brief Main class for defining the level set solver.
 * \ingroup LevelSet_Model
 * \author F. Palacios
 * \version 4.0.0 "Cardinal"
 */
class CAdjLevelSetSolver : public CSolver {
protected:
	su2double *FlowSolution_i,	/*!< \brief Store the flow solution at point i. */
	*FlowSolution_j,		/*!< \brief Store the flow solution at point j. */
	Total_CFreeSurface;			/*!< \brief Total Free Surface coefficient for all the boundaries. */
    
public:
    
	/*!
	 * \brief Constructor of the class.
	 * \param[in] geometry - Geometrical definition of the problem.
	 * \param[in] config - Definition of the particular problem.
	 */
	CAdjLevelSetSolver(CGeometry *geometry, CConfig *config, unsigned short iMesh);
    
	/*!
	 * \brief Destructor of the class.
	 */
	virtual ~CAdjLevelSetSolver(void);
    
    /*!
	 * \brief Impose the send-receive boundary condition.
	 * \param[in] geometry - Geometrical definition of the problem.
	 * \param[in] config - Definition of the particular problem.
	 */
	void Set_MPI_Solution(CGeometry *geometry, CConfig *config);
    
    /*!
	 * \brief Impose the send-receive boundary condition.
	 * \param[in] geometry - Geometrical definition of the problem.
	 * \param[in] config - Definition of the particular problem.
	 */
	void Set_MPI_Solution_Gradient(CGeometry *geometry, CConfig *config);
    
  /*!
	 * \brief Impose the send-receive boundary condition.
	 * \param[in] geometry - Geometrical definition of the problem.
	 * \param[in] config - Definition of the particular problem.
	 */
  void Set_MPI_Solution_Limiter(CGeometry *geometry, CConfig *config);
  
	/*!
	 * \brief Impose the Symmetry Plane boundary condition.
	 * \param[in] geometry - Geometrical definition of the problem.
	 * \param[in] solver_container - Container vector with all the solutions.
	 * \param[in] conv_numerics - Description of the numerical method.
	 * \param[in] visc_numerics - Description of the numerical method.
	 * \param[in] config - Definition of the particular problem.
	 * \param[in] val_marker - Surface marker where the boundary condition is applied.
	 */
	void BC_Sym_Plane(CGeometry *geometry, CSolver **solver_container, CNumerics *conv_numerics, CNumerics *visc_numerics, CConfig *config,
                      unsigned short val_marker);
    
	/*!
	 * \brief Update the solution using an implicit solver.
	 * \param[in] geometry - Geometrical definition of the problem.
	 * \param[in] solver_container - Container vector with all the solutions.
	 * \param[in] config - Definition of the particular problem.
	 */
	void ImplicitEuler_Iteration(CGeometry *geometry, CSolver **solver_container, CConfig *config);
    
	/*!
	 * \brief Restart residual and compute gradients.
	 * \param[in] geometry - Geometrical definition of the problem.
	 * \param[in] solver_container - Container vector with all the solutions.
	 * \param[in] config - Definition of the particular problem.
	 * \param[in] iRKStep - Current step of the Runge-Kutta iteration.
     * \param[in] RunTime_EqSystem - System of equations which is going to be solved.
	 */
	void Preprocessing(CGeometry *geometry, CSolver **solver_container, CConfig *config, unsigned short iMesh, unsigned short iRKStep, unsigned short RunTime_EqSystem, bool Output);
    
	/*!
	 * \brief Compute the spatial integration using a upwind scheme.
	 * \param[in] geometry - Geometrical definition of the problem.
	 * \param[in] solver_container - Container vector with all the solutions.
	 * \param[in] numerics - Description of the numerical method.
	 * \param[in] config - Definition of the particular problem.
	 * \param[in] iMesh - Index of the mesh in multigrid computations.
	 */
	void Upwind_Residual(CGeometry *geometry, CSolver **solver_container, CNumerics *numerics, CConfig *config,
                         unsigned short iMesh);
    
	/*!
	 * \brief Source term computation.
	 * \param[in] geometry - Geometrical definition of the problem.
	 * \param[in] solver_container - Container vector with all the solutions.
	 * \param[in] numerics - Description of the numerical method.
	 * \param[in] config - Definition of the particular problem.
	 * \param[in] iMesh - Index of the mesh in multigrid computations.
	 */
	void Source_Residual(CGeometry *geometry, CSolver **solver_container, CNumerics *numerics, CNumerics *second_numerics,
                         CConfig *config, unsigned short iMesh);
    
	/*!
	 * \brief Source term computation.
	 * \param[in] geometry - Geometrical definition of the problem.
	 * \param[in] solver_container - Container vector with all the solutions.
	 * \param[in] numerics - Description of the numerical method.
	 * \param[in] config - Definition of the particular problem.
	 * \param[in] iMesh - Index of the mesh in multigrid computations.
	 */
	void Source_Template(CGeometry *geometry, CSolver **solver_container, CNumerics *numerics,
                         CConfig *config, unsigned short iMesh);
    
	/*!
	 * \brief Impose via the residual the Euler wall boundary condition.
	 * \param[in] geometry - Geometrical definition of the problem.
	 * \param[in] solver_container - Container vector with all the solutions.
	 * \param[in] numerics - Description of the numerical method.
	 * \param[in] config - Definition of the particular problem.
	 * \param[in] val_marker - Surface marker where the boundary condition is applied.
	 */
	void BC_Euler_Wall(CGeometry *geometry, CSolver **solver_container, CNumerics *numerics, CConfig *config,
                       unsigned short val_marker);
    
	/*!
	 * \brief Impose the Navier-Stokes wall boundary condition.
	 * \param[in] geometry - Geometrical definition of the problem.
	 * \param[in] solver_container - Container vector with all the solutions.
	 * \param[in] conv_numerics - Description of the numerical method.
	 * \param[in] visc_numerics - Description of the numerical method.
	 * \param[in] config - Definition of the particular problem.
	 * \param[in] val_marker - Surface marker where the boundary condition is applied.
	 */
	void BC_HeatFlux_Wall(CGeometry *geometry, CSolver **solver_container, CNumerics *conv_numerics, CNumerics *visc_numerics, CConfig *config,
                          unsigned short val_marker);
    
	/*!
	 * \brief Impose the Far Field boundary condition.
	 * \param[in] geometry - Geometrical definition of the problem.
	 * \param[in] solver_container - Container vector with all the solutions.
	 * \param[in] conv_numerics - Description of the numerical method.
	 * \param[in] visc_numerics - Description of the numerical method.
	 * \param[in] config - Definition of the particular problem.
	 * \param[in] val_marker - Surface marker where the boundary condition is applied.
	 */
	void BC_Far_Field(CGeometry *geometry, CSolver **solver_container, CNumerics *conv_numerics, CNumerics *visc_numerics, CConfig *config,
                      unsigned short val_marker);
    
	/*!
	 * \brief Impose the Far Field boundary condition.
	 * \param[in] geometry - Geometrical definition of the problem.
	 * \param[in] solver_container - Container vector with all the solutions.
	 * \param[in] conv_numerics - Description of the numerical method.
	 * \param[in] visc_numerics - Description of the numerical method.
	 * \param[in] config - Definition of the particular problem.
	 * \param[in] val_marker - Surface marker where the boundary condition is applied.
	 */
	void BC_Inlet(CGeometry *geometry, CSolver **solver_container, CNumerics *conv_numerics, CNumerics *visc_numerics, CConfig *config,
                  unsigned short val_marker);
    
	/*!
	 * \brief Impose the Far Field boundary condition.
	 * \param[in] geometry - Geometrical definition of the problem.
	 * \param[in] solver_container - Container vector with all the solutions.
	 * \param[in] conv_numerics - Description of the numerical method.
	 * \param[in] visc_numerics - Description of the numerical method.
	 * \param[in] config - Definition of the particular problem.
	 * \param[in] val_marker - Surface marker where the boundary condition is applied.
	 */
	void BC_Outlet(CGeometry *geometry, CSolver **solver_container, CNumerics *conv_numerics, CNumerics *visc_numerics, CConfig *config,
                   unsigned short val_marker);
    
	/*!
	 * \brief Set the total residual adding the term that comes from the Dual Time Strategy.
	 * \param[in] geometry - Geometrical definition of the problem.
	 * \param[in] solver_container - Container vector with all the solutions.
	 * \param[in] config - Definition of the particular problem.
	 * \param[in] iRKStep - Current step of the Runge-Kutta iteration.
	 * \param[in] iMesh - Index of the mesh in multigrid computations.
	 * \param[in] RunTime_EqSystem - System of equations which is going to be solved.
	 */
	void SetResidual_DualTime(CGeometry *geometry, CSolver **solver_container, CConfig *config,
                              unsigned short iRKStep, unsigned short iMesh, unsigned short RunTime_EqSystem);
    
};

/*!
 * \class CTemplateSolver
 * \brief Main class for defining the template model solver.
 * \ingroup Template_Flow_Equation
 * \author F. Palacios
 * \version 4.0.0 "Cardinal"
 */
class CTemplateSolver : public CSolver {
private:
    
public:
    
	/*!
	 * \brief Constructor of the class.
	 */
	CTemplateSolver(void);
    
	/*!
	 * \overload
	 * \param[in] geometry - Geometrical definition of the problem.
	 * \param[in] config - Definition of the particular problem.
	 */
	CTemplateSolver(CGeometry *geometry, CConfig *config);
    
	/*!
	 * \brief Destructor of the class.
	 */
	~CTemplateSolver(void);
    
	/*!
	 * \brief Compute the velocity^2, SoundSpeed, Pressure.
	 * \param[in] geometry - Geometrical definition of the problem.
	 * \param[in] solver_container - Container vector with all the solutions.
	 * \param[in] config - Definition of the particular problem.
	 * \param[in] iRKStep - Current step of the Runge-Kutta iteration.
     * \param[in] RunTime_EqSystem - System of equations which is going to be solved.
	 */
	void Preprocessing(CGeometry *geometry, CSolver **solver_container, CConfig *config, unsigned short iMesh, unsigned short iRKStep, unsigned short RunTime_EqSystem, bool Output);
    
	/*!
	 * \brief Compute the time step for solving the Euler equations.
	 * \param[in] geometry - Geometrical definition of the problem.
	 * \param[in] solver_container - Container vector with all the solutions.
	 * \param[in] config - Definition of the particular problem.
	 * \param[in] iMesh - Index of the mesh in multigrid computations.
	 * \param[in] Iteration - Index of the current iteration.
	 */
	void SetTime_Step(CGeometry *geometry, CSolver **solver_container, CConfig *config,
                      unsigned short iMesh, unsigned long Iteration);
    
	/*!
	 * \brief Compute the spatial integration using a centered scheme.
	 * \param[in] geometry - Geometrical definition of the problem.
	 * \param[in] solver_container - Container vector with all the solutions.
	 * \param[in] numerics - Description of the numerical method.
	 * \param[in] config - Definition of the particular problem.
	 * \param[in] iMesh - Index of the mesh in multigrid computations.
	 * \param[in] iRKStep - Current step of the Runge-Kutta iteration.
	 */
	void Centered_Residual(CGeometry *geometry, CSolver **solver_container, CNumerics *numerics,
                           CConfig *config, unsigned short iMesh, unsigned short iRKStep);
    
	/*!
	 * \brief Compute the spatial integration using a upwind scheme.
	 * \param[in] geometry - Geometrical definition of the problem.
	 * \param[in] solver_container - Container vector with all the solutions.
	 * \param[in] numerics - Description of the numerical method.
	 * \param[in] config - Definition of the particular problem.
	 * \param[in] iMesh - Index of the mesh in multigrid computations.
	 */
	void Upwind_Residual(CGeometry *geometry, CSolver **solver_container, CNumerics *numerics,
                         CConfig *config, unsigned short iMesh);
    
	/*!
	 * \brief Source term integration.
	 * \param[in] geometry - Geometrical definition of the problem.
	 * \param[in] solver_container - Container vector with all the solutions.
	 * \param[in] numerics - Description of the numerical method.
	 * \param[in] config - Definition of the particular problem.
	 * \param[in] iMesh - Index of the mesh in multigrid computations.
	 */
	void Source_Residual(CGeometry *geometry, CSolver **solver_container, CNumerics *numerics, CNumerics *second_numerics,
                         CConfig *config, unsigned short iMesh);
    
	/*!
	 * \brief Source term integration.
	 * \param[in] geometry - Geometrical definition of the problem.
	 * \param[in] solver_container - Container vector with all the solutions.
	 * \param[in] numerics - Description of the numerical method.
	 * \param[in] config - Definition of the particular problem.
	 * \param[in] iMesh - Index of the mesh in multigrid computations.
	 */
	void Source_Template(CGeometry *geometry, CSolver **solver_container, CNumerics *numerics,
                         CConfig *config, unsigned short iMesh);
    
	/*!
	 * \brief Impose via the residual the Euler wall boundary condition.
	 * \param[in] geometry - Geometrical definition of the problem.
	 * \param[in] solver_container - Container vector with all the solutions.
	 * \param[in] numerics - Description of the numerical method.
	 * \param[in] config - Definition of the particular problem.
	 * \param[in] val_marker - Surface marker where the boundary condition is applied.
	 */
	void BC_Euler_Wall(CGeometry *geometry, CSolver **solver_container, CNumerics *numerics, CConfig *config,
                       unsigned short val_marker);
    
	/*!
	 * \brief Impose the Navier-Stokes boundary condition (strong).
	 * \param[in] geometry - Geometrical definition of the problem.
	 * \param[in] solver_container - Container vector with all the solutions.
	 * \param[in] conv_numerics - Description of the numerical method.
	 * \param[in] visc_numerics - Description of the numerical method.
	 * \param[in] config - Definition of the particular problem.
	 * \param[in] val_marker - Surface marker where the boundary condition is applied.
	 */
	void BC_HeatFlux_Wall(CGeometry *geometry, CSolver **solver_container, CNumerics *conv_numerics, CNumerics *visc_numerics, CConfig *config,
                          unsigned short val_marker);
    
	/*!
	 * \brief Impose the far-field boundary condition.
	 * \param[in] geometry - Geometrical definition of the problem.
	 * \param[in] solver_container - Container vector with all the solutions.
	 * \param[in] conv_numerics - Description of the numerical method.
	 * \param[in] visc_numerics - Description of the numerical method.
	 * \param[in] config - Definition of the particular problem.
	 * \param[in] val_marker - Surface marker where the boundary condition is applied.
	 */
	void BC_Far_Field(CGeometry *geometry, CSolver **solver_container, CNumerics *conv_numerics, CNumerics *visc_numerics, CConfig *config,
                      unsigned short val_marker);
    
	/*!
	 * \brief Impose the inlet boundary condition.
	 * \param[in] geometry - Geometrical definition of the problem.
	 * \param[in] solver_container - Container vector with all the solutions.
	 * \param[in] conv_numerics - Description of the numerical method.
	 * \param[in] visc_numerics - Description of the numerical method.
	 * \param[in] config - Definition of the particular problem.
	 * \param[in] val_marker - Surface marker where the boundary condition is applied.
	 */
	void BC_Inlet(CGeometry *geometry, CSolver **solver_container, CNumerics *conv_numerics, CNumerics *visc_numerics, CConfig *config,
                  unsigned short val_marker);
    
	/*!
	 * \brief Impose the outlet boundary condition.
	 * \param[in] geometry - Geometrical definition of the problem.
	 * \param[in] solver_container - Container vector with all the solutions.
	 * \param[in] conv_numerics - Description of the numerical method.
	 * \param[in] visc_numerics - Description of the numerical method.
	 * \param[in] config - Definition of the particular problem.
	 * \param[in] val_marker - Surface marker where the boundary condition is applied.
	 */
	void BC_Outlet(CGeometry *geometry, CSolver **solver_container, CNumerics *conv_numerics, CNumerics *visc_numerics, CConfig *config,
                   unsigned short val_marker);
    
	/*!
	 * \brief Impose the symmetry plane boundary condition.
	 * \param[in] geometry - Geometrical definition of the problem.
	 * \param[in] solver_container - Container vector with all the solutions.
	 * \param[in] conv_numerics - Description of the numerical method.
	 * \param[in] visc_numerics - Description of the numerical method.
	 * \param[in] config - Definition of the particular problem.
	 * \param[in] val_marker - Surface marker where the boundary condition is applied.
	 */
	void BC_Sym_Plane(CGeometry *geometry, CSolver **solver_container, CNumerics *conv_numerics, CNumerics *visc_numerics, CConfig *config,
                      unsigned short val_marker);
    
	/*!
	 * \brief Impose the dirichlet boundary condition.
	 * \param[in] geometry - Geometrical definition of the problem.
	 * \param[in] solver_container - Container vector with all the solutions.
	 * \param[in] numerics - Description of the numerical method.
	 * \param[in] config - Definition of the particular problem.
	 * \param[in] val_marker - Surface marker where the boundary condition is applied.
	 */
	void BC_Custom(CGeometry *geometry, CSolver **solver_container, CNumerics *numerics,
                   CConfig *config, unsigned short val_marker);
    
	/*!
	 * \brief Update the solution using a Runge-Kutta scheme.
	 * \param[in] geometry - Geometrical definition of the problem.
	 * \param[in] solver_container - Container vector with all the solutions.
	 * \param[in] config - Definition of the particular problem.
	 * \param[in] iRKStep - Current step of the Runge-Kutta iteration.
	 */
	void ExplicitRK_Iteration(CGeometry *geometry, CSolver **solver_container, CConfig *config,
                              unsigned short iRKStep);
    
	/*!
	 * \brief Update the solution using the explicit Euler scheme.
	 * \param[in] geometry - Geometrical definition of the problem.
	 * \param[in] solver_container - Container vector with all the solutions.
	 * \param[in] config - Definition of the particular problem.
	 */
	void ExplicitEuler_Iteration(CGeometry *geometry, CSolver **solver_container, CConfig *config);
    
	/*!
	 * \brief Update the solution using an implicit Euler scheme.
	 * \param[in] geometry - Geometrical definition of the problem.
	 * \param[in] solver_container - Container vector with all the solutions.
	 * \param[in] config - Definition of the particular problem.
	 */
	void ImplicitEuler_Iteration(CGeometry *geometry, CSolver **solver_container, CConfig *config);
    
};

/*!
 * \class CTNE2EulerSolver
 * \brief Main class for defining the TNE2 Euler's flow solver.
 * \ingroup Euler_Equations
 * \author S. R. Copeland, F. Palacios
 * \version 2.0.6
 */
class CTNE2EulerSolver : public CSolver {
protected:

  unsigned short
  nSpecies;	                /*!< \brief Number of species in the gas mixture. */
  
  su2double
  Gamma,                    /*!< \brief Mixture Cp/Cv. */
	Gamma_Minus_One;	        /*!< \brief Mixture Cp/Cv - 1. */
	
  su2double
  Mach_Inf,       	        /*!< \brief Free stream Mach number. */
  *Density,                 /*!< \brief Free stream species density. */
  Energy_ve_Inf,            /*!< \brief Vib.-el. free stream energy. */
	Pressure_Inf,		          /*!< \brief Free stream pressure. */
	*Velocity_Inf,		        /*!< \brief Free stream flow velocity. */
  *MassFrac_Inf,            /*!< \brief Free stream species mass fraction. */
  Temperature_Inf,          /*!< \brief Trans.-rot. free stream temperature. */
  Temperature_ve_Inf;       /*!< \brief Vib.-el. free stream temperature. */

  su2double
  *lowerlimit,            /*!< \brief contains lower limits for conserved variables. */
	*upperlimit;            /*!< \brief contains upper limits for conserved variables. */

	su2double                    
  *CDrag_Inv,	              /*!< \brief Boundary invisc. Cd contribution. */
	*CLift_Inv,			          /*!< \brief Boundary invisc. Cl contribution. */
	*CSideForce_Inv,		      /*!< \brief Boundary invisc. sideforce contribution. */
	*CMx_Inv,			            /*!< \brief X-moment contribution on boundaries. */
	*CMy_Inv,			            /*!< \brief Y-moment contribution on boundaries. */
	*CMz_Inv,			            /*!< \brief Z-moment contribution on boundaries. */
	*CFx_Inv,			            /*!< \brief X-force contribution on boundaries. */
	*CFy_Inv,                 /*!< \brief Y-force contribution on boundaries. */
	*CFz_Inv,                 /*!< \brief Z-force contribution on boundaries. */
	*CEff_Inv,			        	/*!< \brief Invisc. Cl/Cd on boundaries. */
  *ForceInviscid,		        /*!< \brief Inviscid forces at domain boundaries. */
	*MomentInviscid,	        /*!< \brief Inviscid moments at domain boundaries. */
	**CPressure,		          /*!< \brief Cp at each node on domain boundaries . */
	**HeatFlux,		      /*!< \brief Cq at each node on domain boundaries . */
	**CharacPrimVar,		      /*!< \brief Value of the characteristic variables at the boundary . */
  AllBound_CDrag_Inv,	      /*!< \brief Sum of CDrag_Inv from all boundaries. */
	AllBound_CLift_Inv,			  /*!< \brief Sum of CLift_Inv from all boundaries. */
	AllBound_CSideForce_Inv,	/*!< \brief Sum of CSideForce_Inv from all boundaries. */
	AllBound_CMx_Inv,			    /*!< \brief Sum of CMx_Inv from all boundaries. */
	AllBound_CMy_Inv,			    /*!< \brief Sum of CMy_Inv from all boundaries. */
	AllBound_CMz_Inv,			    /*!< \brief Sum of CMz_Inv from all boundaries. */
	AllBound_CFx_Inv,			    /*!< \brief Sum of CFx_Inv from all boundaries. */
	AllBound_CFy_Inv,			    /*!< \brief Sum of CFy_Inv from all boundaries. */
	AllBound_CFz_Inv,			    /*!< \brief Sum of CFz_Inv from all boundaries. */
	AllBound_CEff_Inv;        /*!< \brief Sum of CEff_Inv from all boundaries. */
  
	su2double
  Total_CDrag,              /*!< \brief Total Cd. */
	Total_CLift,		          /*!< \brief Total Cl. */
	Total_CSideForce,		      /*!< \brief Total CSideForce. */
	Total_CMx,			          /*!< \brief Total CMx. */
	Total_CMy,                /*!< \brief Total CMy. */
	Total_CMz,                /*!< \brief Total CMz. */
	Total_CFx,                /*!< \brief Total CFx. */
	Total_CFy,                /*!< \brief Total CFy. */
	Total_CFz,                /*!< \brief Total CFz. */
	Total_CEff,               /*!< \brief Total CEff. */
  Total_Heat,                  /*!< \brief Total heat load. */
  Total_MaxHeat;               /*!< \brief Maximum heat flux on all boundaries. */

	su2double
  *PrimVar_i,	      /*!< \brief Vector for storing primitives at node i. */
	*PrimVar_j;			  /*!< \brief Vector for storing primitives at node j. */

	su2double
  **LowMach_Precontioner; /*!< \brief Matrix for storing the inverse of preconditioner. */
	
  unsigned long
  nMarker;				  /*!< \brief Total number of domain boundaries. */
  
	bool least_squares;     /*!< \brief Indicator for least-squares computed grads. */
  
public:
  
	/*!
	 * \brief Constructor of the class.
	 */
	CTNE2EulerSolver(void);
  
	/*!
	 * \overload
	 * \param[in] geometry - Geometrical definition of the problem.
	 * \param[in] config - Definition of the particular problem.
	 */
	CTNE2EulerSolver(CGeometry *geometry, CConfig *config, unsigned short iMesh);
  
	/*!
	 * \brief Destructor of the class.
	 */
	virtual ~CTNE2EulerSolver(void);
  
  /*!
	 * \brief Impose the send-receive boundary condition.
	 * \param[in] geometry - Geometrical definition of the problem.
	 * \param[in] config - Definition of the particular problem.
	 */
	void Set_MPI_Solution(CGeometry *geometry, CConfig *config);
  
  /*!
	 * \brief Impose the send-receive boundary condition.
	 * \param[in] geometry - Geometrical definition of the problem.
	 * \param[in] config - Definition of the particular problem.
	 */
	void Set_MPI_Solution_Old(CGeometry *geometry, CConfig *config);

  /*!
	 * \brief Impose the send-receive boundary condition.
	 * \param[in] geometry - Geometrical definition of the problem.
	 * \param[in] config - Definition of the particular problem.
	 */
  void Set_MPI_Primitive(CGeometry *geometry, CConfig *config);
  
  /*!
	 * \brief Impose the send-receive boundary condition.
	 * \param[in] geometry - Geometrical definition of the problem.
	 * \param[in] config - Definition of the particular problem.
	 */
  void Set_MPI_Solution_Limiter(CGeometry *geometry, CConfig *config);
  
  /*!
	 * \brief Impose the send-receive boundary condition.
	 * \param[in] geometry - Geometrical definition of the problem.
	 * \param[in] config - Definition of the particular problem.
	 */
  void Set_MPI_Primitive_Limiter(CGeometry *geometry, CConfig *config);
  
  /*!
	 * \brief Impose the send-receive boundary condition.
	 * \param[in] geometry - Geometrical definition of the problem.
	 * \param[in] config - Definition of the particular problem.
	 */
  void Set_MPI_Undivided_Laplacian(CGeometry *geometry, CConfig *config);

  /*!
	 * \brief Impose the send-receive boundary condition.
	 * \param[in] geometry - Geometrical definition of the problem.
	 * \param[in] config - Definition of the particular problem.
	 */
  void Set_MPI_MaxEigenvalue(CGeometry *geometry, CConfig *config);

  /*!
	 * \brief Impose the send-receive boundary condition.
	 * \param[in] geometry - Geometrical definition of the problem.
	 * \param[in] config - Definition of the particular problem.
	 */
  void Set_MPI_Dissipation_Switch(CGeometry *geometry, CConfig *config);
  
  /*!
	 * \brief Impose the send-receive boundary condition.
	 * \param[in] geometry - Geometrical definition of the problem.
	 * \param[in] config - Definition of the particular problem.
	 */
  void Set_MPI_Solution_Gradient(CGeometry *geometry, CConfig *config);

  /*!
	 * \brief Impose the send-receive boundary condition.
	 * \param[in] geometry - Geometrical definition of the problem.
	 * \param[in] config - Definition of the particular problem.
	 */
  void Set_MPI_Primitive_Gradient(CGeometry *geometry, CConfig *config);
  
  /*!
	 * \brief Set the fluid solver nondimensionalization.
	 * \param[in] geometry - Geometrical definition of the problem.
	 * \param[in] config - Definition of the particular problem.
	 */
  void SetNondimensionalization(CGeometry *geometry, CConfig *config, unsigned short iMesh);

  /*!
	 * \brief Set the maximum value of the eigenvalue.
	 * \param[in] geometry - Geometrical definition of the problem.
	 * \param[in] config - Definition of the particular problem.
	 */
  void SetMax_Eigenvalue(CGeometry *geometry, CConfig *config);
  
	/*!
	 * \brief Compute the density at the infinity.
	 * \return Value of the density at the infinity.
	 */
	su2double GetDensity_Inf(void);
  
	/*!
	 * \brief Compute 2-norm of the velocity at the infinity.
	 * \return Value of the 2-norm of the velocity at the infinity.
	 */
	su2double GetModVelocity_Inf(void);
  
	/*!
	 * \brief Compute the density multiply by energy at the infinity.
	 * \return Value of the density multiply by  energy at the infinity.
	 */
	su2double GetDensity_Energy_Inf(void);
  
	/*!
	 * \brief Compute the pressure at the infinity.
	 * \return Value of the pressure at the infinity.
	 */
	su2double GetPressure_Inf(void);
  
	/*!
	 * \brief Compute the density multiply by velocity at the infinity.
	 * \param[in] val_dim - Index of the velocity vector.
	 * \return Value of the density multiply by the velocity at the infinity.
	 */
	su2double GetDensity_Velocity_Inf(unsigned short val_dim);
  
	/*!
	 * \brief Get the velocity at the infinity.
	 * \param[in] val_dim - Index of the velocity vector.
	 * \return Value of the velocity at the infinity.
	 */
	su2double GetVelocity_Inf(unsigned short val_dim);
  
	/*!
	 * \brief Compute the time step for solving the Euler equations.
	 * \param[in] geometry - Geometrical definition of the problem.
	 * \param[in] solver_container - Container vector with all the solutions.
	 * \param[in] config - Definition of the particular problem.
	 * \param[in] iMesh - Index of the mesh in multigrid computations.
	 * \param[in] Iteration - Value of the current iteration.
	 */
	void SetTime_Step(CGeometry *geometry, CSolver **solver_container, CConfig *config,
                    unsigned short iMesh, unsigned long Iteration);
  
  /*!
	 * \brief Compute the spatial integration using a centered scheme.
	 * \param[in] geometry - Geometrical definition of the problem.
	 * \param[in] solver_container - Container vector with all the solutions.
	 * \param[in] numerics - Description of the numerical method.
	 * \param[in] config - Definition of the particular problem.
	 * \param[in] iMesh - Index of the mesh in multigrid computations.
	 */
  void Centered_Residual(CGeometry *geometry, CSolver **solver_container, CNumerics *numerics,
                         CConfig *config, unsigned short iMesh, unsigned short iRKStep);
  
	/*!
	 * \brief Compute the spatial integration using a upwind scheme.
	 * \param[in] geometry - Geometrical definition of the problem.
	 * \param[in] solver_container - Container vector with all the solutions.
	 * \param[in] numerics - Description of the numerical method.
	 * \param[in] config - Definition of the particular problem.
	 * \param[in] iMesh - Index of the mesh in multigrid computations.
	 */
	void Upwind_Residual(CGeometry *geometry, CSolver **solver_container, CNumerics *numerics,
                       CConfig *config, unsigned short iMesh);
  
	/*!
	 * \brief Source term integration.
	 * \param[in] geometry - Geometrical definition of the problem.
	 * \param[in] solver_container - Container vector with all the solutions.
	 * \param[in] numerics - Description of the numerical method.
   * \param[in] second_numerics - Description of the second numerical method.
	 * \param[in] config - Definition of the particular problem.
	 * \param[in] iMesh - Index of the mesh in multigrid computations.
	 */
	void Source_Residual(CGeometry *geometry, CSolver **solver_container, CNumerics *numerics,
                       CNumerics *second_numerics, CConfig *config, unsigned short iMesh);
  
	/*!
	 * \brief Compute the velocity^2, SoundSpeed, Pressure, Enthalpy, Viscosity.
	 * \param[in] geometry - Geometrical definition of the problem.
	 * \param[in] solver_container - Container vector with all the solutions.
	 * \param[in] config - Definition of the particular problem.
	 * \param[in] iRKStep - Current step of the Runge-Kutta iteration.
   * \param[in] RunTime_EqSystem - System of equations which is going to be solved.
	 */
	void Preprocessing(CGeometry *geometry, CSolver **solver_container, CConfig *config, unsigned short iMesh, unsigned short iRKStep, unsigned short RunTime_EqSystem, bool Output);
  
	/*!
	 * \brief Compute the gradient of the primitive variables using Green-Gauss method,
	 *        and stores the result in the <i>Gradient_Primitive</i> variable.
	 * \param[in] geometry - Geometrical definition of the problem.
	 * \param[in] config - Definition of the particular problem.
	 */
	void SetPrimitive_Gradient_GG(CGeometry *geometry, CConfig *config);
  
	/*!
	 * \brief Compute the gradient of the primitive variables using a Least-Squares method,
	 *        and stores the result in the <i>Gradient_Primitive</i> variable.
	 * \param[in] geometry - Geometrical definition of the problem.
	 * \param[in] config - Definition of the particular problem.
	 */
	void SetPrimitive_Gradient_LS(CGeometry *geometry, CConfig *config);
  
  /*!
	 * \brief Compute the gradient of the primitive variables using a Least-Squares method,
	 *        and stores the result in the <i>Gradient_Primitive</i> variable.
	 * \param[in] geometry - Geometrical definition of the problem.
	 * \param[in] config - Definition of the particular problem.
	 */
	void SetPrimitive_Gradient_LS(CGeometry *geometry, CConfig *config, unsigned long val_Point);
  
	/*!
	 * \brief Compute the limiter of the primitive variables.
	 * \param[in] geometry - Geometrical definition of the problem.
	 * \param[in] config - Definition of the particular problem.
	 */
	void SetPrimitive_Limiter(CGeometry *geometry, CConfig *config);
  
  /*!
	 * \brief Compute slope limiter.
	 * \param[in] geometry - Geometrical definition of the problem.
	 * \param[in] config - Definition of the particular problem.
	 */
	void SetSolution_Limiter(CGeometry *geometry, CConfig *config);
  
	/*!
	 * \brief Compute the preconditioner for convergence acceleration by Roe-Turkel method.
	 * \param[in] iPoint - Index of the grid point
	 * \param[in] config - Definition of the particular problem.
	 */
	void SetPreconditioner(CConfig *config, unsigned long iPoint);
   
	/*!
	 * \brief Impose via the residual the Euler wall boundary condition.
	 * \param[in] geometry - Geometrical definition of the problem.
	 * \param[in] solver_container - Container vector with all the solutions.
	 * \param[in] numerics - Description of the numerical method.
	 * \param[in] config - Definition of the particular problem.
	 * \param[in] val_marker - Surface marker where the boundary condition is applied.
	 */
	void BC_Euler_Wall(CGeometry *geometry, CSolver **solver_container, CNumerics *numerics,
                     CConfig *config, unsigned short val_marker);
  
	/*!
	 * \brief Impose the far-field boundary condition using characteristics.
	 * \param[in] geometry - Geometrical definition of the problem.
	 * \param[in] solver_container - Container vector with all the solutions.
	 * \param[in] conv_numerics - Description of the numerical method for convective terms.
   * \param[in] visc_numerics - Description of the numerical method for viscous terms.
	 * \param[in] config - Definition of the particular problem.
	 * \param[in] val_marker - Surface marker where the boundary condition is applied.
	 */
	void BC_Far_Field(CGeometry *geometry, CSolver **solver_container, CNumerics *conv_numerics,
                    CNumerics *visc_numerics, CConfig *config, unsigned short val_marker);
  
	/*!
	 * \brief Impose the symmetry boundary condition using the residual.
	 * \param[in] geometry - Geometrical definition of the problem.
	 * \param[in] solver_container - Container vector with all the solutions.
	 * \param[in] conv_numerics - Description of the numerical method for convective terms.
   * \param[in] visc_numerics - Description of the numerical method for viscous terms.
	 * \param[in] config - Definition of the particular problem.
	 * \param[in] val_marker - Surface marker where the boundary condition is applied.
	 */
	void BC_Sym_Plane(CGeometry *geometry, CSolver **solver_container, CNumerics *conv_numerics,
                    CNumerics *visc_numerics, CConfig *config, unsigned short val_marker);
  
	/*!
	 * \brief Impose a subsonic inlet boundary condition.
	 * \param[in] geometry - Geometrical definition of the problem.
	 * \param[in] solver_container - Container vector with all the solutions.
	 * \param[in] conv_numerics - Description of the numerical method for convective terms.
   * \param[in] visc_numerics - Description of the numerical method for viscous terms.
	 * \param[in] config - Definition of the particular problem.
	 * \param[in] val_marker - Surface marker where the boundary condition is applied.
	 */
	void BC_Inlet(CGeometry *geometry, CSolver **solver_container, CNumerics *conv_numerics,
                CNumerics *visc_numerics, CConfig *config, unsigned short val_marker);
  
	/*!
	 * \brief Impose a supersonic inlet boundary condition.
	 * \param[in] geometry - Geometrical definition of the problem.
	 * \param[in] solver_container - Container vector with all the solutions.
	 * \param[in] conv_numerics - Description of the numerical method for convective terms.
   * \param[in] visc_numerics - Description of the numerical method for viscous terms.
	 * \param[in] config - Definition of the particular problem.
	 * \param[in] val_marker - Surface marker where the boundary condition is applied.
	 */
	void BC_Supersonic_Inlet(CGeometry *geometry, CSolver **solver_container,
                           CNumerics *conv_numerics, CNumerics *visc_numerics,
                           CConfig *config, unsigned short val_marker);

  /*!
	 * \brief Impose the outlet boundary condition.
	 * \param[in] geometry - Geometrical definition of the problem.
	 * \param[in] solver_container - Container vector with all the solutions.
	 * \param[in] conv_numerics - Description of the numerical method for convective terms.
   * \param[in] visc_numerics - Description of the numerical method for viscous terms.
	 * \param[in] config - Definition of the particular problem.
	 * \param[in] val_marker - Surface marker where the boundary condition is applied.
   
	 */
	void BC_Outlet(CGeometry *geometry, CSolver **solver_container, CNumerics *conv_numerics,
                 CNumerics *visc_numerics, CConfig *config, unsigned short val_marker);

  /*!
	 * \brief Update the solution using an explicit Euler scheme.
	 * \param[in] geometry - Geometrical definition of the problem.
	 * \param[in] solver_container - Container vector with all the solutions.
	 * \param[in] config - Definition of the particular problem.
	 */
  void ExplicitEuler_Iteration(CGeometry *geometry, CSolver **solver_container, CConfig *config);

	/*!
	 * \brief Update the solution using an implicit Euler scheme.
	 * \param[in] geometry - Geometrical definition of the problem.
	 * \param[in] solver_container - Container vector with all the solutions.
	 * \param[in] config - Definition of the particular problem.
	 */
	void ImplicitEuler_Iteration(CGeometry *geometry, CSolver **solver_container, CConfig *config);
  
	/*!
	 * \brief Compute the pressure forces and all the adimensional coefficients.
	 * \param[in] geometry - Geometrical definition of the problem.
	 * \param[in] config - Definition of the particular problem.
	 */
	void Inviscid_Forces(CGeometry *geometry, CConfig *config);
  
	/*!
	 * \brief Provide the non dimensional lift coefficient (inviscid contribution).
	 * \param val_marker Surface where the coefficient is going to be computed.
	 * \return Value of the lift coefficient (inviscid contribution) on the surface <i>val_marker</i>.
	 */
	su2double GetCLift_Inv(unsigned short val_marker);
  
	/*!
	 * \brief Provide the non dimensional drag coefficient (inviscid contribution).
	 * \param val_marker Surface where the coeficient is going to be computed.
	 * \return Value of the drag coefficient (inviscid contribution) on the surface <i>val_marker</i>.
	 */
	su2double GetCDrag_Inv(unsigned short val_marker);
  
	/*!
	 * \brief Provide the non dimensional sideforce coefficient (inviscid contribution).
	 * \param val_marker Surface where the coeficient is going to be computed.
	 * \return Value of the sideforce coefficient (inviscid contribution) on the surface <i>val_marker</i>.
	 */
	su2double GetCSideForce_Inv(unsigned short val_marker);
  
	/*!
	 * \brief Provide the non dimensional efficiency coefficient (inviscid contribution).
	 * \param val_marker Surface where the coeficient is going to be computed.
	 * \return Value of the efficiency coefficient (inviscid contribution) on the surface <i>val_marker</i>.
	 */
	su2double GetCEff_Inv(unsigned short val_marker);
  
	/*!
	 * \brief Provide the total (inviscid + viscous) non dimensional sideforce coefficient.
	 * \return Value of the sideforce coefficient (inviscid + viscous contribution).
	 */
	su2double GetTotal_CSideForce(void);
  
	/*!
	 * \brief Provide the total (inviscid + viscous) non dimensional efficiency coefficient.
	 * \return Value of the efficiency coefficient (inviscid + viscous contribution).
	 */
	su2double GetTotal_CEff(void);
  
	/*!
	 * \brief Store the total (inviscid + viscous) non dimensional lift coefficient.
	 * \param[in] val_Total_CLift - Value of the total lift coefficient.
	 */
	void SetTotal_CLift(su2double val_Total_CLift);
  
	/*!
	 * \brief Provide the total (inviscid + viscous) non dimensional lift coefficient.
	 * \return Value of the lift coefficient (inviscid + viscous contribution).
	 */
	su2double GetTotal_CLift(void);
  
	/*!
	 * \brief Provide the total (inviscid + viscous) non dimensional drag coefficient.
	 * \return Value of the drag coefficient (inviscid + viscous contribution).
	 */
	su2double GetTotal_CDrag(void);
  
	/*!
	 * \brief Provide the total (inviscid + viscous) non dimensional x moment coefficient.
	 * \return Value of the moment x coefficient (inviscid + viscous contribution).
	 */
	su2double GetTotal_CMx(void);
  
	/*!
	 * \brief Provide the total (inviscid + viscous) non dimensional y moment coefficient.
	 * \return Value of the moment y coefficient (inviscid + viscous contribution).
	 */
	su2double GetTotal_CMy(void);
  
	/*!
	 * \brief Provide the total (inviscid + viscous) non dimensional z moment coefficient.
	 * \return Value of the moment z coefficient (inviscid + viscous contribution).
	 */
	su2double GetTotal_CMz(void);
  
	/*!
	 * \brief Provide the total (inviscid + viscous) non dimensional x force coefficient.
	 * \return Value of the force x coefficient (inviscid + viscous contribution).
	 */
	su2double GetTotal_CFx(void);
  
	/*!
	 * \brief Provide the total (inviscid + viscous) non dimensional y force coefficient.
	 * \return Value of the force y coefficient (inviscid + viscous contribution).
	 */
	su2double GetTotal_CFy(void);
  
	/*!
	 * \brief Provide the total (inviscid + viscous) non dimensional z force coefficient.
	 * \return Value of the force z coefficient (inviscid + viscous contribution).
	 */
	su2double GetTotal_CFz(void);
  
  /*!
	 * \brief Provide the total heat load.
	 * \return Value of the heat load (viscous contribution).
	 */
	su2double GetTotal_HeatFlux(void);
  
  /*!
	 * \brief Provide the total heat load.
	 * \return Value of the heat load (viscous contribution).
	 */
	su2double GetTotal_MaxHeatFlux(void);
  
  /*!
	 * \brief Store the total heat load.
	 * \param[in] val_Total_Heat - Value of the heat load.
	 */
	void SetTotal_HeatFlux(su2double val_Total_Heat);
  
  /*!
	 * \brief Store the total heat load.
	 * \param[in] val_Total_HeatMax - Value of the heat load.
	 */
	void SetTotal_MaxHeatFlux(su2double val_Total_MaxHeat);
  
	/*!
	 * \brief Store the total (inviscid + viscous) non dimensional drag coefficient.
	 * \param[in] val_Total_CDrag - Value of the total drag coefficient.
	 */
	void SetTotal_CDrag(su2double val_Total_CDrag);
  
	/*!
	 * \brief Get the inviscid contribution to the lift coefficient.
	 * \return Value of the lift coefficient (inviscid contribution).
	 */
	su2double GetAllBound_CLift_Inv(void);
  
	/*!
	 * \brief Get the inviscid contribution to the drag coefficient.
	 * \return Value of the drag coefficient (inviscid contribution).
	 */
	su2double GetAllBound_CDrag_Inv(void);
  
	/*!
	 * \brief Get the inviscid contribution to the sideforce coefficient.
	 * \return Value of the sideforce coefficient (inviscid contribution).
	 */
	su2double GetAllBound_CSideForce_Inv(void);
  
	/*!
	 * \brief Get the inviscid contribution to the efficiency coefficient.
	 * \return Value of the efficiency coefficient (inviscid contribution).
	 */
	su2double GetAllBound_CEff_Inv(void);
  
  /*!
   * \brief Get the inviscid contribution to the efficiency coefficient.
   * \return Value of the efficiency coefficient (inviscid contribution).
   */
  su2double GetAllBound_CMx_Inv(void);
  
  /*!
   * \brief Get the inviscid contribution to the efficiency coefficient.
   * \return Value of the efficiency coefficient (inviscid contribution).
   */
  su2double GetAllBound_CMy_Inv(void);
  
  /*!
   * \brief Get the inviscid contribution to the efficiency coefficient.
   * \return Value of the efficiency coefficient (inviscid contribution).
   */
  su2double GetAllBound_CMz_Inv(void);
  
  /*!
   * \brief Get the inviscid contribution to the efficiency coefficient.
   * \return Value of the efficiency coefficient (inviscid contribution).
   */
  su2double GetAllBound_CFx_Inv(void);
  
  /*!
   * \brief Get the inviscid contribution to the efficiency coefficient.
   * \return Value of the efficiency coefficient (inviscid contribution).
   */
  su2double GetAllBound_CFy_Inv(void);
  
  /*!
   * \brief Get the inviscid contribution to the efficiency coefficient.
   * \return Value of the efficiency coefficient (inviscid contribution).
   */
  su2double GetAllBound_CFz_Inv(void);
  
	/*!
	 * \brief Provide the Pressure coefficient.
	 * \param[in] val_marker - Surface marker where the coefficient is computed.
	 * \param[in] val_vertex - Vertex of the marker <i>val_marker</i> where the coefficient is evaluated.
	 * \return Value of the pressure coefficient.
	 */
	su2double GetCPressure(unsigned short val_marker, unsigned long val_vertex);
  
	/*!
	 * \brief Set the total residual adding the term that comes from the Dual Time Strategy.
	 * \param[in] geometry - Geometrical definition of the problem.
	 * \param[in] solver_container - Container vector with all the solutions.
	 * \param[in] config - Definition of the particular problem.
	 * \param[in] iRKStep - Current step of the Runge-Kutta iteration.
	 * \param[in] iMesh - Index of the mesh in multigrid computations.
	 * \param[in] RunTime_EqSystem - System of equations which is going to be solved.
	 */
	void SetResidual_DualTime(CGeometry *geometry, CSolver **solver_container, CConfig *config,
                            unsigned short iRKStep, unsigned short iMesh, unsigned short RunTime_EqSystem);
  
	/*!
	 * \brief Load a direct flow solution for use with the adjoint solver.
	 * \param[in] geometry - Geometrical definition of the problem.
	 * \param[in] config - Definition of the particular problem.
	 * \param[in] val_iZone - Current zone in the mesh.
	 */
	void GetRestart(CGeometry *geometry, CConfig *config, unsigned short val_iZone);
  
  /*!
	 * \brief Load the output data container with the variables to be written to the volume solution file.
   * \param[in] config - Definition of the particular problem.
	 * \param[in] geometry - Geometrical definition of the problem.
	 * \param[in] data_container - Container holding the output variable data.
   * \param[in] nOutput_Vars - Number of output variables being stored.
	 */
	void SetVolume_Output(CConfig *config, CGeometry *geometry, su2double **data_container, unsigned short nOutput_Vars);
  
};

/*!
 * \class CTNE2NSSolver
 * \brief Main class for defining the TNE2 Navier-Stokes flow solver.
 * \ingroup Navier_Stokes_Equations
 * \author S. R. Copeland, F. Palacios
 * \version 2.0.6
 */
class CTNE2NSSolver : public CTNE2EulerSolver {
private:
	su2double Viscosity_Inf;	/*!< \brief Viscosity at the infinity. */
	su2double Prandtl_Lam,   /*!< \brief Laminar Prandtl number. */
	Prandtl_Turb;         /*!< \brief Turbulent Prandtl number. */
	su2double *CDrag_Visc,	/*!< \brief Drag coefficient (viscous contribution) for each boundary. */
	*CLift_Visc,		/*!< \brief Lift coefficient (viscous contribution) for each boundary. */
	*CMx_Visc,			/*!< \brief Moment x coefficient (viscous contribution) for each boundary. */
	*CMy_Visc,			/*!< \brief Moment y coefficient (viscous contribution) for each boundary. */
	*CMz_Visc,			/*!< \brief Moment z coefficient (viscous contribution) for each boundary. */
	*CFx_Visc,			/*!< \brief Force x coefficient (viscous contribution) for each boundary. */
	*CFy_Visc,			/*!< \brief Force y coefficient (viscous contribution) for each boundary. */
	*CFz_Visc,			/*!< \brief Force z coefficient (viscous contribution) for each boundary. */
	*CEff_Visc,			/*!< \brief Efficiency (Cl/Cd) (Viscous contribution) for each boundary. */
  *Heat_Visc,		/*!< \brief Heat load (viscous contribution) for each boundary. */
  *MaxHeatFlux_Visc, /*!< \brief Maximum heat flux (viscous contribution) for each boundary. */
  
	**CSkinFriction;	/*!< \brief Skin friction coefficient for each boundary and vertex. */
	su2double *ForceViscous,	/*!< \brief Viscous force for each boundary. */
	*MomentViscous;			/*!< \brief Inviscid moment for each boundary. */
	su2double AllBound_CDrag_Visc, /*!< \brief Drag coefficient (viscous contribution) for all the boundaries. */
	AllBound_CLift_Visc,		/*!< \brief Lift coefficient (viscous contribution) for all the boundaries. */
	AllBound_CMx_Visc,			/*!< \brief Moment x coefficient (inviscid contribution) for all the boundaries. */
	AllBound_CMy_Visc,			/*!< \brief Moment y coefficient (inviscid contribution) for all the boundaries. */
	AllBound_CMz_Visc,			/*!< \brief Moment z coefficient (inviscid contribution) for all the boundaries. */
	AllBound_CEff_Visc,			/*!< \brief Efficient coefficient (Viscous contribution) for all the boundaries. */
	AllBound_CFx_Visc,			/*!< \brief Force x coefficient (inviscid contribution) for all the boundaries. */
	AllBound_CFy_Visc,			/*!< \brief Force y coefficient (inviscid contribution) for all the boundaries. */
	AllBound_CFz_Visc,			/*!< \brief Force z coefficient (inviscid contribution) for all the boundaries. */
  AllBound_HeatFlux_Visc,		/*!< \brief Heat load (viscous contribution) for all the boundaries. */
  AllBound_MaxHeatFlux_Visc; /*!< \brief Maximum heat flux (viscous contribution) for all boundaries. */
  
public:
  
	/*!
	 * \brief Constructor of the class.
	 */
	CTNE2NSSolver(void);
  
	/*!
	 * \overload
	 * \param[in] geometry - Geometrical definition of the problem.
	 * \param[in] config - Definition of the particular problem.
	 */
	CTNE2NSSolver(CGeometry *geometry, CConfig *config, unsigned short iMesh);
  
	/*!
	 * \brief Destructor of the class.
	 */
	~CTNE2NSSolver(void);
  
	/*!
	 * \brief Compute the viscosity at the infinity.
	 * \return Value of the viscosity at the infinity.
	 */
	su2double GetViscosity_Inf(void);
  
	/*!
	 * \brief Compute the time step for solving the Navier-Stokes equations with turbulence model.
	 * \param[in] geometry - Geometrical definition of the problem.
	 * \param[in] solver_container - Container vector with all the solutions.
	 * \param[in] config - Definition of the particular problem.
	 * \param[in] iMesh - Index of the mesh in multigrid computations.
	 * \param[in] Iteration - Index of the current iteration.
	 */
	void SetTime_Step(CGeometry *geometry, CSolver **solver_container, CConfig *config,
                    unsigned short iMesh, unsigned long Iteration);
  
	/*!
	 * \brief Restart residual and compute gradients.
	 * \param[in] geometry - Geometrical definition of the problem.
	 * \param[in] solver_container - Container vector with all the solutions.
	 * \param[in] config - Definition of the particular problem.
	 * \param[in] iRKStep - Current step of the Runge-Kutta iteration.
   * \param[in] RunTime_EqSystem - System of equations which is going to be solved.
	 */
	void Preprocessing(CGeometry *geometry, CSolver **solver_container, CConfig *config, unsigned short iMesh, unsigned short iRKStep, unsigned short RunTime_EqSystem, bool Output);
  
  /*!
	 * \brief Impose the symmetry boundary condition using the residual.
	 * \param[in] geometry - Geometrical definition of the problem.
	 * \param[in] solver_container - Container vector with all the solutions.
	 * \param[in] conv_numerics - Description of the numerical method for convective terms.
   * \param[in] visc_numerics - Description of the numerical method for viscous terms.
	 * \param[in] config - Definition of the particular problem.
	 * \param[in] val_marker - Surface marker where the boundary condition is applied.
	 */
	void BC_Sym_Plane(CGeometry *geometry, CSolver **solver_container, CNumerics *conv_numerics,
                    CNumerics *visc_numerics, CConfig *config, unsigned short val_marker);
  
  /*!
	 * \brief Impose a constant heat-flux condition at the wall.
	 * \param[in] geometry - Geometrical definition of the problem.
	 * \param[in] solver_container - Container vector with all the solutions.
	 * \param[in] conv_numerics - Description of the numerical method for convective terms.
   * \param[in] visc_numerics - Description of the numerical method for viscous terms.
	 * \param[in] config - Definition of the particular problem.
	 * \param[in] val_marker - Surface marker where the boundary condition is applied.
	 */
	void BC_HeatFlux_Wall(CGeometry *geometry, CSolver **solver_container, CNumerics *conv_numerics,
                        CNumerics *visc_numerics, CConfig *config, unsigned short val_marker);
  
  /*!
	 * \brief Impose a constant heat-flux condition at the wall.
	 * \param[in] geometry - Geometrical definition of the problem.
	 * \param[in] solver_container - Container vector with all the solutions.
	 * \param[in] conv_numerics - Description of the numerical method for convective terms.
   * \param[in] visc_numerics - Description of the numerical method for viscous terms.
	 * \param[in] config - Definition of the particular problem.
	 * \param[in] val_marker - Surface marker where the boundary condition is applied.
	 */
	void BC_HeatFluxCatalytic_Wall(CGeometry *geometry,
                                 CSolver **solver_container,
                                 CNumerics *conv_numerics,
                                 CNumerics *visc_numerics,
                                 CConfig *config, unsigned short val_marker);
  
  /*!
	 * \brief Impose a constant heat-flux condition at the wall.
	 * \param[in] geometry - Geometrical definition of the problem.
	 * \param[in] solver_container - Container vector with all the solutions.
	 * \param[in] conv_numerics - Description of the numerical method for convective terms.
   * \param[in] visc_numerics - Description of the numerical method for viscous terms.
	 * \param[in] config - Definition of the particular problem.
	 * \param[in] val_marker - Surface marker where the boundary condition is applied.
	 */
	void BC_HeatFluxNonCatalytic_Wall(CGeometry *geometry,
                                    CSolver **solver_container,
                                    CNumerics *conv_numerics,
                                    CNumerics *visc_numerics,
                                    CConfig *config, unsigned short val_marker);
  
  /*!
	 * \brief Impose the Navier-Stokes boundary condition (strong).
	 * \param[in] geometry - Geometrical definition of the problem.
	 * \param[in] solver_container - Container vector with all the solutions.
	 * \param[in] conv_numerics - Description of the numerical method for convective terms.
   * \param[in] visc_numerics - Description of the numerical method for viscous terms.
	 * \param[in] config - Definition of the particular problem.
	 * \param[in] val_marker - Surface marker where the boundary condition is applied.
	 */
	void BC_Isothermal_Wall(CGeometry *geometry, CSolver **solver_container, CNumerics *conv_numerics,
                          CNumerics *visc_numerics, CConfig *config, unsigned short val_marker);
  
  /*!
	 * \brief Impose the Navier-Stokes boundary condition (strong).
	 * \param[in] geometry - Geometrical definition of the problem.
	 * \param[in] solver_container - Container vector with all the solutions.
	 * \param[in] conv_numerics - Description of the numerical method for convective terms.
   * \param[in] visc_numerics - Description of the numerical method for viscous terms.
	 * \param[in] config - Definition of the particular problem.
	 * \param[in] val_marker - Surface marker where the boundary condition is applied.
	 */
	void BC_IsothermalCatalytic_Wall(CGeometry *geometry,
                                   CSolver **solver_container,
                                   CNumerics *conv_numerics,
                                   CNumerics *visc_numerics,
                                   CConfig *config, unsigned short val_marker);
  
  /*!
	 * \brief Impose the Navier-Stokes boundary condition (strong).
	 * \param[in] geometry - Geometrical definition of the problem.
	 * \param[in] solver_container - Container vector with all the solutions.
	 * \param[in] conv_numerics - Description of the numerical method for convective terms.
   * \param[in] visc_numerics - Description of the numerical method for viscous terms.
	 * \param[in] config - Definition of the particular problem.
	 * \param[in] val_marker - Surface marker where the boundary condition is applied.
	 */
	void BC_IsothermalNonCatalytic_Wall(CGeometry *geometry,
                                      CSolver **solver_container,
                                      CNumerics *conv_numerics,
                                      CNumerics *visc_numerics,
                                      CConfig *config,
                                      unsigned short val_marker);
  
	/*!
	 * \brief Compute the viscous forces and all the addimensional coefficients.
	 * \param[in] geometry - Geometrical definition of the problem.
	 * \param[in] config - Definition of the particular problem.
	 */
	void Viscous_Forces(CGeometry *geometry, CConfig *config);
  
	/*!
	 * \brief Get the non dimensional lift coefficient (viscous contribution).
	 * \param[in] val_marker - Surface marker where the coefficient is computed.
	 * \return Value of the lift coefficient (viscous contribution) on the surface <i>val_marker</i>.
	 */
	su2double GetCLift_Visc(unsigned short val_marker);
  
	/*!
	 * \brief Get the non dimensional drag coefficient (viscous contribution).
	 * \param[in] val_marker - Surface marker where the coefficient is computed.
	 * \return Value of the drag coefficient (viscous contribution) on the surface <i>val_marker</i>.
	 */
	su2double GetCDrag_Visc(unsigned short val_marker);
  
	/*!
	 * \brief Get the total non dimensional lift coefficient (viscous contribution).
	 * \return Value of the lift coefficient (viscous contribution).
	 */
	su2double GetAllBound_CLift_Visc(void);
  
	/*!
	 * \brief Get the total non dimensional drag coefficient (viscous contribution).
	 * \return Value of the drag coefficient (viscous contribution).
	 */
	su2double GetAllBound_CDrag_Visc(void);
  
	/*!
	 * \brief Compute the viscous residuals.
	 * \param[in] geometry - Geometrical definition of the problem.
	 * \param[in] solver_container - Container vector with all the solutions.
	 * \param[in] numerics - Description of the numerical method.
	 * \param[in] config - Definition of the particular problem.
	 * \param[in] iMesh - Index of the mesh in multigrid computations.
	 * \param[in] iRKStep - Current step of the Runge-Kutta iteration.
	 */
	void Viscous_Residual(CGeometry *geometry, CSolver **solver_container, CNumerics *numerics,
                        CConfig *config, unsigned short iMesh, unsigned short iRKStep);
  
	/*!
	 * \brief Get the skin friction coefficient.
	 * \param[in] val_marker - Surface marker where the coefficient is computed.
	 * \param[in] val_vertex - Vertex of the marker <i>val_marker</i> where the coefficient is evaluated.
	 * \return Value of the skin friction coefficient.
	 */
	su2double GetCSkinFriction(unsigned short val_marker, unsigned long val_vertex);
  
	/*!
	 * \brief Get the skin friction coefficient.
	 * \param[in] val_marker - Surface marker where the coefficient is computed.
	 * \param[in] val_vertex - Vertex of the marker <i>val_marker</i> where the coefficient is evaluated.
	 * \return Value of the heat transfer coefficient.
	 */
	su2double GetHeatFlux(unsigned short val_marker, unsigned long val_vertex);

};


/*!
 * \class CAdjEulerSolver
 * \brief Main class for defining the Euler's adjoint flow solver.
 * \ingroup Euler_Equations
 * \author F. Palacios
 * \version 2.0.6
 */
class CAdjTNE2EulerSolver : public CSolver {
protected:
  unsigned short
  nSpecies;
  
	su2double
  *PsiRho_Inf,	/*!< \brief Free-stream adjoint density. */
	*Phi_Inf,			/*!< \brief Phi vector at the infinity. */
  PsiE_Inf,			/*!< \brief PsiE variable at the infinity. */
  PsiEve_Inf;
  
	su2double *Sens_Mach, /*!< \brief Mach sensitivity coefficient for each boundary. */
	*Sens_AoA,			/*!< \brief Angle of attack sensitivity coefficient for each boundary. */
	*Sens_Geo,			/*!< \brief Shape sensitivity coefficient for each boundary. */
	*Sens_Press,			/*!< \brief Pressure sensitivity coefficient for each boundary. */
	*Sens_Temp,			/*!< \brief Temperature sensitivity coefficient for each boundary. */
	**CSensitivity;		/*!< \brief Shape sensitivity coefficient for each boundary and vertex. */
	su2double Total_Sens_Mach;	/*!< \brief Total mach sensitivity coefficient for all the boundaries. */
	su2double Total_Sens_AoA;		/*!< \brief Total angle of attack sensitivity coefficient for all the boundaries. */
	su2double Total_Sens_Geo;		/*!< \brief Total shape sensitivity coefficient for all the boundaries. */
	su2double Total_Sens_Press;    /*!< \brief Total farfield sensitivity to pressure. */
	su2double Total_Sens_Temp;    /*!< \brief Total farfield sensitivity to temperature. */
	su2double *iPoint_UndLapl,	/*!< \brief Auxiliary variable for the undivided Laplacians. */
	*jPoint_UndLapl;			/*!< \brief Auxiliary variable for the undivided Laplacians. */
	bool space_centered;  /*!< \brief True if space centered scheeme used. */
	unsigned long nMarker;				/*!< \brief Total number of markers using the grid information. */
  su2double Gamma, Gamma_Minus_One;
  su2double **Jacobian_Axisymmetric;
  
public:
  
	/*!
	 * \brief Constructor of the class.
	 */
	CAdjTNE2EulerSolver(void);
  
	/*!
	 * \overload
	 * \param[in] geometry - Geometrical definition of the problem.
	 * \param[in] config - Definition of the particular problem.
   * \param[in] iMesh - Index of the mesh in multigrid computations.
	 */
	CAdjTNE2EulerSolver(CGeometry *geometry, CConfig *config, unsigned short iMesh);
  
	/*!
	 * \brief Destructor of the class.
	 */
	virtual ~CAdjTNE2EulerSolver(void);
  
  /*!
	 * \brief Impose the send-receive boundary condition.
	 * \param[in] geometry - Geometrical definition of the problem.
	 * \param[in] config - Definition of the particular problem.
	 */
	void Set_MPI_Solution(CGeometry *geometry, CConfig *config);
  
  /*!
	 * \brief Impose the send-receive boundary condition.
	 * \param[in] geometry - Geometrical definition of the problem.
	 * \param[in] config - Definition of the particular problem.
	 */
	void Set_MPI_Solution_Gradient(CGeometry *geometry, CConfig *config);
  
  /*!
	 * \brief Impose the send-receive boundary condition.
	 * \param[in] geometry - Geometrical definition of the problem.
	 * \param[in] config - Definition of the particular problem.
	 */
	void Set_MPI_Solution_Limiter(CGeometry *geometry, CConfig *config);
  
  /*!
	 * \brief Impose the send-receive boundary condition.
	 * \param[in] geometry - Geometrical definition of the problem.
	 * \param[in] config - Definition of the particular problem.
	 */
	void Set_MPI_Solution_Old(CGeometry *geometry, CConfig *config);
  
	/*!
	 * \brief Created the force projection vector for adjoint boundary conditions.
	 * \param[in] geometry - Geometrical definition of the problem.
	 * \param[in] solver_container - Container vector with all the solutions.
	 * \param[in] config - Definition of the particular problem.
	 */
	void SetForceProj_Vector(CGeometry *geometry, CSolver **solver_container, CConfig *config);
  
	/*!
	 * \brief Compute adjoint density at the infinity.
	 * \return Value of the adjoint density at the infinity.
	 */
	su2double* GetPsiRhos_Inf(void);
  
	/*!
	 * \brief Compute the adjoint energy at the infinity.
	 * \return Value of the adjoint energy at the infinity.
	 */
	su2double GetPsiE_Inf(void);
  
	/*!
	 * \brief Compute Phi (adjoint velocity) at the infinity.
	 * \param[in] val_dim - Index of the adjoint velocity vector.
	 * \return Value of the adjoint velocity vector at the infinity.
	 */
	su2double GetPhi_Inf(unsigned short val_dim);
  
	/*!
	 * \brief Compute the spatial integration using a centered scheme for the adjoint equations.
	 * \param[in] geometry - Geometrical definition of the problem.
	 * \param[in] solver_container - Container vector with all the solutions.
	 * \param[in] numerics - Description of the numerical method.
	 * \param[in] config - Definition of the particular problem.
	 * \param[in] iMesh - Index of the mesh in multigrid computations.
	 * \param[in] iRKStep - Current step of the Runge-Kutta iteration.
	 */
	void Centered_Residual(CGeometry *geometry, CSolver **solver_container, CNumerics *numerics, CConfig *config,
                         unsigned short iMesh, unsigned short iRKStep);
  
	/*!
	 * \brief Compute the spatial integration using a upwind scheme.
	 * \param[in] geometry - Geometrical definition of the problem.
	 * \param[in] solver_container - Container vector with all the solutions.
	 * \param[in] numerics - Description of the numerical method.
	 * \param[in] config - Definition of the particular problem.
	 * \param[in] iMesh - Index of the mesh in multigrid computations.
	 */
	void Upwind_Residual(CGeometry *geometry, CSolver **solver_container, CNumerics *numerics, CConfig *config,
                       unsigned short iMesh);
  
	/*!
	 * \brief Source term integration.
	 * \param[in] geometry - Geometrical definition of the problem.
	 * \param[in] solver_container - Container vector with all the solutions.
	 * \param[in] numerics - Description of the numerical method.
	 * \param[in] config - Definition of the particular problem.
	 * \param[in] iMesh - Index of the mesh in multigrid computations.
	 */
	void Source_Residual(CGeometry *geometry, CSolver **solver_container, CNumerics *numerics, CNumerics *second_numerics,
                       CConfig *config, unsigned short iMesh);
  
	/*!
	 * \brief Compute the undivided laplacian for the adjoint solution.
	 * \param[in] geometry - Geometrical definition of the problem.
	 * \param[in] config - Definition of the particular problem.
	 */
	void SetUndivided_Laplacian(CGeometry *geometry, CConfig *config);
  
  /*!
	 * \brief Parallelization of Undivided Laplacian.
	 * \param[in] geometry - Geometrical definition of the problem.
	 * \param[in] config - Definition of the particular problem.
	 */
	void Set_MPI_Undivided_Laplacian(CGeometry *geometry, CConfig *config);
  
	/*!
	 * \brief Impose via the residual the adjoint Euler wall boundary condition.
	 * \param[in] geometry - Geometrical definition of the problem.
	 * \param[in] solver_container - Container vector with all the solutions.
	 * \param[in] numerics - Description of the numerical method.
	 * \param[in] config - Definition of the particular problem.
	 * \param[in] val_marker - Surface marker where the boundary condition is applied.
	 */
	void BC_Euler_Wall(CGeometry *geometry, CSolver **solver_container, CNumerics *numerics, CConfig *config,
                     unsigned short val_marker);
  
	/*!
	 * \brief Impose via the residual the adjoint symmetry boundary condition.
	 * \param[in] geometry - Geometrical definition of the problem.
	 * \param[in] solver_container - Container vector with all the solutions.
	 * \param[in] conv_numerics - Description of the numerical method.
	 * \param[in] visc_numerics - Description of the numerical method.
	 * \param[in] config - Definition of the particular problem.
	 * \param[in] val_marker - Surface marker where the boundary condition is applied.
	 */
	void BC_Sym_Plane(CGeometry *geometry, CSolver **solver_container, CNumerics *conv_numerics, CNumerics *visc_numerics, CConfig *config,
                    unsigned short val_marker);
  
	/*!
	 * \brief Impose the boundary condition to the far field using characteristics.
	 * \param[in] geometry - Geometrical definition of the problem.
	 * \param[in] solver_container - Container vector with all the solutions.
	 * \param[in] conv_numerics - Description of the numerical method.
	 * \param[in] visc_numerics - Description of the numerical method.
	 * \param[in] config - Definition of the particular problem.
	 * \param[in] val_marker - Surface marker where the boundary condition is applied.
	 */
	void BC_Far_Field(CGeometry *geometry, CSolver **solver_container, CNumerics *conv_numerics, CNumerics *visc_numerics, CConfig *config,
                    unsigned short val_marker);
  
	/*!
	 * \brief Update the solution using an explicit solver.
	 * \param[in] geometry - Geometrical definition of the problem.
	 * \param[in] solver_container - Container vector with all the solutions.
	 * \param[in] config - Definition of the particular problem.
	 */
	void ExplicitEuler_Iteration(CGeometry *geometry, CSolver **solver_container, CConfig *config);
	
  /*!
	 * \brief Update the solution using an implicit solver.
	 * \param[in] geometry - Geometrical definition of the problem.
	 * \param[in] solver_container - Container vector with all the solutions.
	 * \param[in] config - Definition of the particular problem.
	 */
	void ImplicitEuler_Iteration(CGeometry *geometry, CSolver **solver_container, CConfig *config);
  
	/*!
	 * \brief Initialize the residual vectors.
	 * \param[in] geometry - Geometrical definition of the problem.
	 * \param[in] solver_container - Container vector with all the solutions.
	 * \param[in] config - Definition of the particular problem.
	 * \param[in] iRKStep - Current step of the Runge-Kutta iteration.
   * \param[in] RunTime_EqSystem - System of equations which is going to be solved.
	 */
	void Preprocessing(CGeometry *geometry, CSolver **solver_container, CConfig *config, unsigned short iMesh, unsigned short iRKStep, unsigned short RunTime_EqSystem, bool Output);
  
	/*!
	 * \brief Compute the inviscid sensitivity of the functional.
	 * \param[in] geometry - Geometrical definition of the problem.
	 * \param[in] solver_container - Container vector with all the solutions.
	 * \param[in] numerics - Description of the numerical method.
	 * \param[in] config - Definition of the particular problem.
	 */
	void Inviscid_Sensitivity(CGeometry *geometry, CSolver **solver_container, CNumerics *numerics, CConfig *config);
  
	/*!
	 * \brief Get the shape sensitivity coefficient.
	 * \param[in] val_marker - Surface marker where the coefficient is computed.
	 * \param[in] val_vertex - Vertex of the marker <i>val_marker</i> where the coefficient is evaluated.
	 * \return Value of the sensitivity coefficient.
	 */
	su2double GetCSensitivity(unsigned short val_marker, unsigned long val_vertex);
  
	/*!
	 * \brief Set the shape sensitivity coefficient.
	 * \param[in] val_marker - Surface marker where the coefficient is computed.
	 * \param[in] val_vertex - Vertex of the marker <i>val_marker</i> where the coefficient is evaluated.
	 * \param[in] val_sensitivity - Value of the sensitivity coefficient.
	 */
	void SetCSensitivity(unsigned short val_marker, unsigned long val_vertex, su2double val_sensitivity);
  
	/*!
	 * \brief Provide the total shape sensitivity coefficient.
	 * \return Value of the geometrical sensitivity coefficient
	 *         (inviscid + viscous contribution).
	 */
	su2double GetTotal_Sens_Geo(void);
  
	/*!
	 * \brief Set the total Mach number sensitivity coefficient.
	 * \return Value of the Mach sensitivity coefficient
	 *         (inviscid + viscous contribution).
	 */
	su2double GetTotal_Sens_Mach(void);
  
	/*!
	 * \brief Set the total angle of attack sensitivity coefficient.
	 * \return Value of the angle of attack sensitivity coefficient
	 *         (inviscid + viscous contribution).
	 */
	su2double GetTotal_Sens_AoA(void);
  
	/*!
	 * \brief Set the total farfield pressure sensitivity coefficient.
	 * \return Value of the farfield pressure sensitivity coefficient
	 *         (inviscid + viscous contribution).
	 */
	su2double GetTotal_Sens_Press(void);
  
	/*!
	 * \brief Set the total farfield temperature sensitivity coefficient.
	 * \return Value of the farfield temperature sensitivity coefficient
	 *         (inviscid + viscous contribution).
	 */
	su2double GetTotal_Sens_Temp(void);
  
  /*!
	 * \brief Set the initial condition for the Euler Equations.
	 * \param[in] geometry - Geometrical definition of the problem.
	 * \param[in] solver_container - Container with all the solutions.
	 * \param[in] config - Definition of the particular problem.
	 * \param[in] ExtIter - External iteration.
	 */
	void SetInitialCondition(CGeometry **geometry, CSolver ***solver_container, CConfig *config, unsigned long ExtIter);
  
};

/*!
 * \class CAdjNSSolver
 * \brief Main class for defining the Navier-Stokes' adjoint flow solver.
 * \ingroup Navier_Stokes_Equations
 * \author F. Palacios
 * \version 2.0.6
 */
class CAdjTNE2NSSolver : public CAdjTNE2EulerSolver {
public:
  
	/*!
	 * \brief Constructor of the class.
	 */
	CAdjTNE2NSSolver(void);
  
	/*!
	 * \overload
	 * \param[in] geometry - Geometrical definition of the problem.
	 * \param[in] config - Definition of the particular problem.
   * \param[in] iMesh - Index of the mesh in multigrid computations.
	 */
	CAdjTNE2NSSolver(CGeometry *geometry, CConfig *config, unsigned short iMesh);
  
	/*!
	 * \brief Destructor of the class.
	 */
	~CAdjTNE2NSSolver(void);
  
	/*!
	 * \brief Impose via the residual or brute force the Navier-Stokes adjoint boundary condition (heat flux).
	 * \param[in] geometry - Geometrical definition of the problem.
	 * \param[in] solver_container - Container vector with all the solutions.
	 * \param[in] conv_numerics - Description of the numerical method.
	 * \param[in] visc_numerics - Description of the numerical method.
	 * \param[in] config - Definition of the particular problem.
	 * \param[in] val_marker - Surface marker where the boundary condition is applied.
	 */
	void BC_HeatFlux_Wall(CGeometry *geometry, CSolver **solver_container, CNumerics *conv_numerics, CNumerics *visc_numerics, CConfig *config,
                        unsigned short val_marker);
  
  /*!
	 * \brief Impose via the residual or brute force the Navier-Stokes adjoint boundary condition (heat flux).
	 * \param[in] geometry - Geometrical definition of the problem.
	 * \param[in] solver_container - Container vector with all the solutions.
	 * \param[in] conv_numerics - Description of the numerical method.
	 * \param[in] visc_numerics - Description of the numerical method.
	 * \param[in] config - Definition of the particular problem.
	 * \param[in] val_marker - Surface marker where the boundary condition is applied.
	 */
	void BC_Isothermal_Wall(CGeometry *geometry, CSolver **solver_container, CNumerics *conv_numerics, CNumerics *visc_numerics, CConfig *config, unsigned short val_marker);
  
	/*!
	 * \brief Restart residual and compute gradients.
	 * \param[in] geometry - Geometrical definition of the problem.
	 * \param[in] solver_container - Container vector with all the solutions.
	 * \param[in] config - Definition of the particular problem.
	 * \param[in] iRKStep - Current step of the Runge-Kutta iteration.
   * \param[in] RunTime_EqSystem - System of equations which is going to be solved.
	 */
	void Preprocessing(CGeometry *geometry, CSolver **solver_container, CConfig *config, unsigned short iMesh, unsigned short iRKStep, unsigned short RunTime_EqSystem, bool Output);
  
	/*!
	 * \brief Compute the viscous sensitivity of the functional.
	 * \param[in] geometry - Geometrical definition of the problem.
	 * \param[in] solver_container - Container vector with all the solutions.
	 * \param[in] numerics - Description of the numerical method.
	 * \param[in] config - Definition of the particular problem.
	 */
	void Viscous_Sensitivity(CGeometry *geometry, CSolver **solver_container, CNumerics *numerics, CConfig *config);
  
	/*!
	 * \brief Compute the viscous residuals for the adjoint equation.
	 * \param[in] geometry - Geometrical definition of the problem.
	 * \param[in] solver_container - Container vector with all the solutions.
	 * \param[in] numerics - Description of the numerical method.
	 * \param[in] config - Definition of the particular problem.
	 * \param[in] iMesh - Index of the mesh in multigrid computations.
	 * \param[in] iRKStep - Current step of the Runge-Kutta iteration.
	 */
	void Viscous_Residual(CGeometry *geometry, CSolver **solver_container, CNumerics *numerics,
                        CConfig *config, unsigned short iMesh, unsigned short iRKStep);
  
	/*!
	 * \brief Source term computation.
	 * \param[in] geometry - Geometrical definition of the problem.
	 * \param[in] solver_container - Container vector with all the solutions.
	 * \param[in] numerics - Description of the numerical method.
	 * \param[in] config - Definition of the particular problem.
	 * \param[in] iMesh - Index of the mesh in multigrid computations.
	 */
	void Source_Residual(CGeometry *geometry, CSolver **solver_container, CNumerics *numerics, CNumerics *second_numerics,
                       CConfig *config, unsigned short iMesh);
  
};

/*!
 * \class CDiscAdjSolver
 * \brief Main class for defining the discrete adjoint solver.
 * \ingroup Discrete_Adjoint
 * \author T. Albring
 * \version 4.0.0 "Cardinal"
 */
class CDiscAdjSolver : public CSolver {
private:
  unsigned short KindDirect_Solver;
  CSolver *direct_solver;
  su2double *Sens_Mach, /*!< \brief Mach sensitivity coefficient for each boundary. */
  *Sens_AoA,			/*!< \brief Angle of attack sensitivity coefficient for each boundary. */
  *Sens_Geo,			/*!< \brief Shape sensitivity coefficient for each boundary. */
  *Sens_Press,			/*!< \brief Pressure sensitivity coefficient for each boundary. */
  *Sens_Temp,			/*!< \brief Temperature sensitivity coefficient for each boundary. */
  **CSensitivity;	/*!< \brief Shape sensitivity coefficient for each boundary and vertex. */
  su2double Total_Sens_Mach;	/*!< \brief Total mach sensitivity coefficient for all the boundaries. */
  su2double Total_Sens_AoA;		/*!< \brief Total angle of attack sensitivity coefficient for all the boundaries. */
  su2double Total_Sens_Geo;		/*!< \brief Total shape sensitivity coefficient for all the boundaries. */
  su2double Total_Sens_Press;    /*!< \brief Total farfield sensitivity to pressure. */
  su2double Total_Sens_Temp;    /*!< \brief Total farfield sensitivity to temperature. */
  su2double ObjFunc_Value;        /*!< \brief Value of the objective function. */
  unsigned long nMarker;				/*!< \brief Total number of markers using the grid information. */

public:

  /*!
   * \brief Constructor of the class.
   */
  CDiscAdjSolver(void);

  /*!
   * \overload
   * \param[in] geometry - Geometrical definition of the problem.
   * \param[in] config - Definition of the particular problem.
   * \param[in] iMesh - Index of the mesh in multigrid computations.
   */
  CDiscAdjSolver(CGeometry *geometry, CConfig *config);

  /*!
   * \overload
   * \param[in] geometry - Geometrical definition of the problem.
   * \param[in] config - Definition of the particular problem.
   * \param[in] solver - Initialize the discrete adjoint solver with the corresponding direct solver.
   * \param[in] Kind_Solver - The kind of direct solver.
   */
  CDiscAdjSolver(CGeometry *geometry, CConfig *config, CSolver* solver, unsigned short Kind_Solver, unsigned short iMesh);

  /*!
   * \brief Performs the preprocessing of the adjoint AD-based solver.
   *        Registers all necessary variables on the tape. Called while tape is active.
   * \param[in] geometry_container - The geometry container holding all grid levels.
   * \param[in] config_container - The particular config.
   */
  void RegisterInput(CGeometry *geometry, CConfig *config);

  /*!
   * \brief Performs the preprocessing of the adjoint AD-based solver.
   *        Registers all necessary variables that are output variables on the tape.
   *        Called while tape is active.
   * \param[in] geometry_container - The geometry container holding all grid levels.
   * \param[in] config_container - The particular config.
   */
  void RegisterOutput(CGeometry *geometry, CConfig *config);

  /*!
  * \brief Sets the adjoint values of the output of the flow (+turb.) iteration
  *         before evaluation of the tape.
  * \param[in] geometry - The geometrical definition of the problem.
  * \param[in] config - The particular config.
  */
  void SetAdjointOutput(CGeometry *geometry, CConfig *config);

  /*!
  * \brief Sets the adjoint values of the input variables of the flow (+turb.) iteration
  *        after tape has been evaluated.
  * \param[in] geometry - The geometrical definition of the problem.
  * \param[in] config - The particular config.
  */
  void SetAdjointInput(CGeometry *geometry, CConfig *config);

  /*!
  * \brief Register the objective function as output.
  * \param[in] geometry - The geometrical definition of the problem.
  */
  void RegisterObj_Func(CConfig *config);

  /*!
   * \brief Set the surface sensitivity.
   * \param[in] geometry - Geometrical definition of the problem.
   * \param[in] config - Definition of the particular problem.
   */
  void SetSurface_Sensitivity(CGeometry *geometry, CConfig* config);

  /*!
   * \brief Extract and set the geometrical sensitivity.
   * \param[in] geometry - Geometrical definition of the problem.
   * \param[in] config - Definition of the particular problem.
   */
  void SetSensitivity(CGeometry *geometry, CConfig *config);

  /*!
   * \brief Set the objective function.
   * \param[in] geometry - Geometrical definition of the problem.
   * \param[in] config - Definition of the particular problem.
   */
  void SetAdj_ObjFunc(CGeometry *geometry, CConfig* config);


  /*!
   * \brief Provide the total shape sensitivity coefficient.
   * \return Value of the geometrical sensitivity coefficient
   *         (inviscid + viscous contribution).
   */
  su2double GetTotal_Sens_Geo(void);

  /*!
   * \brief Set the total Mach number sensitivity coefficient.
   * \return Value of the Mach sensitivity coefficient
   *         (inviscid + viscous contribution).
   */
  su2double GetTotal_Sens_Mach(void);

  /*!
   * \brief Set the total angle of attack sensitivity coefficient.
   * \return Value of the angle of attack sensitivity coefficient
   *         (inviscid + viscous contribution).
   */
  su2double GetTotal_Sens_AoA(void);

  /*!
   * \brief Set the total farfield pressure sensitivity coefficient.
   * \return Value of the farfield pressure sensitivity coefficient
   *         (inviscid + viscous contribution).
   */
  su2double GetTotal_Sens_Press(void);

  /*!
   * \brief Set the total farfield temperature sensitivity coefficient.
   * \return Value of the farfield temperature sensitivity coefficient
   *         (inviscid + viscous contribution).
   */
  su2double GetTotal_Sens_Temp(void);

  /*!
   * \brief Get the shape sensitivity coefficient.
   * \param[in] val_marker - Surface marker where the coefficient is computed.
   * \param[in] val_vertex - Vertex of the marker <i>val_marker</i> where the coefficient is evaluated.
   * \return Value of the sensitivity coefficient.
   */
  su2double GetCSensitivity(unsigned short val_marker, unsigned long val_vertex);


};
#include "solver_structure.inl"<|MERGE_RESOLUTION|>--- conflicted
+++ resolved
@@ -320,7 +320,6 @@
 	 * \return Value of the biggest residual for the variable in the position <i>val_var</i>.
 	 */
 	su2double GetRes_Max(unsigned short val_var);
-<<<<<<< HEAD
 
 	/*!
 	 * \brief Get the residual for FEM structural analysis.
@@ -328,8 +327,6 @@
 	 * \return Value of the residual for the variable in the position <i>val_var</i>.
 	 */
 	virtual su2double GetRes_FEM(unsigned short val_var);
-=======
->>>>>>> 25d363ff
     
     /*!
 	 * \brief Get the maximal residual, this is useful for the convergence history.
@@ -2283,11 +2280,7 @@
   * \param[in] lambda - The eigenvalues of the generalized eigensystem.
   * \param[in] config - Definition of the particular problem.
   */
-<<<<<<< HEAD
-  void SetUpTypicalSectionWingModel(su2double (&PHI)[2][2], su2double (&lambda)[2], CConfig *config);
-=======
   void SetUpTypicalSectionWingModel(vector<vector<su2double> >& PHI, vector<su2double>& w, CConfig *config);
->>>>>>> 25d363ff
     
   /*!
   * \brief Solve the typical section wing model.
@@ -2298,9 +2291,6 @@
   * \param[in] val_Marker - Surface that is being monitored.
   * \param[in] displacements - solution of typical section wing model.
 	*/
-<<<<<<< HEAD
-  void SolveTypicalSectionWingModel(CGeometry *geometry, su2double Cl, su2double Cm, CConfig *config, unsigned short val_Marker, su2double (&displacements)[4]);
-=======
   
   void SolveTypicalSectionWingModel(CGeometry *geometry, su2double Cl, su2double Cm, CConfig *config, unsigned short val_Marker, vector<su2double>& displacements);
 
@@ -2354,7 +2344,6 @@
   virtual void SetSensitivity(CGeometry *geometry, CConfig *config);
 
   virtual void SetAdj_ObjFunc(CGeometry *geometry, CConfig* config);
->>>>>>> 25d363ff
 
 	/*!
 	 * \brief A virtual member.
@@ -2487,16 +2476,12 @@
 	 * \param[in] Value of the last Aitken relaxation factor in the previous time step.
 	 */
 	virtual void SetWAitken_Dyn_tn1(su2double waitk_tn1);
-<<<<<<< HEAD
 
 	/*!
 	 * \brief A virtual member.
 	 * \param[in] Value of the load increment for nonlinear structural analysis
 	 */
 	virtual void SetLoad_Increment(su2double val_loadIncrement);
-=======
->>>>>>> 25d363ff
-
 
 };
 
@@ -4660,15 +4645,6 @@
 	~CTransLMSolver(void);
     
 	/*!
-<<<<<<< HEAD
-	 * \brief Correlation function to relate turbulence intensity to transition onset reynolds number
-	 * \param[in]  tu - turbulence intensity
-	 */
-	su2double REthCorrelation(su2double tu);
-    
-	/*!
-=======
->>>>>>> 25d363ff
 	 * \brief Restart residual and compute gradients.
 	 * \param[in] geometry - Geometrical definition of the problem.
 	 * \param[in] solver_container - Container vector with all the solutions.
