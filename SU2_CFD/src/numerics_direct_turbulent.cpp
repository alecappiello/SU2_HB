--- conflicted
+++ resolved
@@ -719,11 +719,8 @@
                                                    CConfig *config) : CNumerics(val_nDim, val_nVar, config) {
   
   transition     = (config->GetKind_Trans_Model() == LM);
-<<<<<<< HEAD
   // AA, debug, ERASEME
   transition = false;
-=======
->>>>>>> ae77e6ed
   incompressible = (config->GetKind_Regime() == INCOMPRESSIBLE);
   
   /*--- Closure constants ---*/
@@ -744,13 +741,10 @@
   unsigned short iDim;
   double alfa_blended, beta_blended;
   double diverg, pk, pw, dk, zeta;
-<<<<<<< HEAD
   double Ry, F3;
 
   // ERASEME
   transition = false;
-=======
->>>>>>> ae77e6ed
   
   if (incompressible) {
     Density_i = V_i[nDim+1];
