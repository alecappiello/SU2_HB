/*!
 * \file iteration_structure.cpp
 * \brief Main subroutines used by SU2_CFD
 * \author F. Palacios, T. Economon
 * \version 4.1.1 "Cardinal"
 *
 * SU2 Lead Developers: Dr. Francisco Palacios (Francisco.D.Palacios@boeing.com).
 *                      Dr. Thomas D. Economon (economon@stanford.edu).
 *
 * SU2 Developers: Prof. Juan J. Alonso's group at Stanford University.
 *                 Prof. Piero Colonna's group at Delft University of Technology.
 *                 Prof. Nicolas R. Gauger's group at Kaiserslautern University of Technology.
 *                 Prof. Alberto Guardone's group at Polytechnic University of Milan.
 *                 Prof. Rafael Palacios' group at Imperial College London.
 *
 * Copyright (C) 2012-2016 SU2, the open-source CFD code.
 *
 * SU2 is free software; you can redistribute it and/or
 * modify it under the terms of the GNU Lesser General Public
 * License as published by the Free Software Foundation; either
 * version 2.1 of the License, or (at your option) any later version.
 *
 * SU2 is distributed in the hope that it will be useful,
 * but WITHOUT ANY WARRANTY; without even the implied warranty of
 * MERCHANTABILITY or FITNESS FOR A PARTICULAR PURPOSE. See the GNU
 * Lesser General Public License for more details.
 *
 * You should have received a copy of the GNU Lesser General Public
 * License along with SU2. If not, see <http://www.gnu.org/licenses/>.
 */

#include "../include/iteration_structure.hpp"

CIteration::CIteration(CConfig *config) { }
CIteration::~CIteration(void) { }

void CIteration::Preprocess(COutput *output,
                            CIntegration ***integration_container,
                            CGeometry ***geometry_container,
                            CSolver ****solver_container,
                            CNumerics *****numerics_container,
                            CConfig **config_container,
                            CSurfaceMovement **surface_movement,
                            CVolumetricMovement **grid_movement,
                            CFreeFormDefBox*** FFDBox,
                            unsigned short val_iZone) { }
void CIteration::Iterate(COutput *output,
                         CIntegration ***integration_container,
                         CGeometry ***geometry_container,
                         CSolver ****solver_container,
                         CNumerics *****numerics_container,
                         CConfig **config_container,
                         CSurfaceMovement **surface_movement,
                         CVolumetricMovement **grid_movement,
                         CFreeFormDefBox*** FFDBox,
                         unsigned short val_iZone) { }
void CIteration::Update(COutput *output,
                        CIntegration ***integration_container,
                        CGeometry ***geometry_container,
                        CSolver ****solver_container,
                        CNumerics *****numerics_container,
                        CConfig **config_container,
                        CSurfaceMovement **surface_movement,
                        CVolumetricMovement **grid_movement,
                        CFreeFormDefBox*** FFDBox,
                        unsigned short val_iZone)      { }
void CIteration::Monitor()     { }
void CIteration::Output()      { }
void CIteration::Postprocess() { }



CMeanFlowIteration::CMeanFlowIteration(CConfig *config) : CIteration(config) { }
CMeanFlowIteration::~CMeanFlowIteration(void) { }

void CMeanFlowIteration::Preprocess(COutput *output,
                                    CIntegration ***integration_container,
                                    CGeometry ***geometry_container,
                                    CSolver ****solver_container,
                                    CNumerics *****numerics_container,
                                    CConfig **config_container,
                                    CSurfaceMovement **surface_movement,
                                    CVolumetricMovement **grid_movement,
                                    CFreeFormDefBox*** FFDBox,
                                    unsigned short val_iZone) {
  
  unsigned long IntIter = 0; config_container[val_iZone]->SetIntIter(IntIter);
  unsigned long ExtIter = config_container[val_iZone]->GetExtIter();
  
  bool fsi = config_container[val_iZone]->GetFSI_Simulation();
  unsigned long FSIIter = config_container[val_iZone]->GetFSIIter();

  bool time_spectral = (config_container[val_iZone]->GetUnsteady_Simulation() == TIME_SPECTRAL);
  
  /*--- Set the initial condition ---*/
  /*--- For FSI problems with subiterations, this must only be done in the first subiteration ---*/
  if(!( (fsi) && (FSIIter > 0) ))
	 solver_container[val_iZone][MESH_0][FLOW_SOL]->SetInitialCondition(geometry_container[val_iZone], solver_container[val_iZone], config_container[val_iZone], ExtIter);
  
  /*--- Dynamic mesh update ---*/
  
  if ((config_container[val_iZone]->GetGrid_Movement()) && (!time_spectral)) {
    SetGrid_Movement(geometry_container[val_iZone], surface_movement[val_iZone], grid_movement[val_iZone], FFDBox[val_iZone], solver_container[val_iZone], config_container[val_iZone], val_iZone, IntIter, ExtIter);
  }
  
  /*--- Apply a Wind Gust ---*/
  
  if (config_container[val_iZone]->GetWind_Gust()) {
    SetWind_GustField(config_container[val_iZone], geometry_container[val_iZone], solver_container[val_iZone]);
  }
  
  
  /*--- Calculate and set Mixing Plane averaged quantities at interfaces ---*/
  
  if(config_container[val_iZone]->GetBoolMixingPlane())
    SetMixingPlane(geometry_container, solver_container, config_container, val_iZone);
  
  /*--- Compute turboperformance ---*/
  
  if(config_container[val_iZone]->GetBoolTurboPerf())
    SetTurboPerformance(geometry_container, solver_container, config_container, output, val_iZone);
}

void CMeanFlowIteration::Iterate(COutput *output,
                                 CIntegration ***integration_container,
                                 CGeometry ***geometry_container,
                                 CSolver ****solver_container,
                                 CNumerics *****numerics_container,
                                 CConfig **config_container,
                                 CSurfaceMovement **surface_movement,
                                 CVolumetricMovement **grid_movement,
                                 CFreeFormDefBox*** FFDBox,
                                 unsigned short val_iZone) {
  
  unsigned long IntIter = 0; config_container[val_iZone]->SetIntIter(IntIter);
  unsigned long ExtIter = config_container[val_iZone]->GetExtIter();
#ifdef HAVE_MPI
  int rank;
  MPI_Comm_rank(MPI_COMM_WORLD, &rank);
#endif
  
  /*--- Set the value of the internal iteration ---*/
  
  IntIter = ExtIter;
  if ((config_container[val_iZone]->GetUnsteady_Simulation() == DT_STEPPING_1ST) ||
      (config_container[val_iZone]->GetUnsteady_Simulation() == DT_STEPPING_2ND)) IntIter = 0;
  
  /*--- Update global parameters ---*/
  
  if ((config_container[val_iZone]->GetKind_Solver() == EULER) ||
      (config_container[val_iZone]->GetKind_Solver() == DISC_ADJ_EULER)) {
    config_container[val_iZone]->SetGlobalParam(EULER, RUNTIME_FLOW_SYS, ExtIter);
  }
  if ((config_container[val_iZone]->GetKind_Solver() == NAVIER_STOKES) ||
      (config_container[val_iZone]->GetKind_Solver() == DISC_ADJ_NAVIER_STOKES)) {
    config_container[val_iZone]->SetGlobalParam(NAVIER_STOKES, RUNTIME_FLOW_SYS, ExtIter);
  }
  if ((config_container[val_iZone]->GetKind_Solver() == RANS) ||
      (config_container[val_iZone]->GetKind_Solver() == DISC_ADJ_RANS)) {
    config_container[val_iZone]->SetGlobalParam(RANS, RUNTIME_FLOW_SYS, ExtIter);
  }
  
  /*--- Solve the Euler, Navier-Stokes or Reynolds-averaged Navier-Stokes (RANS) equations (one iteration) ---*/
  
  integration_container[val_iZone][FLOW_SOL]->MultiGrid_Iteration(geometry_container, solver_container, numerics_container,
                                                                  config_container, RUNTIME_FLOW_SYS, IntIter, val_iZone);
  
  if ((config_container[val_iZone]->GetKind_Solver() == RANS) ||
      (config_container[val_iZone]->GetKind_Solver() == DISC_ADJ_RANS)) {
    
    /*--- Solve the turbulence model ---*/
    
    config_container[val_iZone]->SetGlobalParam(RANS, RUNTIME_TURB_SYS, ExtIter);
    integration_container[val_iZone][TURB_SOL]->SingleGrid_Iteration(geometry_container, solver_container, numerics_container,
                                                                     config_container, RUNTIME_TURB_SYS, IntIter, val_iZone);
    
    /*--- Solve transition model ---*/
    
    if (config_container[val_iZone]->GetKind_Trans_Model() == LM) {
      config_container[val_iZone]->SetGlobalParam(RANS, RUNTIME_TRANS_SYS, ExtIter);
      integration_container[val_iZone][TRANS_SOL]->SingleGrid_Iteration(geometry_container, solver_container, numerics_container,
                                                                        config_container, RUNTIME_TRANS_SYS, IntIter, val_iZone);
    }
    
  }
  
  /*--- Dual time stepping strategy ---*/

   if (((config_container[val_iZone]->GetUnsteady_Simulation() == DT_STEPPING_1ST) ||
        (config_container[val_iZone]->GetUnsteady_Simulation() == DT_STEPPING_2ND)) &&
	 !config_container[val_iZone]->GetDiscrete_Adjoint()) {

    for (IntIter = 1; IntIter < config_container[val_iZone]->GetUnst_nIntIter(); IntIter++) {
      
      /*--- Write the convergence history (only screen output) ---*/
      
      output->SetConvHistory_Body(NULL, geometry_container, solver_container, config_container, integration_container, true, 0.0, val_iZone);
      
      /*--- Set the value of the internal iteration ---*/
      
      config_container[val_iZone]->SetIntIter(IntIter);
      
      /*--- Pseudo-timestepping for the Euler, Navier-Stokes or Reynolds-averaged Navier-Stokes equations ---*/
      
      if ((config_container[val_iZone]->GetKind_Solver() == EULER) ||
          (config_container[val_iZone]->GetKind_Solver() == DISC_ADJ_EULER)) {
        config_container[val_iZone]->SetGlobalParam(EULER, RUNTIME_FLOW_SYS, ExtIter);
      }
      if ((config_container[val_iZone]->GetKind_Solver() == NAVIER_STOKES) ||
          (config_container[val_iZone]->GetKind_Solver() == DISC_ADJ_NAVIER_STOKES)) {
        config_container[val_iZone]->SetGlobalParam(NAVIER_STOKES, RUNTIME_FLOW_SYS, ExtIter);
      }
      if ((config_container[val_iZone]->GetKind_Solver() == RANS) ||
          (config_container[val_iZone]->GetKind_Solver() == DISC_ADJ_RANS)) {
        config_container[val_iZone]->SetGlobalParam(RANS, RUNTIME_FLOW_SYS, ExtIter);
      }
      
      /*--- Solve the Euler, Navier-Stokes or Reynolds-averaged Navier-Stokes (RANS) equations (one iteration) ---*/
      
      integration_container[val_iZone][FLOW_SOL]->MultiGrid_Iteration(geometry_container, solver_container, numerics_container,
                                                                      config_container, RUNTIME_FLOW_SYS, IntIter, val_iZone);
      
      /*--- Pseudo-timestepping the turbulence model ---*/
      
      if ((config_container[val_iZone]->GetKind_Solver() == RANS) ||
          (config_container[val_iZone]->GetKind_Solver() == DISC_ADJ_RANS)) {
        
        /*--- Solve the turbulence model ---*/
        
        config_container[val_iZone]->SetGlobalParam(RANS, RUNTIME_TURB_SYS, ExtIter);
        integration_container[val_iZone][TURB_SOL]->SingleGrid_Iteration(geometry_container, solver_container, numerics_container,
                                                                         config_container, RUNTIME_TURB_SYS, IntIter, val_iZone);
        
        /*--- Solve transition model ---*/
        
        if (config_container[val_iZone]->GetKind_Trans_Model() == LM) {
          config_container[val_iZone]->SetGlobalParam(RANS, RUNTIME_TRANS_SYS, ExtIter);
          integration_container[val_iZone][TRANS_SOL]->SingleGrid_Iteration(geometry_container, solver_container, numerics_container,
                                                                            config_container, RUNTIME_TRANS_SYS, IntIter, val_iZone);
        }
        
      }
      
      /*--- Call Dynamic mesh update if AEROELASTIC motion was specified ---*/
      if ((config_container[val_iZone]->GetGrid_Movement()) && (config_container[val_iZone]->GetAeroelastic_Simulation())) {
        SetGrid_Movement(geometry_container[val_iZone], surface_movement[val_iZone], grid_movement[val_iZone], FFDBox[val_iZone],
                         solver_container[val_iZone], config_container[val_iZone], val_iZone, IntIter, ExtIter);
        /*--- Apply a Wind Gust ---*/
        if (config_container[val_iZone]->GetWind_Gust()) {
          if (IntIter % config_container[val_iZone]->GetAeroelasticIter() ==0)
            SetWind_GustField(config_container[val_iZone], geometry_container[val_iZone], solver_container[val_iZone]);
        }
      }
      
      if (integration_container[val_iZone][FLOW_SOL]->GetConvergence()) break;
      
    }
    
  }
  
}

void CMeanFlowIteration::Update(COutput *output,
                                CIntegration ***integration_container,
                                CGeometry ***geometry_container,
                                CSolver ****solver_container,
                                CNumerics *****numerics_container,
                                CConfig **config_container,
                                CSurfaceMovement **surface_movement,
                                CVolumetricMovement **grid_movement,
                                CFreeFormDefBox*** FFDBox,
                                unsigned short val_iZone)      {
  
  unsigned short iMesh;
  su2double Physical_dt, Physical_t;
  unsigned long ExtIter = config_container[val_iZone]->GetExtIter();

  /*--- Dual time stepping strategy ---*/
  
  if ((config_container[val_iZone]->GetUnsteady_Simulation() == DT_STEPPING_1ST) ||
      (config_container[val_iZone]->GetUnsteady_Simulation() == DT_STEPPING_2ND)) {
    
    /*--- Update dual time solver on all mesh levels ---*/
    
    for (iMesh = 0; iMesh <= config_container[val_iZone]->GetnMGLevels(); iMesh++) {
      integration_container[val_iZone][FLOW_SOL]->SetDualTime_Solver(geometry_container[val_iZone][iMesh], solver_container[val_iZone][iMesh][FLOW_SOL], config_container[val_iZone], iMesh);
      integration_container[val_iZone][FLOW_SOL]->SetConvergence(false);
    }
    
    /*--- Update dual time solver for the turbulence model ---*/
    
    if ((config_container[val_iZone]->GetKind_Solver() == RANS) ||
        (config_container[val_iZone]->GetKind_Solver() == DISC_ADJ_RANS)) {
      integration_container[val_iZone][TURB_SOL]->SetDualTime_Solver(geometry_container[val_iZone][MESH_0], solver_container[val_iZone][MESH_0][TURB_SOL], config_container[val_iZone], MESH_0);
      integration_container[val_iZone][TURB_SOL]->SetConvergence(false);
    }
    
    /*--- Update dual time solver for the transition model ---*/
    
    if (config_container[val_iZone]->GetKind_Trans_Model() == LM) {
      integration_container[val_iZone][TRANS_SOL]->SetDualTime_Solver(geometry_container[val_iZone][MESH_0], solver_container[val_iZone][MESH_0][TRANS_SOL], config_container[val_iZone], MESH_0);
      integration_container[val_iZone][TRANS_SOL]->SetConvergence(false);
    }
    
    /*--- Verify convergence criteria (based on total time) ---*/
    
    Physical_dt = config_container[val_iZone]->GetDelta_UnstTime();
    Physical_t  = (ExtIter+1)*Physical_dt;
    if (Physical_t >=  config_container[val_iZone]->GetTotal_UnstTime())
      integration_container[val_iZone][FLOW_SOL]->SetConvergence(true);
    
  }
  
}

void CMeanFlowIteration::Monitor()     { }
void CMeanFlowIteration::Output()      { }
void CMeanFlowIteration::Postprocess() { }

void CMeanFlowIteration::SetWind_GustField(CConfig *config_container, CGeometry **geometry_container, CSolver ***solver_container) {
  // The gust is imposed on the flow field via the grid velocities. This method called the Field Velocity Method is described in the
  // NASA TM–2012-217771 - Development, Verification and Use of Gust Modeling in the NASA Computational Fluid Dynamics Code FUN3D
  // the desired gust is prescribed as the negative of the grid velocity.
  
  // If a source term is included to account for the gust field, the method is described by Jones et al. as the Split Velocity Method in
  // Simulation of Airfoil Gust Responses Using Prescribed Velocities.
  // In this routine the gust derivatives needed for the source term are calculated when applicable.
  // If the gust derivatives are zero the source term is also zero.
  // The source term itself is implemented in the class CSourceWindGust
  
  int rank = MASTER_NODE;
#ifdef HAVE_MPI
  MPI_Comm_rank(MPI_COMM_WORLD, &rank);
#endif
  
  if (rank == MASTER_NODE)
    cout << endl << "Running simulation with a Wind Gust." << endl;
  unsigned short iDim, nDim = geometry_container[MESH_0]->GetnDim(); //We assume nDim = 2
  if (nDim != 2) {
    if (rank == MASTER_NODE) {
      cout << endl << "WARNING - Wind Gust capability is only verified for 2 dimensional simulations." << endl;
    }
  }
  
  /*--- Gust Parameters from config ---*/
  unsigned short Gust_Type = config_container->GetGust_Type();
  su2double xbegin = config_container->GetGust_Begin_Loc();    // Location at which the gust begins.
  su2double L = config_container->GetGust_WaveLength();        // Gust size
  su2double tbegin = config_container->GetGust_Begin_Time();   // Physical time at which the gust begins.
  su2double gust_amp = config_container->GetGust_Ampl();       // Gust amplitude
  su2double n = config_container->GetGust_Periods();           // Number of gust periods
  unsigned short GustDir = config_container->GetGust_Dir(); // Gust direction
  
  /*--- Variables needed to compute the gust ---*/
  unsigned short Kind_Grid_Movement = config_container->GetKind_GridMovement(ZONE_0);
  unsigned long iPoint;
  unsigned short iMGlevel, nMGlevel = config_container->GetnMGLevels();
  
  su2double x, y, x_gust, dgust_dx, dgust_dy, dgust_dt;
  su2double *Gust, *GridVel, *NewGridVel, *GustDer;
  
  su2double Physical_dt = config_container->GetDelta_UnstTime();
  unsigned long ExtIter = config_container->GetExtIter();
  su2double Physical_t = ExtIter*Physical_dt;
  
  su2double Uinf = solver_container[MESH_0][FLOW_SOL]->GetVelocity_Inf(0); // Assumption gust moves at infinity velocity
  
  Gust = new su2double [nDim];
  NewGridVel = new su2double [nDim];
  for (iDim = 0; iDim < nDim; iDim++) {
    Gust[iDim] = 0.0;
    NewGridVel[iDim] = 0.0;
  }
  
  GustDer = new su2double [3];
  for (unsigned short i = 0; i < 3; i++) {
    GustDer[i] = 0.0;
  }
  
  // Vortex variables
  unsigned long nVortex = 0;
  vector<su2double> x0, y0, vort_strenth, r_core; //vortex is positive in clockwise direction.
  if (Gust_Type == VORTEX) {
    InitializeVortexDistribution(nVortex, x0, y0, vort_strenth, r_core);
  }
  
  /*--- Check to make sure gust lenght is not zero or negative (vortex gust doesn't use this). ---*/
  if (L <= 0.0 && Gust_Type != VORTEX) {
    if (rank == MASTER_NODE) cout << "ERROR: The gust length needs to be positive" << endl;
#ifndef HAVE_MPI
    exit(EXIT_FAILURE);
#else
    MPI_Abort(MPI_COMM_WORLD,1);
    MPI_Finalize();
#endif
  }
  
  /*--- Loop over all multigrid levels ---*/
  
  for (iMGlevel = 0; iMGlevel <= nMGlevel; iMGlevel++) {
    
    /*--- Loop over each node in the volume mesh ---*/
    
    for (iPoint = 0; iPoint < geometry_container[iMGlevel]->GetnPoint(); iPoint++) {
      
      /*--- Reset the Grid Velocity to zero if there is no grid movement ---*/
      if (Kind_Grid_Movement == GUST) {
        for (iDim = 0; iDim < nDim; iDim++)
          geometry_container[iMGlevel]->node[iPoint]->SetGridVel(iDim, 0.0);
      }
      
      /*--- initialize the gust and derivatives to zero everywhere ---*/
      
      for (iDim = 0; iDim < nDim; iDim++) {Gust[iDim]=0.0;}
      dgust_dx = 0.0; dgust_dy = 0.0; dgust_dt = 0.0;
      
      /*--- Begin applying the gust ---*/
      
      if (Physical_t >= tbegin) {
        
        x = geometry_container[iMGlevel]->node[iPoint]->GetCoord()[0]; // x-location of the node.
        y = geometry_container[iMGlevel]->node[iPoint]->GetCoord()[1]; // y-location of the node.
        
        // Gust coordinate
        x_gust = (x - xbegin - Uinf*(Physical_t-tbegin))/L;
        
        /*--- Calculate the specified gust ---*/
        switch (Gust_Type) {
            
          case TOP_HAT:
            // Check if we are in the region where the gust is active
            if (x_gust > 0 && x_gust < n) {
              Gust[GustDir] = gust_amp;
              // Still need to put the gust derivatives. Think about this.
            }
            break;
            
          case SINE:
            // Check if we are in the region where the gust is active
            if (x_gust > 0 && x_gust < n) {
              Gust[GustDir] = gust_amp*(sin(2*PI_NUMBER*x_gust));
              
              // Gust derivatives
              //dgust_dx = gust_amp*2*PI_NUMBER*(cos(2*PI_NUMBER*x_gust))/L;
              //dgust_dy = 0;
              //dgust_dt = gust_amp*2*PI_NUMBER*(cos(2*PI_NUMBER*x_gust))*(-Uinf)/L;
            }
            break;
            
          case ONE_M_COSINE:
            // Check if we are in the region where the gust is active
            if (x_gust > 0 && x_gust < n) {
              Gust[GustDir] = gust_amp*(1-cos(2*PI_NUMBER*x_gust));
              
              // Gust derivatives
              //dgust_dx = gust_amp*2*PI_NUMBER*(sin(2*PI_NUMBER*x_gust))/L;
              //dgust_dy = 0;
              //dgust_dt = gust_amp*2*PI_NUMBER*(sin(2*PI_NUMBER*x_gust))*(-Uinf)/L;
            }
            break;
            
          case EOG:
            // Check if we are in the region where the gust is active
            if (x_gust > 0 && x_gust < n) {
              Gust[GustDir] = -0.37*gust_amp*sin(3*PI_NUMBER*x_gust)*(1-cos(2*PI_NUMBER*x_gust));
            }
            break;
            
          case VORTEX:
            
            /*--- Use vortex distribution ---*/
            // Algebraic vortex equation.
            for (unsigned long i=0; i<nVortex; i++) {
              su2double r2 = pow(x-(x0[i]+Uinf*(Physical_t-tbegin)), 2) + pow(y-y0[i], 2);
              su2double r = sqrt(r2);
              su2double v_theta = vort_strenth[i]/(2*PI_NUMBER) * r/(r2+pow(r_core[i],2));
              Gust[0] = Gust[0] + v_theta*(y-y0[i])/r;
              Gust[1] = Gust[1] - v_theta*(x-(x0[i]+Uinf*(Physical_t-tbegin)))/r;
            }
            break;
            
          case NONE: default:
            
            /*--- There is no wind gust specified. ---*/
            if (rank == MASTER_NODE) {
              cout << "No wind gust specified." << endl;
            }
            break;
            
        }
      }
      
      /*--- Set the Wind Gust, Wind Gust Derivatives and the Grid Velocities ---*/
      
      GustDer[0] = dgust_dx;
      GustDer[1] = dgust_dy;
      GustDer[2] = dgust_dt;
      
      solver_container[iMGlevel][FLOW_SOL]->node[iPoint]->SetWindGust(Gust);
      solver_container[iMGlevel][FLOW_SOL]->node[iPoint]->SetWindGustDer(GustDer);
      
      GridVel = geometry_container[iMGlevel]->node[iPoint]->GetGridVel();
      
      /*--- Store new grid velocity ---*/
      
      for (iDim = 0; iDim < nDim; iDim++) {
        NewGridVel[iDim] = GridVel[iDim] - Gust[iDim];
        geometry_container[iMGlevel]->node[iPoint]->SetGridVel(iDim, NewGridVel[iDim]);
      }
      
    }
  }
  
  delete [] Gust;
  delete [] GustDer;
  delete [] NewGridVel;
  
}

void CMeanFlowIteration::InitializeVortexDistribution(unsigned long &nVortex, vector<su2double>& x0, vector<su2double>& y0, vector<su2double>& vort_strength, vector<su2double>& r_core) {
  /*--- Read in Vortex Distribution ---*/
  std::string line;
  std::ifstream file;
  su2double x_temp, y_temp, vort_strength_temp, r_core_temp;
  file.open("vortex_distribution.txt");
  /*--- In case there is no vortex file ---*/
  if (file.fail()) {
    cout << "There is no vortex data file!!" << endl;
    cout << "Press any key to exit..." << endl;
    cin.get(); exit(EXIT_FAILURE);
  }
  
  // Ignore line containing the header
  getline(file, line);
  // Read in the information of the vortices (xloc, yloc, lambda(strength), eta(size, gradient))
  while (file.good())
  {
    getline(file, line);
    std::stringstream ss(line);
    if (line.size() != 0) { //ignore blank lines if they exist.
      ss >> x_temp;
      ss >> y_temp;
      ss >> vort_strength_temp;
      ss >> r_core_temp;
      x0.push_back(x_temp);
      y0.push_back(y_temp);
      vort_strength.push_back(vort_strength_temp);
      r_core.push_back(r_core_temp);
    }
  }
  file.close();
  // number of vortices
  nVortex = x0.size();
  
}

void CMeanFlowIteration::SetMixingPlane(CGeometry ***geometry_container, CSolver ****solver_container, CConfig **config_container, unsigned short iZone) {
  
  unsigned short jZone;
  unsigned short nZone = geometry_container[ZONE_0][MESH_0]->GetnZone();
  int intMarker, extMarker, intMarkerMix;
  string intMarker_Tag, extMarker_Tag;
  
  /*-- Loop on all the boundary to find MIXING_PLANE boundary --*/
  for (intMarker = 0; intMarker < config_container[iZone]->GetnMarker_All(); intMarker++) {
    for (intMarkerMix=0; intMarkerMix < config_container[iZone]->Get_nMarkerMixingPlane(); intMarkerMix++)
      if (config_container[iZone]->GetMarker_All_TagBound(intMarker) == config_container[iZone]->GetMarker_MixingPlane_Bound(intMarkerMix) ) {
        solver_container[iZone][MESH_0][FLOW_SOL]->Mixing_Process(geometry_container[iZone][MESH_0], solver_container[iZone][MESH_0], config_container[iZone], intMarker);
        extMarker_Tag = config_container[iZone]->GetMarker_MixingPlane_Donor(intMarkerMix);
        for (jZone = 0; jZone < nZone; jZone++){
          for (extMarker = 0; extMarker < config_container[jZone]->GetnMarker_All(); extMarker++)
            if (config_container[jZone]->GetMarker_All_TagBound(extMarker) == extMarker_Tag){
              solver_container[jZone][MESH_0][FLOW_SOL]->SetExtAveragedValue(solver_container[iZone][MESH_0][FLOW_SOL], intMarker, extMarker);
            }
        }
        
      }
    
  }
  
}

void CMeanFlowIteration::SetTurboPerformance(CGeometry ***geometry_container, CSolver ****solver_container, CConfig **config_container, COutput *output, unsigned short iZone) {
  
  unsigned short  jZone, inMarker, outMarker, inMarkerTP, Kind_TurboPerf;
  unsigned short nZone = geometry_container[iZone][MESH_0]->GetnZone();
  string inMarker_Tag, outMarker_Tag;
  
  
  /*-- Loop on all the boundary to find MIXING_PLANE boundary --*/
  for (inMarker = 0; inMarker < config_container[iZone]->GetnMarker_All(); inMarker++)
    for (inMarkerTP=0; inMarkerTP < config_container[iZone]->Get_nMarkerTurboPerf(); inMarkerTP++)
      if (config_container[iZone]->GetMarker_All_TagBound(inMarker) == config_container[iZone]->GetMarker_TurboPerf_BoundIn(inMarkerTP) ) {
        outMarker_Tag =	config_container[iZone]->GetMarker_TurboPerf_BoundOut(inMarkerTP);
        Kind_TurboPerf = config_container[iZone]->GetKind_TurboPerf(inMarkerTP);
        for (jZone = 0; jZone < nZone; jZone++)
          for (outMarker = 0; outMarker < config_container[jZone]->GetnMarker_All(); outMarker++)
            if (config_container[jZone]->GetMarker_All_TagBound(outMarker) == outMarker_Tag){
              solver_container[iZone][MESH_0][FLOW_SOL]->Mixing_Process(geometry_container[iZone][MESH_0], solver_container[iZone][MESH_0], config_container[iZone], inMarker);
              solver_container[jZone][MESH_0][FLOW_SOL]->Mixing_Process(geometry_container[jZone][MESH_0], solver_container[jZone][MESH_0], config_container[jZone], outMarker);
              solver_container[iZone][MESH_0][FLOW_SOL]->TurboPerformance(solver_container[jZone][MESH_0][FLOW_SOL], config_container[iZone], inMarker, outMarker, Kind_TurboPerf, inMarkerTP);
              solver_container[ZONE_0][MESH_0][FLOW_SOL]->StoreTurboPerformance(solver_container[iZone][MESH_0][FLOW_SOL], inMarkerTP);
            }
      }
}


CWaveIteration::CWaveIteration(CConfig *config) : CIteration(config) { }
CWaveIteration::~CWaveIteration(void) { }
void CWaveIteration::Preprocess(COutput *output,
                                CIntegration ***integration_container,
                                CGeometry ***geometry_container,
                                CSolver ****solver_container,
                                CNumerics *****numerics_container,
                                CConfig **config_container,
                                CSurfaceMovement **surface_movement,
                                CVolumetricMovement **grid_movement,
                                CFreeFormDefBox*** FFDBox,
                                unsigned short val_iZone) { }
void CWaveIteration::Iterate(COutput *output,
                             CIntegration ***integration_container,
                             CGeometry ***geometry_container,
                             CSolver ****solver_container,
                             CNumerics *****numerics_container,
                             CConfig **config_container,
                             CSurfaceMovement **surface_movement,
                             CVolumetricMovement **grid_movement,
                             CFreeFormDefBox*** FFDBox,
                             unsigned short val_iZone) {
  
  unsigned long IntIter = 0; config_container[ZONE_0]->SetIntIter(IntIter);
  unsigned long ExtIter = config_container[ZONE_0]->GetExtIter();
  
  /*--- Set the value of the internal iteration ---*/
  IntIter = ExtIter;
  if ((config_container[val_iZone]->GetUnsteady_Simulation() == DT_STEPPING_1ST) ||
      (config_container[val_iZone]->GetUnsteady_Simulation() == DT_STEPPING_2ND)) IntIter = 0;
  
  /*--- Wave equations ---*/
  config_container[val_iZone]->SetGlobalParam(WAVE_EQUATION, RUNTIME_WAVE_SYS, ExtIter);
  integration_container[val_iZone][WAVE_SOL]->SingleGrid_Iteration(geometry_container, solver_container, numerics_container,
                                                                   config_container, RUNTIME_WAVE_SYS, IntIter, val_iZone);
  
  /*--- Dual time stepping strategy ---*/
  if ((config_container[val_iZone]->GetUnsteady_Simulation() == DT_STEPPING_1ST) ||
      (config_container[val_iZone]->GetUnsteady_Simulation() == DT_STEPPING_2ND)) {
    
    for (IntIter = 1; IntIter < config_container[val_iZone]->GetUnst_nIntIter(); IntIter++) {
      output->SetConvHistory_Body(NULL, geometry_container, solver_container, config_container, integration_container, true, 0.0, val_iZone);
      config_container[val_iZone]->SetIntIter(IntIter);
      integration_container[val_iZone][WAVE_SOL]->SingleGrid_Iteration(geometry_container, solver_container, numerics_container,
                                                                       config_container, RUNTIME_WAVE_SYS, IntIter, val_iZone);
      if (integration_container[val_iZone][WAVE_SOL]->GetConvergence()) break;
    }
    
  }
  
}
void CWaveIteration::Update(COutput *output,
                            CIntegration ***integration_container,
                            CGeometry ***geometry_container,
                            CSolver ****solver_container,
                            CNumerics *****numerics_container,
                            CConfig **config_container,
                            CSurfaceMovement **surface_movement,
                            CVolumetricMovement **grid_movement,
                            CFreeFormDefBox*** FFDBox,
                            unsigned short val_iZone)      {
  
  unsigned short iMesh;
  su2double Physical_dt, Physical_t;
  unsigned long ExtIter = config_container[ZONE_0]->GetExtIter();
  
  /*--- Dual time stepping strategy ---*/
  if ((config_container[val_iZone]->GetUnsteady_Simulation() == DT_STEPPING_1ST) ||
      (config_container[val_iZone]->GetUnsteady_Simulation() == DT_STEPPING_2ND)) {
    
    /*--- Update dual time solver ---*/
    for (iMesh = 0; iMesh <= config_container[val_iZone]->GetnMGLevels(); iMesh++) {
      integration_container[val_iZone][WAVE_SOL]->SetDualTime_Solver(geometry_container[val_iZone][iMesh], solver_container[val_iZone][iMesh][WAVE_SOL], config_container[val_iZone], iMesh);
      integration_container[val_iZone][WAVE_SOL]->SetConvergence(false);
    }
    
    Physical_dt = config_container[val_iZone]->GetDelta_UnstTime(); Physical_t  = (ExtIter+1)*Physical_dt;
    if (Physical_t >=  config_container[val_iZone]->GetTotal_UnstTime()) integration_container[val_iZone][WAVE_SOL]->SetConvergence(true);
  }
}

void CWaveIteration::Monitor()     { }
void CWaveIteration::Output()      { }
void CWaveIteration::Postprocess() { }


CHeatIteration::CHeatIteration(CConfig *config) : CIteration(config) { }
CHeatIteration::~CHeatIteration(void) { }
void CHeatIteration::Preprocess(COutput *output,
                                CIntegration ***integration_container,
                                CGeometry ***geometry_container,
                                CSolver ****solver_container,
                                CNumerics *****numerics_container,
                                CConfig **config_container,
                                CSurfaceMovement **surface_movement,
                                CVolumetricMovement **grid_movement,
                                CFreeFormDefBox*** FFDBox,
                                unsigned short val_iZone) { }
void CHeatIteration::Iterate(COutput *output,
                             CIntegration ***integration_container,
                             CGeometry ***geometry_container,
                             CSolver ****solver_container,
                             CNumerics *****numerics_container,
                             CConfig **config_container,
                             CSurfaceMovement **surface_movement,
                             CVolumetricMovement **grid_movement,
                             CFreeFormDefBox*** FFDBox,
                             unsigned short val_iZone){
  
  unsigned long IntIter = 0; config_container[ZONE_0]->SetIntIter(IntIter);
  unsigned long ExtIter = config_container[ZONE_0]->GetExtIter();
  
  /*--- Set the value of the internal iteration ---*/
  IntIter = ExtIter;
  if ((config_container[val_iZone]->GetUnsteady_Simulation() == DT_STEPPING_1ST) ||
      (config_container[val_iZone]->GetUnsteady_Simulation() == DT_STEPPING_2ND)) IntIter = 0;
  
  /*--- Heat equation ---*/
  config_container[val_iZone]->SetGlobalParam(HEAT_EQUATION, RUNTIME_HEAT_SYS, ExtIter);
  integration_container[val_iZone][HEAT_SOL]->SingleGrid_Iteration(geometry_container, solver_container, numerics_container,
                                                                   config_container, RUNTIME_HEAT_SYS, IntIter, val_iZone);
  
  /*--- Dual time stepping strategy ---*/
  if ((config_container[val_iZone]->GetUnsteady_Simulation() == DT_STEPPING_1ST) ||
      (config_container[val_iZone]->GetUnsteady_Simulation() == DT_STEPPING_2ND)) {
    
    for (IntIter = 1; IntIter < config_container[val_iZone]->GetUnst_nIntIter(); IntIter++) {
      output->SetConvHistory_Body(NULL, geometry_container, solver_container, config_container, integration_container, true, 0.0, val_iZone);
      config_container[val_iZone]->SetIntIter(IntIter);
      integration_container[val_iZone][HEAT_SOL]->SingleGrid_Iteration(geometry_container, solver_container, numerics_container,
                                                                       config_container, RUNTIME_HEAT_SYS, IntIter, val_iZone);
      if (integration_container[val_iZone][HEAT_SOL]->GetConvergence()) break;
    }
  }
}

void CHeatIteration::Update(COutput *output,
                            CIntegration ***integration_container,
                            CGeometry ***geometry_container,
                            CSolver ****solver_container,
                            CNumerics *****numerics_container,
                            CConfig **config_container,
                            CSurfaceMovement **surface_movement,
                            CVolumetricMovement **grid_movement,
                            CFreeFormDefBox*** FFDBox,
                            unsigned short val_iZone)      {
  
  unsigned short iMesh;
  su2double Physical_dt, Physical_t;
  unsigned long ExtIter = config_container[ZONE_0]->GetExtIter();
  
  /*--- Dual time stepping strategy ---*/
  if ((config_container[val_iZone]->GetUnsteady_Simulation() == DT_STEPPING_1ST) ||
      (config_container[val_iZone]->GetUnsteady_Simulation() == DT_STEPPING_2ND)) {
    
    /*--- Update dual time solver ---*/
    for (iMesh = 0; iMesh <= config_container[val_iZone]->GetnMGLevels(); iMesh++) {
      integration_container[val_iZone][HEAT_SOL]->SetDualTime_Solver(geometry_container[val_iZone][iMesh], solver_container[val_iZone][iMesh][HEAT_SOL], config_container[val_iZone], iMesh);
      integration_container[val_iZone][HEAT_SOL]->SetConvergence(false);
    }
    
    Physical_dt = config_container[val_iZone]->GetDelta_UnstTime(); Physical_t  = (ExtIter+1)*Physical_dt;
    if (Physical_t >=  config_container[val_iZone]->GetTotal_UnstTime()) integration_container[val_iZone][HEAT_SOL]->SetConvergence(true);
  }
}
void CHeatIteration::Monitor()     { }
void CHeatIteration::Output()      { }
void CHeatIteration::Postprocess() { }


CPoissonIteration::CPoissonIteration(CConfig *config) : CIteration(config) { }
CPoissonIteration::~CPoissonIteration(void) { }
void CPoissonIteration::Preprocess(COutput *output,
                                   CIntegration ***integration_container,
                                   CGeometry ***geometry_container,
                                   CSolver ****solver_container,
                                   CNumerics *****numerics_container,
                                   CConfig **config_container,
                                   CSurfaceMovement **surface_movement,
                                   CVolumetricMovement **grid_movement,
                                   CFreeFormDefBox*** FFDBox,
                                   unsigned short val_iZone) { }
void CPoissonIteration::Iterate(COutput *output,
                                CIntegration ***integration_container,
                                CGeometry ***geometry_container,
                                CSolver ****solver_container,
                                CNumerics *****numerics_container,
                                CConfig **config_container,
                                CSurfaceMovement **surface_movement,
                                CVolumetricMovement **grid_movement,
                                CFreeFormDefBox*** FFDBox,
                                unsigned short val_iZone) {
  
  unsigned long IntIter = 0; config_container[ZONE_0]->SetIntIter(IntIter);
  unsigned long ExtIter = config_container[ZONE_0]->GetExtIter();
  
  /*--- Set the value of the internal iteration ---*/
  IntIter = ExtIter;
  if ((config_container[val_iZone]->GetUnsteady_Simulation() == DT_STEPPING_1ST) ||
      (config_container[val_iZone]->GetUnsteady_Simulation() == DT_STEPPING_2ND)) IntIter = 0;
  
  /*--- Poisson equation ---*/
  config_container[val_iZone]->SetGlobalParam(POISSON_EQUATION, RUNTIME_POISSON_SYS, ExtIter);
  integration_container[val_iZone][POISSON_SOL]->SingleGrid_Iteration(geometry_container, solver_container, numerics_container,
                                                                      config_container, RUNTIME_POISSON_SYS, IntIter, val_iZone);
  
  
}
void CPoissonIteration::Update(COutput *output,
                               CIntegration ***integration_container,
                               CGeometry ***geometry_container,
                               CSolver ****solver_container,
                               CNumerics *****numerics_container,
                               CConfig **config_container,
                               CSurfaceMovement **surface_movement,
                               CVolumetricMovement **grid_movement,
                               CFreeFormDefBox*** FFDBox,
                               unsigned short val_iZone)      { }
void CPoissonIteration::Monitor()     { }
void CPoissonIteration::Output()      { }
void CPoissonIteration::Postprocess() { }


CFEM_StructuralAnalysis::CFEM_StructuralAnalysis(CConfig *config) : CIteration(config) { }
CFEM_StructuralAnalysis::~CFEM_StructuralAnalysis(void) { }
void CFEM_StructuralAnalysis::Preprocess() { }
void CFEM_StructuralAnalysis::Iterate(COutput *output,
                         	 	  CIntegration ***integration_container,
                         	 	  CGeometry ***geometry_container,
                         	 	  CSolver ****solver_container,
                         	 	  CNumerics *****numerics_container,
                         	 	  CConfig **config_container,
                         	 	  CSurfaceMovement **surface_movement,
                         	 	  CVolumetricMovement **grid_movement,
                         	 	  CFreeFormDefBox*** FFDBox,
                                  unsigned short val_iZone
                         	 	  ) {

	int rank = MASTER_NODE;
#ifdef HAVE_MPI
	MPI_Comm_rank(MPI_COMM_WORLD, &rank);
#endif

	su2double loadIncrement;
	unsigned long IntIter = 0; config_container[val_iZone]->SetIntIter(IntIter);
	unsigned long ExtIter = config_container[val_iZone]->GetExtIter();

	bool fsi = config_container[val_iZone]->GetFSI_Simulation();

	unsigned long iIncrement;
	unsigned long nIncrements = config_container[val_iZone]->GetNumberIncrements();

	bool nonlinear = (config_container[val_iZone]->GetGeometricConditions() == LARGE_DEFORMATIONS);	// Geometrically non-linear problems
	bool linear = (config_container[val_iZone]->GetGeometricConditions() == SMALL_DEFORMATIONS);	// Geometrically non-linear problems

	bool initial_calc = config_container[val_iZone]->GetExtIter() == 0;				// Checks if it is the first calculation.
	bool first_iter = config_container[val_iZone]->GetIntIter() == 0;				// Checks if it is the first iteration
	bool restart = config_container[val_iZone]->GetRestart();												// Restart analysis
	bool initial_calc_restart = (SU2_TYPE::Int(config_container[val_iZone]->GetExtIter()) == config_container[val_iZone]->GetDyn_RestartIter()); // Initial calculation for restart

	su2double CurrentTime = config_container[val_iZone]->GetCurrent_DynTime();
	su2double Static_Time = config_container[val_iZone]->GetStatic_Time();

	bool statTime = (CurrentTime <= Static_Time);

	bool incremental_load = config_container[val_iZone]->GetIncrementalLoad();							// If an incremental load is applied

	/*--- This is to prevent problems when running a linear solver ---*/
	if (!nonlinear) incremental_load = false;

	/*--- Set the convergence monitor to false, to prevent the solver to stop in intermediate FSI subiterations ---*/
	integration_container[val_iZone][FEA_SOL]->SetConvergence(false);

	if (linear){

		/*--- Set the value of the internal iteration ---*/

		IntIter = ExtIter;

		/*--- FEA equations ---*/

		config_container[val_iZone]->SetGlobalParam(FEM_ELASTICITY, RUNTIME_FEA_SYS, ExtIter);

		/*--- Run the iteration ---*/

		integration_container[val_iZone][FEA_SOL]->Structural_Iteration(geometry_container, solver_container, numerics_container,
				config_container, RUNTIME_FEA_SYS, IntIter, val_iZone);

	}
	/*--- If the structure is held static and the solver is nonlinear, we don't need to solve for static time, but we need to compute Mass Matrix and Integration constants ---*/
	else if ((nonlinear) && ((!statTime) || (!fsi))){

		/*--- THIS IS THE DIRECT APPROACH (NO INCREMENTAL LOAD APPLIED) ---*/

		if (!incremental_load){

			/*--- Set the value of the internal iteration ---*/

			IntIter = 0;

			/*--- FEA equations ---*/

			config_container[val_iZone]->SetGlobalParam(FEM_ELASTICITY, RUNTIME_FEA_SYS, ExtIter);

			/*--- Run the iteration ---*/

			integration_container[val_iZone][FEA_SOL]->Structural_Iteration(geometry_container, solver_container, numerics_container,
					config_container, RUNTIME_FEA_SYS, IntIter, val_iZone);


			/*----------------- If the solver is non-linear, we need to subiterate using a Newton-Raphson approach ----------------------*/

			for (IntIter = 1; IntIter < config_container[val_iZone]->GetDyn_nIntIter(); IntIter++){

				/*--- Write the convergence history (only screen output) ---*/

				output->SetConvHistory_Body(NULL, geometry_container, solver_container, config_container, integration_container, true, 0.0, val_iZone);

				config_container[val_iZone]->SetIntIter(IntIter);

				integration_container[val_iZone][FEA_SOL]->Structural_Iteration(geometry_container, solver_container, numerics_container,
						config_container, RUNTIME_FEA_SYS, IntIter, val_iZone);

				if (integration_container[val_iZone][FEA_SOL]->GetConvergence()) break;

			}

		}
		/*--- The incremental load is only used in nonlinear cases ---*/
		else if (incremental_load){

			/*--- Set the initial condition: store the current solution as Solution_Old ---*/

			solver_container[val_iZone][MESH_0][FEA_SOL]->SetInitialCondition(geometry_container[val_iZone], solver_container[val_iZone], config_container[val_iZone], ExtIter);

			/*--- The load increment is 1.0 ---*/
			loadIncrement = 1.0;
			solver_container[val_iZone][MESH_0][FEA_SOL]->SetLoad_Increment(loadIncrement);

			/*--- Set the value of the internal iteration ---*/

			IntIter = 0;

			/*--- FEA equations ---*/

			config_container[val_iZone]->SetGlobalParam(FEM_ELASTICITY, RUNTIME_FEA_SYS, ExtIter);

			/*--- Run the first iteration ---*/

			integration_container[val_iZone][FEA_SOL]->Structural_Iteration(geometry_container, solver_container, numerics_container,
					config_container, RUNTIME_FEA_SYS, IntIter, val_iZone);


			/*--- Write the convergence history (only screen output) ---*/

			output->SetConvHistory_Body(NULL, geometry_container, solver_container, config_container, integration_container, true, 0.0, val_iZone);

			/*--- Run the second iteration ---*/

			IntIter = 1;

			config_container[val_iZone]->SetIntIter(IntIter);

			integration_container[val_iZone][FEA_SOL]->Structural_Iteration(geometry_container, solver_container, numerics_container,
					config_container, RUNTIME_FEA_SYS, IntIter, val_iZone);


			bool meetCriteria;
			su2double Residual_UTOL, Residual_RTOL, Residual_ETOL;
			su2double Criteria_UTOL, Criteria_RTOL, Criteria_ETOL;

			Criteria_UTOL = config_container[val_iZone]->GetIncLoad_Criteria(0);
			Criteria_RTOL = config_container[val_iZone]->GetIncLoad_Criteria(1);
			Criteria_ETOL = config_container[val_iZone]->GetIncLoad_Criteria(2);

			Residual_UTOL = log10(solver_container[val_iZone][MESH_0][FEA_SOL]->GetRes_FEM(0));
			Residual_RTOL = log10(solver_container[val_iZone][MESH_0][FEA_SOL]->GetRes_FEM(1));
			Residual_ETOL = log10(solver_container[val_iZone][MESH_0][FEA_SOL]->GetRes_FEM(2));

			meetCriteria = ( ( Residual_UTOL <  Criteria_UTOL ) &&
					( Residual_RTOL <  Criteria_RTOL ) &&
					( Residual_ETOL <  Criteria_ETOL ) );

			/*--- If the criteria is met and the load is not "too big", do the regular calculation ---*/
			if (meetCriteria){

				for (IntIter = 2; IntIter < config_container[val_iZone]->GetDyn_nIntIter(); IntIter++){

					/*--- Write the convergence history (only screen output) ---*/

					output->SetConvHistory_Body(NULL, geometry_container, solver_container, config_container, integration_container, true, 0.0, val_iZone);

					config_container[val_iZone]->SetIntIter(IntIter);

					integration_container[val_iZone][FEA_SOL]->Structural_Iteration(geometry_container, solver_container, numerics_container,
							config_container, RUNTIME_FEA_SYS, IntIter, val_iZone);

					if (integration_container[val_iZone][FEA_SOL]->GetConvergence()) break;

				}

			}

			/*--- If the criteria is not met, a whole set of subiterations for the different loads must be done ---*/

			else {

				/*--- Here we have to restart the solution to the original one of the iteration ---*/
				/*--- Retrieve the Solution_Old as the current solution before subiterating ---*/

				solver_container[val_iZone][MESH_0][FEA_SOL]->ResetInitialCondition(geometry_container[val_iZone], solver_container[val_iZone], config_container[val_iZone], ExtIter);

				/*--- For the number of increments ---*/
				for (iIncrement = 0; iIncrement < nIncrements; iIncrement++){

					loadIncrement = (iIncrement + 1.0) * (1.0 / nIncrements);

					/*--- Set the load increment and the initial condition, and output the parameters of UTOL, RTOL, ETOL for the previous iteration ---*/

					/*--- Set the convergence monitor to false, to force se solver to converge every subiteration ---*/
					integration_container[val_iZone][FEA_SOL]->SetConvergence(false);

					output->SetConvHistory_Body(NULL, geometry_container, solver_container, config_container, integration_container, true, 0.0, val_iZone);

					/*--- FEA equations ---*/

					config_container[val_iZone]->SetGlobalParam(FEM_ELASTICITY, RUNTIME_FEA_SYS, ExtIter);


					solver_container[val_iZone][MESH_0][FEA_SOL]->SetLoad_Increment(loadIncrement);

					if (rank == MASTER_NODE){
						cout << endl;
						cout << "-- Incremental load: increment " << iIncrement + 1 << " ------------------------------------------" << endl;
					}

					/*--- Set the value of the internal iteration ---*/
					IntIter = 0;
					config_container[val_iZone]->SetIntIter(IntIter);

					/*--- FEA equations ---*/

					config_container[val_iZone]->SetGlobalParam(FEM_ELASTICITY, RUNTIME_FEA_SYS, ExtIter);

					/*--- Run the iteration ---*/

					integration_container[val_iZone][FEA_SOL]->Structural_Iteration(geometry_container, solver_container, numerics_container,
							config_container, RUNTIME_FEA_SYS, IntIter, val_iZone);


					/*----------------- If the solver is non-linear, we need to subiterate using a Newton-Raphson approach ----------------------*/

					for (IntIter = 1; IntIter < config_container[val_iZone]->GetDyn_nIntIter(); IntIter++){

						/*--- Write the convergence history (only screen output) ---*/

						output->SetConvHistory_Body(NULL, geometry_container, solver_container, config_container, integration_container, true, 0.0, val_iZone);

						config_container[val_iZone]->SetIntIter(IntIter);

						integration_container[val_iZone][FEA_SOL]->Structural_Iteration(geometry_container, solver_container, numerics_container,
								config_container, RUNTIME_FEA_SYS, IntIter, val_iZone);

						if (integration_container[val_iZone][FEA_SOL]->GetConvergence()) break;

					}

				}

			}

		}


	}
	else if (
			(nonlinear && statTime) &&
			((first_iter && initial_calc) || (restart && initial_calc_restart))
	){

		/*--- We need to do the preprocessing to compute the Mass Matrix and integration constants ---*/
		solver_container[val_iZone][MESH_0][FEA_SOL]->Preprocessing(geometry_container[val_iZone][MESH_0], solver_container[val_iZone][MESH_0],
				config_container[val_iZone], numerics_container[val_iZone][MESH_0][FEA_SOL], MESH_0, 0, RUNTIME_FEA_SYS, false);

	}

}

void CFEM_StructuralAnalysis::Update(COutput *output,
	 	  CIntegration ***integration_container,
	 	  CGeometry ***geometry_container,
	 	  CSolver ****solver_container,
	 	  CNumerics *****numerics_container,
	 	  CConfig **config_container,
	 	  CSurfaceMovement **surface_movement,
	 	  CVolumetricMovement **grid_movement,
	 	  CFreeFormDefBox*** FFDBox,
	 	  unsigned short val_iZone){

	su2double Physical_dt, Physical_t;
  	unsigned long ExtIter = config_container[val_iZone]->GetExtIter();
	bool dynamic = (config_container[val_iZone]->GetDynamic_Analysis() == DYNAMIC);					// Dynamic problems

	/*----------------- Compute averaged nodal stress and reactions ------------------------*/

	solver_container[val_iZone][MESH_0][FEA_SOL]->Compute_NodalStress(geometry_container[val_iZone][MESH_0], solver_container[val_iZone][MESH_0], numerics_container[val_iZone][MESH_0][FEA_SOL], config_container[val_iZone]);

	/*----------------- Update structural solver ----------------------*/

	if (dynamic){
		integration_container[val_iZone][FEA_SOL]->SetFEM_StructuralSolver(geometry_container[val_iZone][MESH_0], solver_container[val_iZone][MESH_0], config_container[val_iZone], MESH_0);
		integration_container[val_iZone][FEA_SOL]->SetConvergence(false);

	    /*--- Verify convergence criteria (based on total time) ---*/

		Physical_dt = config_container[val_iZone]->GetDelta_DynTime();
		Physical_t  = (ExtIter+1)*Physical_dt;
		if (Physical_t >=  config_container[val_iZone]->GetTotal_DynTime())
			integration_container[val_iZone][FEA_SOL]->SetConvergence(true);
	}

}
void CFEM_StructuralAnalysis::Monitor()     { }
void CFEM_StructuralAnalysis::Output()      { }
void CFEM_StructuralAnalysis::Postprocess() { }


CAdjMeanFlowIteration::CAdjMeanFlowIteration(CConfig *config) : CIteration(config) { }
CAdjMeanFlowIteration::~CAdjMeanFlowIteration(void) { }
void CAdjMeanFlowIteration::Preprocess(COutput *output,
                                       CIntegration ***integration_container,
                                       CGeometry ***geometry_container,
                                       CSolver ****solver_container,
                                       CNumerics *****numerics_container,
                                       CConfig **config_container,
                                       CSurfaceMovement **surface_movement,
                                       CVolumetricMovement **grid_movement,
                                       CFreeFormDefBox*** FFDBox,
                                       unsigned short val_iZone) {
  
  unsigned short iMesh;
  bool time_spectral = (config_container[ZONE_0]->GetUnsteady_Simulation() == TIME_SPECTRAL);
  bool dynamic_mesh = config_container[ZONE_0]->GetGrid_Movement();
  unsigned long IntIter = 0; config_container[ZONE_0]->SetIntIter(IntIter);
  unsigned long ExtIter = config_container[ZONE_0]->GetExtIter();
  
  int rank = MASTER_NODE;
#ifdef HAVE_MPI
  MPI_Comm_rank(MPI_COMM_WORLD, &rank);
#endif
  
  /*--- For the unsteady adjoint, load a new direct solution from a restart file. ---*/
  
  if (((dynamic_mesh && ExtIter == 0) || config_container[val_iZone]->GetUnsteady_Simulation()) && !time_spectral) {
    int Direct_Iter = SU2_TYPE::Int(config_container[val_iZone]->GetUnst_AdjointIter()) - SU2_TYPE::Int(ExtIter) - 1;
    if (rank == MASTER_NODE && val_iZone == ZONE_0 && config_container[val_iZone]->GetUnsteady_Simulation())
      cout << endl << " Loading flow solution from direct iteration " << Direct_Iter << "." << endl;
    solver_container[val_iZone][MESH_0][FLOW_SOL]->LoadRestart(geometry_container[val_iZone], solver_container[val_iZone], config_container[val_iZone], Direct_Iter);
  }
  
  /*--- Continuous adjoint Euler, Navier-Stokes or Reynolds-averaged Navier-Stokes (RANS) equations ---*/
  
  if ((ExtIter == 0) || config_container[val_iZone]->GetUnsteady_Simulation()) {
    
    if (config_container[val_iZone]->GetKind_Solver() == ADJ_EULER)
      config_container[val_iZone]->SetGlobalParam(ADJ_EULER, RUNTIME_FLOW_SYS, ExtIter);
    if (config_container[val_iZone]->GetKind_Solver() == ADJ_NAVIER_STOKES)
      config_container[val_iZone]->SetGlobalParam(ADJ_NAVIER_STOKES, RUNTIME_FLOW_SYS, ExtIter);
    if (config_container[val_iZone]->GetKind_Solver() == ADJ_RANS)
      config_container[val_iZone]->SetGlobalParam(ADJ_RANS, RUNTIME_FLOW_SYS, ExtIter);
    
    /*--- Solve the Euler, Navier-Stokes or Reynolds-averaged Navier-Stokes (RANS) equations (one iteration) ---*/
    
    if (rank == MASTER_NODE && val_iZone == ZONE_0)
      cout << "Begin direct solver to store flow data (single iteration)." << endl;
    
    if (rank == MASTER_NODE && val_iZone == ZONE_0)
      cout << "Compute residuals to check the convergence of the direct problem." << endl;
    
    integration_container[val_iZone][FLOW_SOL]->MultiGrid_Iteration(geometry_container, solver_container, numerics_container,
                                                                    config_container, RUNTIME_FLOW_SYS, 0, val_iZone);
    
    if (config_container[val_iZone]->GetKind_Solver() == ADJ_RANS) {
      
      /*--- Solve the turbulence model ---*/
      
      config_container[val_iZone]->SetGlobalParam(ADJ_RANS, RUNTIME_TURB_SYS, ExtIter);
      integration_container[val_iZone][TURB_SOL]->SingleGrid_Iteration(geometry_container, solver_container, numerics_container,
                                                                       config_container, RUNTIME_TURB_SYS, IntIter, val_iZone);
      
      /*--- Solve transition model ---*/
      
      if (config_container[val_iZone]->GetKind_Trans_Model() == LM) {
        config_container[val_iZone]->SetGlobalParam(RANS, RUNTIME_TRANS_SYS, ExtIter);
        integration_container[val_iZone][TRANS_SOL]->SingleGrid_Iteration(geometry_container, solver_container, numerics_container,
                                                                          config_container, RUNTIME_TRANS_SYS, IntIter, val_iZone);
      }
      
    }
    
    /*--- Output the residual (visualization purpouses to identify if
     the direct solution is converged)---*/
    if (rank == MASTER_NODE && val_iZone == ZONE_0)
      cout << "log10[Maximum residual]: " << log10(solver_container[val_iZone][MESH_0][FLOW_SOL]->GetRes_Max(0))
      <<", located at point "<< solver_container[val_iZone][MESH_0][FLOW_SOL]->GetPoint_Max(0) << "." << endl;
    
    /*--- Compute gradients of the flow variables, this is necessary for sensitivity computation,
     note that in the direct Euler problem we are not computing the gradients of the primitive variables ---*/
    
    if (config_container[val_iZone]->GetKind_Gradient_Method() == GREEN_GAUSS)
      solver_container[val_iZone][MESH_0][FLOW_SOL]->SetPrimitive_Gradient_GG(geometry_container[val_iZone][MESH_0], config_container[val_iZone]);
    if (config_container[val_iZone]->GetKind_Gradient_Method() == WEIGHTED_LEAST_SQUARES)
      solver_container[val_iZone][MESH_0][FLOW_SOL]->SetPrimitive_Gradient_LS(geometry_container[val_iZone][MESH_0], config_container[val_iZone]);
    
    /*--- Set contribution from cost function for boundary conditions ---*/
    
    for (iMesh = 0; iMesh <= config_container[val_iZone]->GetnMGLevels(); iMesh++) {
      
      /*--- Set the value of the non-dimensional coefficients in the coarse levels, using the fine level solution ---*/
      
      solver_container[val_iZone][iMesh][FLOW_SOL]->SetTotal_CDrag(solver_container[val_iZone][MESH_0][FLOW_SOL]->GetTotal_CDrag());
      solver_container[val_iZone][iMesh][FLOW_SOL]->SetTotal_CLift(solver_container[val_iZone][MESH_0][FLOW_SOL]->GetTotal_CLift());
      solver_container[val_iZone][iMesh][FLOW_SOL]->SetTotal_CT(solver_container[val_iZone][MESH_0][FLOW_SOL]->GetTotal_CT());
      solver_container[val_iZone][iMesh][FLOW_SOL]->SetTotal_CQ(solver_container[val_iZone][MESH_0][FLOW_SOL]->GetTotal_CQ());
      
      /*--- Compute the adjoint boundary condition on Euler walls ---*/
      
      solver_container[val_iZone][iMesh][ADJFLOW_SOL]->SetForceProj_Vector(geometry_container[val_iZone][iMesh], solver_container[val_iZone][iMesh], config_container[val_iZone]);
      
      /*--- Set the internal boundary condition on nearfield surfaces ---*/
      
      if ((config_container[val_iZone]->GetKind_ObjFunc() == EQUIVALENT_AREA) ||
          (config_container[val_iZone]->GetKind_ObjFunc() == NEARFIELD_PRESSURE))
        solver_container[val_iZone][iMesh][ADJFLOW_SOL]->SetIntBoundary_Jump(geometry_container[val_iZone][iMesh], solver_container[val_iZone][iMesh], config_container[val_iZone]);
      
    }
    
    if (rank == MASTER_NODE && val_iZone == ZONE_0)
      cout << "End direct solver, begin adjoint problem." << endl;
    
  }
  
}
void CAdjMeanFlowIteration::Iterate(COutput *output,
                                    CIntegration ***integration_container,
                                    CGeometry ***geometry_container,
                                    CSolver ****solver_container,
                                    CNumerics *****numerics_container,
                                    CConfig **config_container,
                                    CSurfaceMovement **surface_movement,
                                    CVolumetricMovement **grid_movement,
                                    CFreeFormDefBox*** FFDBox,
                                    unsigned short val_iZone) {
  
  unsigned long IntIter = 0; config_container[ZONE_0]->SetIntIter(IntIter);
  unsigned long ExtIter = config_container[ZONE_0]->GetExtIter();
  
  /*--- Set the value of the internal iteration ---*/
  
  IntIter = ExtIter;
  if ((config_container[val_iZone]->GetUnsteady_Simulation() == DT_STEPPING_1ST) ||
      (config_container[val_iZone]->GetUnsteady_Simulation() == DT_STEPPING_2ND)) {
    IntIter = 0;
  }
  
  if (config_container[val_iZone]->GetKind_Solver() == ADJ_EULER)
    config_container[val_iZone]->SetGlobalParam(ADJ_EULER, RUNTIME_ADJFLOW_SYS, ExtIter);
  if (config_container[val_iZone]->GetKind_Solver() == ADJ_NAVIER_STOKES)
    config_container[val_iZone]->SetGlobalParam(ADJ_NAVIER_STOKES, RUNTIME_ADJFLOW_SYS, ExtIter);
  if (config_container[val_iZone]->GetKind_Solver() == ADJ_RANS)
    config_container[val_iZone]->SetGlobalParam(ADJ_RANS, RUNTIME_ADJFLOW_SYS, ExtIter);
  
  /*--- Iteration of the flow adjoint problem ---*/
  
  integration_container[val_iZone][ADJFLOW_SOL]->MultiGrid_Iteration(geometry_container, solver_container, numerics_container,
                                                                     config_container, RUNTIME_ADJFLOW_SYS, IntIter, val_iZone);
  
  /*--- Iteration of the turbulence model adjoint ---*/
  
  if ((config_container[val_iZone]->GetKind_Solver() == ADJ_RANS) && (!config_container[val_iZone]->GetFrozen_Visc())) {
    
    /*--- Adjoint turbulence model solution ---*/
    
    config_container[val_iZone]->SetGlobalParam(ADJ_RANS, RUNTIME_ADJTURB_SYS, ExtIter);
    integration_container[val_iZone][ADJTURB_SOL]->SingleGrid_Iteration(geometry_container, solver_container, numerics_container,
                                                                        config_container, RUNTIME_ADJTURB_SYS, IntIter, val_iZone);
    
  }
  
  /*--- Dual time stepping strategy ---*/
  
  if ((config_container[val_iZone]->GetUnsteady_Simulation() == DT_STEPPING_1ST) ||
      (config_container[val_iZone]->GetUnsteady_Simulation() == DT_STEPPING_2ND)) {
    
    for (IntIter = 1; IntIter < config_container[val_iZone]->GetUnst_nIntIter(); IntIter++) {
      
      /*--- Write the convergence history (only screen output) ---*/
      
      output->SetConvHistory_Body(NULL, geometry_container, solver_container, config_container, integration_container, true, 0.0, val_iZone);
      
      /*--- Set the value of the internal iteration ---*/
      
      config_container[val_iZone]->SetIntIter(IntIter);
      
      /*--- All zones must be advanced and coupled with each pseudo timestep ---*/
      
      integration_container[val_iZone][ADJFLOW_SOL]->MultiGrid_Iteration(geometry_container, solver_container, numerics_container,
                                                                         config_container, RUNTIME_ADJFLOW_SYS, IntIter, val_iZone);
      
      /*--- Check to see if the convergence criteria has been met ---*/
      
      if (integration_container[val_iZone][ADJFLOW_SOL]->GetConvergence()) break;
    }
    
  }
  
}
void CAdjMeanFlowIteration::Update(COutput *output,
                                   CIntegration ***integration_container,
                                   CGeometry ***geometry_container,
                                   CSolver ****solver_container,
                                   CNumerics *****numerics_container,
                                   CConfig **config_container,
                                   CSurfaceMovement **surface_movement,
                                   CVolumetricMovement **grid_movement,
                                   CFreeFormDefBox*** FFDBox,
                                   unsigned short val_iZone)      {
  
  su2double Physical_dt, Physical_t;
  unsigned short iMesh;
  unsigned long ExtIter = config_container[ZONE_0]->GetExtIter();
  
  /*--- Dual time stepping strategy ---*/
  
  if ((config_container[val_iZone]->GetUnsteady_Simulation() == DT_STEPPING_1ST) ||
      (config_container[val_iZone]->GetUnsteady_Simulation() == DT_STEPPING_2ND)) {
    
    /*--- Update dual time solver ---*/
    
    for (iMesh = 0; iMesh <= config_container[val_iZone]->GetnMGLevels(); iMesh++) {
      integration_container[val_iZone][ADJFLOW_SOL]->SetDualTime_Solver(geometry_container[val_iZone][iMesh], solver_container[val_iZone][iMesh][ADJFLOW_SOL], config_container[val_iZone], iMesh);
      integration_container[val_iZone][ADJFLOW_SOL]->SetConvergence(false);
    }
    
    Physical_dt = config_container[val_iZone]->GetDelta_UnstTime(); Physical_t  = (ExtIter+1)*Physical_dt;
    if (Physical_t >=  config_container[val_iZone]->GetTotal_UnstTime()) integration_container[val_iZone][ADJFLOW_SOL]->SetConvergence(true);
    
  }
}

void CAdjMeanFlowIteration::Monitor()     { }
void CAdjMeanFlowIteration::Output()      { }
void CAdjMeanFlowIteration::Postprocess() { }

CDiscAdjMeanFlowIteration::CDiscAdjMeanFlowIteration(CConfig *config) : CIteration(config), CurrentRecording(NONE){
  
  meanflow_iteration = new CMeanFlowIteration(config);
  
  turbulent = config->GetKind_Solver() == DISC_ADJ_RANS;
  
}

CDiscAdjMeanFlowIteration::~CDiscAdjMeanFlowIteration(void) { }
void CDiscAdjMeanFlowIteration::Preprocess(COutput *output,
                                           CIntegration ***integration_container,
                                           CGeometry ***geometry_container,
                                           CSolver ****solver_container,
                                           CNumerics *****numerics_container,
                                           CConfig **config_container,
                                           CSurfaceMovement **surface_movement,
                                           CVolumetricMovement **grid_movement,
                                           CFreeFormDefBox*** FFDBox,
                                           unsigned short val_iZone) {
  
  unsigned long IntIter = 0, iPoint;
  config_container[ZONE_0]->SetIntIter(IntIter);
  unsigned short ExtIter = config_container[val_iZone]->GetExtIter();
  bool unsteady = config_container[val_iZone]->GetUnsteady_Simulation() != NONE;
  bool dual_time_1st = (config_container[val_iZone]->GetUnsteady_Simulation() == DT_STEPPING_1ST);
  bool dual_time_2nd = (config_container[val_iZone]->GetUnsteady_Simulation() == DT_STEPPING_2ND);
  bool dual_time = (dual_time_1st || dual_time_2nd);
  unsigned short iMesh;
  int Direct_Iter;

  int rank = MASTER_NODE;
#ifdef HAVE_MPI
  MPI_Comm_rank(MPI_COMM_WORLD, &rank);
#endif

  /*--- For the unsteady adjoint, load direct solutions from restart files. ---*/

  if (config_container[val_iZone]->GetUnsteady_Simulation()) {

    Direct_Iter = SU2_TYPE::Int(config_container[val_iZone]->GetUnst_AdjointIter()) - SU2_TYPE::Int(ExtIter) - 2;

    /*--- For dual-time stepping we want to load the already converged solution at timestep n ---*/

    if (dual_time){
      Direct_Iter += 1;
    }

    if (dual_time_2nd){

      /*--- Load solution at timestep n-2 ---*/

      LoadUnsteady_Solution(geometry_container, solver_container,config_container, val_iZone, Direct_Iter-2);

      /*--- Push solution back to correct array ---*/

      for (iMesh=0; iMesh<=config_container[val_iZone]->GetnMGLevels();iMesh++){
        for(iPoint=0; iPoint<geometry_container[val_iZone][iMesh]->GetnPoint();iPoint++){
          solver_container[val_iZone][iMesh][FLOW_SOL]->node[iPoint]->Set_Solution_time_n();
          solver_container[val_iZone][iMesh][FLOW_SOL]->node[iPoint]->Set_Solution_time_n1();
          if (turbulent){
            solver_container[val_iZone][iMesh][TURB_SOL]->node[iPoint]->Set_Solution_time_n();
            solver_container[val_iZone][iMesh][TURB_SOL]->node[iPoint]->Set_Solution_time_n1();
          }
        }
      }
    }
    if (dual_time){

      /*--- Load solution at timestep n-1 ---*/

      LoadUnsteady_Solution(geometry_container, solver_container,config_container, val_iZone, Direct_Iter-1);

      /*--- Push solution back to correct array ---*/

      for (iMesh=0; iMesh<=config_container[val_iZone]->GetnMGLevels();iMesh++){
        for(iPoint=0; iPoint<geometry_container[val_iZone][iMesh]->GetnPoint();iPoint++){
          solver_container[val_iZone][iMesh][FLOW_SOL]->node[iPoint]->Set_Solution_time_n();
          if (turbulent){
            solver_container[val_iZone][iMesh][TURB_SOL]->node[iPoint]->Set_Solution_time_n();
          }
        }
      }
    }

    /*--- Load solution timestep n ---*/

    LoadUnsteady_Solution(geometry_container, solver_container,config_container, val_iZone, Direct_Iter);

  }

  solver_container[val_iZone][MESH_0][ADJFLOW_SOL]-> Preprocessing(geometry_container[val_iZone][MESH_0], solver_container[val_iZone][MESH_0],  config_container[val_iZone] , MESH_0, 0, RUNTIME_ADJFLOW_SYS, false);
  if (turbulent){
    solver_container[val_iZone][MESH_0][ADJTURB_SOL]-> Preprocessing(geometry_container[val_iZone][MESH_0], solver_container[val_iZone][MESH_0],  config_container[val_iZone] , MESH_0, 0, RUNTIME_ADJTURB_SYS, false);
  }

  if (ExtIter == 0){
    if (config_container[val_iZone]->GetGrid_Movement()) {
      SetGrid_Movement(geometry_container[val_iZone], surface_movement[val_iZone], grid_movement[val_iZone], FFDBox[val_iZone], solver_container[val_iZone], config_container[val_iZone], val_iZone, IntIter, ExtIter);
    }
  }
  if (CurrentRecording != FLOW_VARIABLES || unsteady){
    
    if ((rank == MASTER_NODE)){
      cout << "Direct iteration to store computational graph." << endl;
    }
    
    /*--- Record one mean flow iteration with flow variables as input ---*/
    
    SetRecording(output, integration_container, geometry_container, solver_container, numerics_container,
                 config_container, surface_movement, grid_movement, FFDBox, val_iZone, FLOW_VARIABLES);
    
    /*--- Print residuals in the first iteration ---*/
    
 //   if (rank == MASTER_NODE && ExtIter == 0){
        if (rank == MASTER_NODE  ){
      cout << "log10[RMS Density]: "<<std::setprecision(12) << log10(solver_container[val_iZone][MESH_0][FLOW_SOL]->GetRes_RMS(0))
      <<", Drag: " <<solver_container[val_iZone][MESH_0][FLOW_SOL]->GetTotal_CDrag()
      <<", Lift: " << solver_container[val_iZone][MESH_0][FLOW_SOL]->GetTotal_CLift() << "." << endl;

              cout<<std::setprecision(12) <<solver_container[val_iZone][MESH_0][FLOW_SOL]->GetMax_Delta_Time()<<" . "<< solver_container[val_iZone][MESH_0][FLOW_SOL]->GetMin_Delta_Time() <<endl;

      if (turbulent){
        cout << "log10[RMS k]: " << log10(solver_container[val_iZone][MESH_0][TURB_SOL]->GetRes_RMS(0)) << endl;
      }
    }
  }
}



void CDiscAdjMeanFlowIteration::LoadUnsteady_Solution(CGeometry ***geometry_container,
                                           CSolver ****solver_container,
                                           CConfig **config_container,
                                           unsigned short val_iZone, int val_DirectIter) {
  unsigned short iMesh;

  int rank = MASTER_NODE;
#ifdef HAVE_MPI
  MPI_Comm_rank(MPI_COMM_WORLD, &rank);
#endif

  if (val_DirectIter >= 0){
    if (rank == MASTER_NODE && val_iZone == ZONE_0)
      cout << " Loading flow solution from direct iteration " << val_DirectIter  << "." << endl;
    solver_container[val_iZone][MESH_0][FLOW_SOL]->LoadRestart(geometry_container[val_iZone], solver_container[val_iZone], config_container[val_iZone], val_DirectIter);
    solver_container[val_iZone][MESH_0][FLOW_SOL]->Preprocessing(geometry_container[val_iZone][MESH_0],solver_container[val_iZone][MESH_0], config_container[val_iZone], MESH_0, val_DirectIter, RUNTIME_FLOW_SYS, false);
    if (turbulent){
      solver_container[val_iZone][MESH_0][TURB_SOL]->LoadRestart(geometry_container[val_iZone], solver_container[val_iZone], config_container[val_iZone], val_DirectIter);
      solver_container[val_iZone][MESH_0][TURB_SOL]->Postprocessing(geometry_container[val_iZone][MESH_0],solver_container[val_iZone][MESH_0], config_container[val_iZone], MESH_0);
    }
  } else {
    /*--- If there is no solution file we set the freestream condition ---*/
    if (rank == MASTER_NODE && val_iZone == ZONE_0)
      cout << " Setting freestream condition for direct iteration " << val_DirectIter << "." << endl;
    for (iMesh=0; iMesh<=config_container[val_iZone]->GetnMGLevels();iMesh++){
      solver_container[val_iZone][iMesh][FLOW_SOL]->SetFreeStream_Solution(config_container[val_iZone]);
      solver_container[val_iZone][iMesh][FLOW_SOL]->Preprocessing(geometry_container[val_iZone][iMesh],solver_container[val_iZone][iMesh], config_container[val_iZone], iMesh, val_DirectIter, RUNTIME_FLOW_SYS, false);
      if (turbulent){
        solver_container[val_iZone][iMesh][TURB_SOL]->SetFreeStream_Solution(config_container[val_iZone]);
        solver_container[val_iZone][iMesh][TURB_SOL]->Postprocessing(geometry_container[val_iZone][iMesh],solver_container[val_iZone][iMesh], config_container[val_iZone], iMesh);
      }
    }
  }
}


void CDiscAdjMeanFlowIteration::Iterate(COutput *output,
                                        CIntegration ***integration_container,
                                        CGeometry ***geometry_container,
                                        CSolver ****solver_container,
                                        CNumerics *****numerics_container,
                                        CConfig **config_container,
                                        CSurfaceMovement **surface_movement,
                                        CVolumetricMovement **volume_grid_movement,
                                        CFreeFormDefBox*** FFDBox,
                                        unsigned short val_iZone) {
  
  unsigned long ExtIter = config_container[ZONE_0]->GetExtIter();
  unsigned long IntIter=0, nIntIter = 1;
  bool dual_time_1st = (config_container[ZONE_0]->GetUnsteady_Simulation() == DT_STEPPING_1ST);
  bool dual_time_2nd = (config_container[ZONE_0]->GetUnsteady_Simulation() == DT_STEPPING_2ND);
  bool dual_time = (dual_time_1st || dual_time_2nd);


  config_container[val_iZone]->SetIntIter(IntIter);

  if(dual_time)
    nIntIter = config_container[val_iZone]->GetUnst_nIntIter();


  for(IntIter=0; IntIter< nIntIter; IntIter++){
    config_container[val_iZone]->SetIntIter(IntIter);

    /*--- Set the adjoint values of the flow and objective function ---*/

    InitializeAdjoint(solver_container, geometry_container, config_container, val_iZone);

    /*--- Run the adjoint computation ---*/

    AD::ComputeAdjoint();

    /*--- Extract the adjoints of the conservative input variables and store them for the next iteration ---*/

    solver_container[val_iZone][MESH_0][ADJFLOW_SOL]->ExtractAdjoint_Solution(geometry_container[val_iZone][MESH_0],
                                                                              config_container[val_iZone]);

    solver_container[val_iZone][MESH_0][ADJFLOW_SOL]->ExtractAdjoint_Variables(geometry_container[val_iZone][MESH_0],
                                                                               config_container[val_iZone]);

    if (config_container[ZONE_0]->GetKind_Solver() == DISC_ADJ_RANS) {
      solver_container[val_iZone][MESH_0][ADJTURB_SOL]->ExtractAdjoint_Solution(geometry_container[val_iZone][MESH_0],
                                                                                config_container[val_iZone]);
    }

    /*--- Clear all adjoints to re-use the stored computational graph in the next iteration ---*/

    AD::ClearAdjoints();

    /*--- Set the convergence criteria (only residual possible) ---*/

    integration_container[val_iZone][ADJFLOW_SOL]->Convergence_Monitoring(geometry_container[val_iZone][MESH_0],config_container[val_iZone],
                                                                          ExtIter,log10(solver_container[val_iZone][MESH_0][ADJFLOW_SOL]->GetRes_RMS(0)), MESH_0);

    /*--- Write the convergence history (only screen output) ---*/

    if(dual_time)
      output->SetConvHistory_Body(NULL, geometry_container, solver_container, config_container, integration_container, true, 0.0, val_iZone);

    if(integration_container[val_iZone][ADJFLOW_SOL]->GetConvergence()){
      break;
    }
  }


  if (dual_time){
    integration_container[val_iZone][ADJFLOW_SOL]->SetConvergence(false);
  }

  
  if (((ExtIter+1 >= config_container[val_iZone]->GetnExtIter()) || (integration_container[val_iZone][ADJFLOW_SOL]->GetConvergence()) ||
      ((ExtIter % config_container[val_iZone]->GetWrt_Sol_Freq() == 0))) && (config_container[val_iZone]->GetKind_Opt_Problem() == SHAPE_OPT)){
    
    /*--- Record one mean flow iteration with geometry variables as input ---*/
    
    SetRecording(output, integration_container, geometry_container, solver_container, numerics_container,
                 config_container, surface_movement, volume_grid_movement, FFDBox, val_iZone, GEOMETRY_VARIABLES);
    
    /*--- Set the adjoint values of the flow and objective function ---*/
    
    InitializeAdjoint(solver_container, geometry_container, config_container, val_iZone);
    
    /*--- Run the adjoint computation ---*/
    
    AD::ComputeAdjoint();
    
    /*--- Extract the sensitivities (adjoint of node coordinates) ---*/
    
    solver_container[val_iZone][MESH_0][ADJFLOW_SOL]->SetSensitivity(geometry_container[val_iZone][MESH_0],config_container[val_iZone]);
    
  }
  
}

void CDiscAdjMeanFlowIteration::SetRecording(COutput *output,
                                             CIntegration ***integration_container,
                                             CGeometry ***geometry_container,
                                             CSolver ****solver_container,
                                             CNumerics *****numerics_container,
                                             CConfig **config_container,
                                             CSurfaceMovement **surface_movement,
                                             CVolumetricMovement **grid_movement,
                                             CFreeFormDefBox*** FFDBox,
                                             unsigned short val_iZone,
                                             unsigned short kind_recording)      {
  
  unsigned long IntIter = 0; config_container[ZONE_0]->SetIntIter(IntIter);
  unsigned long ExtIter = config_container[val_iZone]->GetExtIter();
  bool unsteady = config_container[val_iZone]->GetUnsteady_Simulation() != NONE;
  unsigned short iMesh;

  /*--- Reset the tape ---*/

  AD::Reset();

  /*--- We only need to reset the indices if the current recording is different from the recording we want to have ---*/

  if (CurrentRecording != kind_recording && (CurrentRecording != NONE) ){

    for (iMesh = 0; iMesh <= config_container[val_iZone]->GetnMGLevels(); iMesh++){
      solver_container[val_iZone][iMesh][ADJFLOW_SOL]->SetRecording(geometry_container[val_iZone][MESH_0], config_container[val_iZone], kind_recording);
    }

    if (turbulent){
      solver_container[val_iZone][MESH_0][ADJTURB_SOL]->SetRecording(geometry_container[val_iZone][MESH_0], config_container[val_iZone], kind_recording);
    }

    /*--- Clear indices of coupling variables ---*/

    SetDependencies(solver_container, geometry_container, config_container, val_iZone, ALL_VARIABLES);

    /*--- Run one iteration while tape is passive - this clears all indices ---*/

    meanflow_iteration->Iterate(output,integration_container,geometry_container,solver_container,numerics_container,
                                config_container,surface_movement,grid_movement,FFDBox,val_iZone);

  }
    /*--- Prepare for recording ---*/

    for (iMesh = 0; iMesh <= config_container[val_iZone]->GetnMGLevels(); iMesh++){
      solver_container[val_iZone][iMesh][ADJFLOW_SOL]->SetRecording(geometry_container[val_iZone][MESH_0], config_container[val_iZone], kind_recording);
    }

    if (turbulent){
      solver_container[val_iZone][MESH_0][ADJTURB_SOL]->SetRecording(geometry_container[val_iZone][MESH_0], config_container[val_iZone], kind_recording);
    }


  /*--- Start the recording of all operations ---*/
  
  AD::StartRecording();
  
  /*--- Register flow variables ---*/
  
  RegisterInput(solver_container, geometry_container, config_container, val_iZone, kind_recording);
  
  /*--- Compute coupling or update the geometry ---*/

  SetDependencies(solver_container, geometry_container, config_container, val_iZone, kind_recording);
  
  /*--- Set the correct direct iteration number ---*/

  if (unsteady){
    config_container[val_iZone]->SetExtIter(SU2_TYPE::Int(config_container[val_iZone]->GetUnst_AdjointIter()) - SU2_TYPE::Int(ExtIter) - 1);
  }

  /*--- Run the direct iteration ---*/

  meanflow_iteration->Iterate(output,integration_container,geometry_container,solver_container,numerics_container,
                              config_container,surface_movement,grid_movement,FFDBox, val_iZone);

  //meanflow_iteration->Update(output,integration_container,geometry_container,solver_container,numerics_container,
 //                             config_container,surface_movement,grid_movement,FFDBox, val_iZone);

  config_container[val_iZone]->SetExtIter(ExtIter);

  /*--- Register flow variables and objective function as output ---*/
  
  /*--- For flux-avg or area-avg objective functions the 1D values must be calculated first ---*/
  if (config_container[val_iZone]->GetKind_ObjFunc()==AVG_OUTLET_PRESSURE ||
      config_container[val_iZone]->GetKind_ObjFunc()==AVG_TOTAL_PRESSURE ||
      config_container[val_iZone]->GetKind_ObjFunc()==MASS_FLOW_RATE)
    output->OneDimensionalOutput(solver_container[val_iZone][MESH_0][FLOW_SOL],
                                 geometry_container[val_iZone][MESH_0], config_container[val_iZone]);
  
  RegisterOutput(solver_container, geometry_container, config_container, val_iZone);
  
  /*--- Stop the recording ---*/
  
  AD::StopRecording();
  
  /*--- Set the recording status ---*/
  
  CurrentRecording = kind_recording;
}


void CDiscAdjMeanFlowIteration::RegisterInput(CSolver ****solver_container, CGeometry ***geometry_container, CConfig **config_container, unsigned short iZone, unsigned short kind_recording){
  
  
  if (kind_recording == FLOW_VARIABLES || kind_recording == ALL_VARIABLES){
    
    /*--- Register flow and turbulent variables as input ---*/
    
    solver_container[iZone][MESH_0][ADJFLOW_SOL]->RegisterSolution(geometry_container[iZone][MESH_0], config_container[iZone]);
    
    solver_container[iZone][MESH_0][ADJFLOW_SOL]->RegisterVariables(geometry_container[iZone][MESH_0], config_container[iZone]);
    
    if (turbulent){
      solver_container[iZone][MESH_0][ADJTURB_SOL]->RegisterSolution(geometry_container[iZone][MESH_0], config_container[iZone]);
    }
  }
  else if (kind_recording == GEOMETRY_VARIABLES){
    
    /*--- Register node coordinates as input ---*/
    
    geometry_container[iZone][MESH_0]->RegisterCoordinates(config_container[iZone]);
    
  }

}

void CDiscAdjMeanFlowIteration::SetDependencies(CSolver ****solver_container, CGeometry ***geometry_container, CConfig **config_container, unsigned short iZone, unsigned short kind_recording){


  if ((kind_recording == GEOMETRY_VARIABLES) || (kind_recording == ALL_VARIABLES)){

     if (config_container[iZone]->GetKind_GridMovement(iZone) == ROTATING_FRAME){
       geometry_container[iZone][MESH_0]->SetRotationalVelocity(config_container[iZone],iZone);
     }
    /*--- Update geometry to get the influence on other geometry variables (normals, volume etc) ---*/
    
    geometry_container[iZone][MESH_0]->UpdateGeometry(geometry_container[iZone], config_container[iZone]);
    
  }

  /*--- Compute coupling between flow and turbulent equations ---*/

  if (turbulent){
<<<<<<< HEAD
    solver_container[iZone][MESH_0][FLOW_SOL]->Preprocessing(geometry_container[iZone][MESH_0],solver_container[iZone][MESH_0], config_container[iZone], MESH_0, 0, RUNTIME_FLOW_SYS, true);
=======
    solver_container[iZone][MESH_0][FLOW_SOL]->Preprocessing(geometry_container[iZone][MESH_0],solver_container[iZone][MESH_0], config_container[iZone], MESH_0, NO_RK_ITER, RUNTIME_FLOW_SYS, true);
>>>>>>> d08903a3
    solver_container[iZone][MESH_0][TURB_SOL]->Postprocessing(geometry_container[iZone][MESH_0],solver_container[iZone][MESH_0], config_container[iZone], MESH_0);
  }

}

void CDiscAdjMeanFlowIteration::RegisterOutput(CSolver ****solver_container, CGeometry ***geometry_container, CConfig **config_container, unsigned short iZone){
  
  /*--- Register objective function as output of the iteration ---*/
  
  solver_container[iZone][MESH_0][ADJFLOW_SOL]->RegisterObj_Func(config_container[iZone]);
  
  /*--- Register conservative variables as output of the iteration ---*/
  
  solver_container[iZone][MESH_0][ADJFLOW_SOL]->RegisterOutput(geometry_container[iZone][MESH_0],config_container[iZone]);
  
  if (turbulent){
    solver_container[iZone][MESH_0][ADJTURB_SOL]->RegisterOutput(geometry_container[iZone][MESH_0],
                                                                 config_container[iZone]);
  }
}

void CDiscAdjMeanFlowIteration::InitializeAdjoint(CSolver ****solver_container, CGeometry ***geometry_container, CConfig **config_container, unsigned short iZone){
  
  /*--- Initialize the adjoint of the objective function (typically with 1.0) ---*/
  
  solver_container[iZone][MESH_0][ADJFLOW_SOL]->SetAdj_ObjFunc(geometry_container[iZone][MESH_0], config_container[iZone]);
  
  /*--- Initialize the adjoints the conservative variables ---*/
  
  solver_container[iZone][MESH_0][ADJFLOW_SOL]->SetAdjoint_Output(geometry_container[iZone][MESH_0],
                                                                  config_container[iZone]);
  
  if (turbulent){
    solver_container[iZone][MESH_0][ADJTURB_SOL]->SetAdjoint_Output(geometry_container[iZone][MESH_0],
                                                                    config_container[iZone]);
  }
}
void CDiscAdjMeanFlowIteration::Update(COutput *output,
                                       CIntegration ***integration_container,
                                       CGeometry ***geometry_container,
                                       CSolver ****solver_container,
                                       CNumerics *****numerics_container,
                                       CConfig **config_container,
                                       CSurfaceMovement **surface_movement,
                                       CVolumetricMovement **grid_movement,
                                       CFreeFormDefBox*** FFDBox,
                                       unsigned short val_iZone)      {

  solver_container[val_iZone][MESH_0][ADJFLOW_SOL]->Postprocessing(geometry_container[val_iZone][MESH_0], solver_container[val_iZone][MESH_0], config_container[val_iZone], MESH_0);

  if (turbulent){
    solver_container[val_iZone][MESH_0][ADJTURB_SOL]->Postprocessing(geometry_container[val_iZone][MESH_0], solver_container[val_iZone][MESH_0], config_container[val_iZone], MESH_0);
  }
}
void CDiscAdjMeanFlowIteration::Monitor()     { }
void CDiscAdjMeanFlowIteration::Output()      { }
void CDiscAdjMeanFlowIteration::Postprocess() { }

void FEM_StructuralIteration(COutput *output, CIntegration ***integration_container, CGeometry ***geometry_container,
                  	  	  	  	 CSolver ****solver_container, CNumerics *****numerics_container, CConfig **config_container,
                  	  	  	  	 CSurfaceMovement **surface_movement, CVolumetricMovement **grid_movement, CFreeFormDefBox*** FFDBox) {

	su2double Physical_dt, Physical_t;
	su2double loadIncrement;
	unsigned short iZone;
	unsigned short nZone = geometry_container[ZONE_0][MESH_0]->GetnZone();
	unsigned long IntIter = 0; config_container[ZONE_0]->SetIntIter(IntIter);
  	unsigned long ExtIter = config_container[ZONE_0]->GetExtIter();

  	unsigned long iIncrement;
  	unsigned long nIncrements = config_container[ZONE_0]->GetNumberIncrements();

	bool dynamic = (config_container[ZONE_0]->GetDynamic_Analysis() == DYNAMIC);					// Dynamic problems
	bool nonlinear = (config_container[ZONE_0]->GetGeometricConditions() == LARGE_DEFORMATIONS);	// Geometrically non-linear problems

	bool incremental_load = config_container[ZONE_0]->GetIncrementalLoad();							// If an incremental load is applied

	/*--- This is to prevent problems when running a linear solver ---*/
	if (!nonlinear) incremental_load = false;

	int rank = MASTER_NODE;
#ifdef HAVE_MPI
	MPI_Comm_rank(MPI_COMM_WORLD, &rank);
#endif


	/*--- THIS IS THE DIRECT APPROACH (NO INCREMENTAL LOAD APPLIED) ---*/

	if (!incremental_load){

		/*--- Set the initial condition ---*/

//		for (iZone = 0; iZone < nZone; iZone++)
//			solver_container[iZone][MESH_0][FEA_SOL]->SetInitialCondition(geometry_container[iZone], solver_container[iZone], config_container[iZone], ExtIter);

		for (iZone = 0; iZone < nZone; iZone++) {

			/*--- Set the value of the internal iteration ---*/

			IntIter = ExtIter;
			if (nonlinear) IntIter = 0;

			/*--- FEA equations ---*/

			config_container[iZone]->SetGlobalParam(FEM_ELASTICITY, RUNTIME_FEA_SYS, ExtIter);

			/*--- Run the iteration ---*/

			integration_container[iZone][FEA_SOL]->Structural_Iteration(geometry_container, solver_container, numerics_container,
	                                                                		config_container, RUNTIME_FEA_SYS, IntIter, iZone);



		}

		/*----------------- If the solver is non-linear, we need to subiterate using a Newton-Raphson approach ----------------------*/

		if (nonlinear){
			for (IntIter = 1; IntIter < config_container[ZONE_0]->GetDyn_nIntIter(); IntIter++){

				for (iZone = 0; iZone < nZone; iZone++) {

					/*--- Write the convergence history (only screen output) ---*/

					output->SetConvHistory_Body(NULL, geometry_container, solver_container, config_container, integration_container, true, 0.0, ZONE_0);

					config_container[iZone]->SetIntIter(IntIter);

					integration_container[iZone][FEA_SOL]->Structural_Iteration(geometry_container, solver_container, numerics_container,
			                                                                		config_container, RUNTIME_FEA_SYS, IntIter, iZone);

				}

				if (integration_container[ZONE_0][FEA_SOL]->GetConvergence()) break;

			}

		}

	}
	/*--- The incremental load is only used in nonlinear cases ---*/
	else if (incremental_load){

		/*--- Set the initial condition: store the current solution as Solution_Old ---*/

		for (iZone = 0; iZone < nZone; iZone++)
			solver_container[iZone][MESH_0][FEA_SOL]->SetInitialCondition(geometry_container[iZone], solver_container[iZone], config_container[iZone], ExtIter);

		for (iZone = 0; iZone < nZone; iZone++) {

				/*--- The load increment is 1.0 ---*/
				loadIncrement = 1.0;
				solver_container[iZone][MESH_0][FEA_SOL]->SetLoad_Increment(loadIncrement);

				/*--- Set the value of the internal iteration ---*/

				IntIter = 0;

				/*--- FEA equations ---*/

				config_container[iZone]->SetGlobalParam(FEM_ELASTICITY, RUNTIME_FEA_SYS, ExtIter);

				/*--- Run the first iteration ---*/

				integration_container[iZone][FEA_SOL]->Structural_Iteration(geometry_container, solver_container, numerics_container,
		                                                                		config_container, RUNTIME_FEA_SYS, IntIter, iZone);


				/*--- Write the convergence history (only screen output) ---*/

				output->SetConvHistory_Body(NULL, geometry_container, solver_container, config_container, integration_container, true, 0.0, ZONE_0);

				/*--- Run the second iteration ---*/

				IntIter = 1;

				config_container[iZone]->SetIntIter(IntIter);

				integration_container[iZone][FEA_SOL]->Structural_Iteration(geometry_container, solver_container, numerics_container,
		                                                                		config_container, RUNTIME_FEA_SYS, IntIter, iZone);

		}

		bool meetCriteria;
		su2double Residual_UTOL, Residual_RTOL, Residual_ETOL;
		su2double Criteria_UTOL, Criteria_RTOL, Criteria_ETOL;

		Criteria_UTOL = config_container[ZONE_0]->GetIncLoad_Criteria(0);
		Criteria_RTOL = config_container[ZONE_0]->GetIncLoad_Criteria(1);
		Criteria_ETOL = config_container[ZONE_0]->GetIncLoad_Criteria(2);

		Residual_UTOL = log10(solver_container[ZONE_0][MESH_0][FEA_SOL]->GetRes_FEM(0));
		Residual_RTOL = log10(solver_container[ZONE_0][MESH_0][FEA_SOL]->GetRes_FEM(1));
		Residual_ETOL = log10(solver_container[ZONE_0][MESH_0][FEA_SOL]->GetRes_FEM(2));

		meetCriteria = ( ( Residual_UTOL <  Criteria_UTOL ) &&
				 	 	 ( Residual_RTOL <  Criteria_RTOL ) &&
						 ( Residual_ETOL <  Criteria_ETOL ) );

		/*--- If the criteria is met and the load is not "too big", do the regular calculation ---*/
		if (meetCriteria){

			for (IntIter = 2; IntIter < config_container[ZONE_0]->GetDyn_nIntIter(); IntIter++){

				for (iZone = 0; iZone < nZone; iZone++) {

				/*--- Write the convergence history (only screen output) ---*/

				output->SetConvHistory_Body(NULL, geometry_container, solver_container, config_container, integration_container, true, 0.0, ZONE_0);

				config_container[iZone]->SetIntIter(IntIter);

				integration_container[iZone][FEA_SOL]->Structural_Iteration(geometry_container, solver_container, numerics_container,
																				config_container, RUNTIME_FEA_SYS, IntIter, iZone);

				}

				if (integration_container[ZONE_0][FEA_SOL]->GetConvergence()) break;

			}

		}

		/*--- If the criteria is not met, a whole set of subiterations for the different loads must be done ---*/

		else {

			/*--- Here we have to restart the solution to the original one of the iteration ---*/
			/*--- Retrieve the Solution_Old as the current solution before subiterating ---*/

			for (iZone = 0; iZone < nZone; iZone++)
				solver_container[iZone][MESH_0][FEA_SOL]->ResetInitialCondition(geometry_container[iZone], solver_container[iZone], config_container[iZone], ExtIter);

			/*--- For the number of increments ---*/
			for (iIncrement = 0; iIncrement < nIncrements; iIncrement++){

				loadIncrement = (iIncrement + 1.0) * (1.0 / nIncrements);

				/*--- Set the load increment and the initial condition, and output the parameters of UTOL, RTOL, ETOL for the previous iteration ---*/

				for (iZone = 0; iZone < nZone; iZone++){

					/*--- Set the convergence monitor to false, to force se solver to converge every subiteration ---*/
					integration_container[iZone][FEA_SOL]->SetConvergence(false);

					output->SetConvHistory_Body(NULL, geometry_container, solver_container, config_container, integration_container, true, 0.0, ZONE_0);

					/*--- FEA equations ---*/

					config_container[iZone]->SetGlobalParam(FEM_ELASTICITY, RUNTIME_FEA_SYS, ExtIter);


					solver_container[iZone][MESH_0][FEA_SOL]->SetLoad_Increment(loadIncrement);
				}

				if (rank == MASTER_NODE){
					cout << endl;
					cout << "-- Incremental load: increment " << iIncrement + 1 << " ------------------------------------------" << endl;
				}

				for (iZone = 0; iZone < nZone; iZone++) {

					/*--- Set the value of the internal iteration ---*/
					IntIter = 0;
					config_container[iZone]->SetIntIter(IntIter);

					/*--- FEA equations ---*/

					config_container[iZone]->SetGlobalParam(FEM_ELASTICITY, RUNTIME_FEA_SYS, ExtIter);

					/*--- Run the iteration ---*/

					integration_container[iZone][FEA_SOL]->Structural_Iteration(geometry_container, solver_container, numerics_container,
			                                                                		config_container, RUNTIME_FEA_SYS, IntIter, iZone);



				}

				/*----------------- If the solver is non-linear, we need to subiterate using a Newton-Raphson approach ----------------------*/

				for (IntIter = 1; IntIter < config_container[ZONE_0]->GetDyn_nIntIter(); IntIter++){

					for (iZone = 0; iZone < nZone; iZone++) {

						/*--- Write the convergence history (only screen output) ---*/

						output->SetConvHistory_Body(NULL, geometry_container, solver_container, config_container, integration_container, true, 0.0, ZONE_0);

						config_container[iZone]->SetIntIter(IntIter);

						integration_container[iZone][FEA_SOL]->Structural_Iteration(geometry_container, solver_container, numerics_container,
					                                                                		config_container, RUNTIME_FEA_SYS, IntIter, iZone);

					}

					if (integration_container[ZONE_0][FEA_SOL]->GetConvergence()) break;

				}

			}

		}

	}



	/*----------------- Compute averaged nodal stress and reactions ------------------------*/

	for (iZone = 0; iZone < nZone; iZone++)
		solver_container[iZone][MESH_0][FEA_SOL]->Compute_NodalStress(geometry_container[iZone][MESH_0], solver_container[iZone][MESH_0], numerics_container[iZone][MESH_0][FEA_SOL], config_container[iZone]);

	/*----------------- Update structural solver ----------------------*/

	if (dynamic){
		for (iZone = 0; iZone < nZone; iZone++) {
			integration_container[iZone][FEA_SOL]->SetFEM_StructuralSolver(geometry_container[iZone][MESH_0], solver_container[iZone][MESH_0], config_container[iZone], MESH_0);
			integration_container[iZone][FEA_SOL]->SetConvergence(false);
		}

	    /*--- Verify convergence criteria (based on total time) ---*/

		Physical_dt = config_container[ZONE_0]->GetDelta_DynTime();
		Physical_t  = (ExtIter+1)*Physical_dt;
		if (Physical_t >=  config_container[ZONE_0]->GetTotal_DynTime())
			integration_container[ZONE_0][FEA_SOL]->SetConvergence(true);
	}


}

void SetGrid_Movement(CGeometry **geometry_container, CSurfaceMovement *surface_movement,
                      CVolumetricMovement *grid_movement, CFreeFormDefBox **FFDBox,
                      CSolver ***solver_container, CConfig *config_container,
                      unsigned short iZone, unsigned long IntIter, unsigned long ExtIter)   {
  
  unsigned short iDim, iMGlevel, nMGlevels = config_container->GetnMGLevels();
  unsigned short Kind_Grid_Movement = config_container->GetKind_GridMovement(iZone);
  unsigned long nIterMesh;
  unsigned long iPoint;
  bool stat_mesh = true;
  bool adjoint = config_container->GetContinuous_Adjoint();
  bool time_spectral = (config_container->GetUnsteady_Simulation() == TIME_SPECTRAL);
  
  /*--- For a time-spectral case, set "iteration number" to the zone number,
   so that the meshes are positioned correctly for each instance. ---*/
  if (time_spectral) {
    ExtIter = iZone;
    Kind_Grid_Movement = config_container->GetKind_GridMovement(ZONE_0);
  }
  
  int rank = MASTER_NODE;
#ifdef HAVE_MPI
  MPI_Comm_rank(MPI_COMM_WORLD, &rank);
#endif
  
  /*--- Perform mesh movement depending on specified type ---*/
  switch (Kind_Grid_Movement) {
      
    case MOVING_WALL:
      
      /*--- Fixed wall velocities: set the grid velocities only one time
       before the first iteration flow solver. ---*/
      
      if (ExtIter == 0) {
        
        if (rank == MASTER_NODE)
          cout << endl << " Setting the moving wall velocities." << endl;
        
        surface_movement->Moving_Walls(geometry_container[MESH_0],
                                       config_container, iZone, ExtIter);
        
        /*--- Update the grid velocities on the coarser multigrid levels after
         setting the moving wall velocities for the finest mesh. ---*/
        
        grid_movement->UpdateMultiGrid(geometry_container, config_container);
        
      }
      
      break;
      
      
    case ROTATING_FRAME:
      
      /*--- Steadily rotating frame: set the grid velocities just once
       before the first iteration flow solver. ---*/
      
      if (ExtIter == 0) {
        
        if (rank == MASTER_NODE) {
          cout << endl << " Setting rotating frame grid velocities";
          cout << " for zone " << iZone << "." << endl;
        }
        
        /*--- Set the grid velocities on all multigrid levels for a steadily
         rotating reference frame. ---*/
        
        for (iMGlevel = 0; iMGlevel <= nMGlevels; iMGlevel++)
          geometry_container[iMGlevel]->SetRotationalVelocity(config_container, iZone);
        
      }
      
      break;
      
    case STEADY_TRANSLATION:
      
      /*--- Set the translational velocity and hold the grid fixed during
       the calculation (similar to rotating frame, but there is no extra
       source term for translation). ---*/
      
      if (ExtIter == 0) {
        
        if (rank == MASTER_NODE)
          cout << endl << " Setting translational grid velocities." << endl;
        
        /*--- Set the translational velocity on all grid levels. ---*/
        
        for (iMGlevel = 0; iMGlevel <= nMGlevels; iMGlevel++)
          geometry_container[iMGlevel]->SetTranslationalVelocity(config_container);
        
      }
      
      break;
      
    case RIGID_MOTION:
      
      if (rank == MASTER_NODE) {
        cout << endl << " Performing rigid mesh transformation." << endl;
      }
      
      /*--- Move each node in the volume mesh using the specified type
       of rigid mesh motion. These routines also compute analytic grid
       velocities for the fine mesh. ---*/
      
      grid_movement->Rigid_Translation(geometry_container[MESH_0],
                                       config_container, iZone, ExtIter);
      grid_movement->Rigid_Plunging(geometry_container[MESH_0],
                                    config_container, iZone, ExtIter);
      grid_movement->Rigid_Pitching(geometry_container[MESH_0],
                                    config_container, iZone, ExtIter);
      grid_movement->Rigid_Rotation(geometry_container[MESH_0],
                                    config_container, iZone, ExtIter);
      
      /*--- Update the multigrid structure after moving the finest grid,
       including computing the grid velocities on the coarser levels. ---*/
      
      grid_movement->UpdateMultiGrid(geometry_container, config_container);
      
      break;
      
    case DEFORMING:
      
      if (rank == MASTER_NODE)
        cout << endl << " Updating surface positions." << endl;
      
      /*--- Translating ---*/
      
      /*--- Compute the new node locations for moving markers ---*/
      
      surface_movement->Surface_Translating(geometry_container[MESH_0],
                                            config_container, ExtIter, iZone);
      /*--- Deform the volume grid around the new boundary locations ---*/
      
      if (rank == MASTER_NODE)
        cout << " Deforming the volume grid." << endl;
      grid_movement->SetVolume_Deformation(geometry_container[MESH_0],
                                           config_container, true);
      
      /*--- Plunging ---*/
      
      /*--- Compute the new node locations for moving markers ---*/
      
      surface_movement->Surface_Plunging(geometry_container[MESH_0],
                                         config_container, ExtIter, iZone);
      /*--- Deform the volume grid around the new boundary locations ---*/
      
      if (rank == MASTER_NODE)
        cout << " Deforming the volume grid." << endl;
      grid_movement->SetVolume_Deformation(geometry_container[MESH_0],
                                           config_container, true);
      
      /*--- Pitching ---*/
      
      /*--- Compute the new node locations for moving markers ---*/
      
      surface_movement->Surface_Pitching(geometry_container[MESH_0],
                                         config_container, ExtIter, iZone);
      /*--- Deform the volume grid around the new boundary locations ---*/
      
      if (rank == MASTER_NODE)
        cout << " Deforming the volume grid." << endl;
      grid_movement->SetVolume_Deformation(geometry_container[MESH_0],
                                           config_container, true);
      
      /*--- Rotating ---*/
      
      /*--- Compute the new node locations for moving markers ---*/
      
      surface_movement->Surface_Rotating(geometry_container[MESH_0],
                                         config_container, ExtIter, iZone);
      /*--- Deform the volume grid around the new boundary locations ---*/
      
      if (rank == MASTER_NODE)
        cout << " Deforming the volume grid." << endl;
      grid_movement->SetVolume_Deformation(geometry_container[MESH_0],
                                           config_container, true);
      
      /*--- Update the grid velocities on the fine mesh using finite
       differencing based on node coordinates at previous times. ---*/
      
      if (!adjoint) {
        if (rank == MASTER_NODE)
          cout << " Computing grid velocities by finite differencing." << endl;
        geometry_container[MESH_0]->SetGridVelocity(config_container, ExtIter);
      }
      
      /*--- Update the multigrid structure after moving the finest grid,
       including computing the grid velocities on the coarser levels. ---*/
      
      grid_movement->UpdateMultiGrid(geometry_container, config_container);
      
      break;
      
    case EXTERNAL: case EXTERNAL_ROTATION:
      
      /*--- Apply rigid rotation to entire grid first, if necessary ---*/
      
      if (Kind_Grid_Movement == EXTERNAL_ROTATION) {
        if (rank == MASTER_NODE)
          cout << " Updating node locations by rigid rotation." << endl;
        grid_movement->Rigid_Rotation(geometry_container[MESH_0],
                                      config_container, iZone, ExtIter);
      }
      
      /*--- Load new surface node locations from external files ---*/
      
      if (rank == MASTER_NODE)
        cout << " Updating surface locations from file." << endl;
      surface_movement->SetExternal_Deformation(geometry_container[MESH_0],
                                                config_container, iZone, ExtIter);
      
      /*--- Deform the volume grid around the new boundary locations ---*/
      
      if (rank == MASTER_NODE)
        cout << " Deforming the volume grid." << endl;
      grid_movement->SetVolume_Deformation(geometry_container[MESH_0],
                                           config_container, true);
      
      /*--- Update the grid velocities on the fine mesh using finite
       differencing based on node coordinates at previous times. ---*/
      
      if (!adjoint) {
        if (rank == MASTER_NODE)
          cout << " Computing grid velocities by finite differencing." << endl;
        geometry_container[MESH_0]->SetGridVelocity(config_container, ExtIter);
      }
      
      /*--- Update the multigrid structure after moving the finest grid,
       including computing the grid velocities on the coarser levels. ---*/
      
      grid_movement->UpdateMultiGrid(geometry_container, config_container);
      
      break;
      
    case AEROELASTIC: case AEROELASTIC_RIGID_MOTION:
      
      /*--- Apply rigid mesh transformation to entire grid first, if necessary ---*/
      if (IntIter == 0) {
        if (Kind_Grid_Movement == AEROELASTIC_RIGID_MOTION) {
          
          if (rank == MASTER_NODE) {
            cout << endl << " Performing rigid mesh transformation." << endl;
          }
          
          /*--- Move each node in the volume mesh using the specified type
           of rigid mesh motion. These routines also compute analytic grid
           velocities for the fine mesh. ---*/
          
          grid_movement->Rigid_Translation(geometry_container[MESH_0],
                                           config_container, iZone, ExtIter);
          grid_movement->Rigid_Plunging(geometry_container[MESH_0],
                                        config_container, iZone, ExtIter);
          grid_movement->Rigid_Pitching(geometry_container[MESH_0],
                                        config_container, iZone, ExtIter);
          grid_movement->Rigid_Rotation(geometry_container[MESH_0],
                                        config_container, iZone, ExtIter);
          
          /*--- Update the multigrid structure after moving the finest grid,
           including computing the grid velocities on the coarser levels. ---*/
          
          grid_movement->UpdateMultiGrid(geometry_container, config_container);
        }
        
      }
      
      /*--- Use the if statement to move the grid only at selected dual time step iterations. ---*/
      else if (IntIter % config_container->GetAeroelasticIter() ==0) {
        
        if (rank == MASTER_NODE)
          cout << endl << " Solving aeroelastic equations and updating surface positions." << endl;
        
        /*--- Solve the aeroelastic equations for the new node locations of the moving markers(surfaces) ---*/
        
        solver_container[MESH_0][FLOW_SOL]->Aeroelastic(surface_movement, geometry_container[MESH_0], config_container, ExtIter);
        
        /*--- Deform the volume grid around the new boundary locations ---*/
        
        if (rank == MASTER_NODE)
          cout << " Deforming the volume grid due to the aeroelastic movement." << endl;
        grid_movement->SetVolume_Deformation(geometry_container[MESH_0],
                                             config_container, true);
        
        /*--- Update the grid velocities on the fine mesh using finite
         differencing based on node coordinates at previous times. ---*/
        
        if (rank == MASTER_NODE)
          cout << " Computing grid velocities by finite differencing." << endl;
        geometry_container[MESH_0]->SetGridVelocity(config_container, ExtIter);
        
        /*--- Update the multigrid structure after moving the finest grid,
         including computing the grid velocities on the coarser levels. ---*/
        
        grid_movement->UpdateMultiGrid(geometry_container, config_container);
      }
      
      break;
      
    case ELASTICITY:
      
      if (ExtIter != 0) {
        
        if (rank == MASTER_NODE)
          cout << " Deforming the grid using the Linear Elasticity solution." << endl;
        
        /*--- Update the coordinates of the grid using the linear elasticity solution. ---*/
        for (iPoint = 0; iPoint < geometry_container[MESH_0]->GetnPoint(); iPoint++) {
          
          su2double *U_time_nM1 = solver_container[MESH_0][FEA_SOL]->node[iPoint]->GetSolution_time_n1();
          su2double *U_time_n   = solver_container[MESH_0][FEA_SOL]->node[iPoint]->GetSolution_time_n();
          
          for (iDim = 0; iDim < geometry_container[MESH_0]->GetnDim(); iDim++)
            geometry_container[MESH_0]->node[iPoint]->AddCoord(iDim, U_time_n[iDim] - U_time_nM1[iDim]);
          
        }
        
      }
      
      break;
      
    case FLUID_STRUCTURE:

      if (rank == MASTER_NODE)
        cout << endl << "Deforming the grid for Fluid-Structure Interaction applications." << endl;

      /*--- Deform the volume grid around the new boundary locations ---*/

      if (rank == MASTER_NODE)
        cout << "Deforming the volume grid." << endl;
      grid_movement->SetVolume_Deformation(geometry_container[MESH_0],
                                           config_container, true);

      nIterMesh = grid_movement->Get_nIterMesh();
      stat_mesh = (nIterMesh == 0);

      if (!adjoint && !stat_mesh) {
        if (rank == MASTER_NODE)
          cout << "Computing grid velocities by finite differencing." << endl;
        geometry_container[MESH_0]->SetGridVelocity(config_container, ExtIter);
      }
      else if (stat_mesh){
          if (rank == MASTER_NODE)
            cout << "The mesh is up-to-date. Using previously stored grid velocities." << endl;
      }

      /*--- Update the multigrid structure after moving the finest grid,
       including computing the grid velocities on the coarser levels. ---*/

      grid_movement->UpdateMultiGrid(geometry_container, config_container);

      break;

    case NO_MOVEMENT: case GUST: default:
      
      /*--- There is no mesh motion specified for this zone. ---*/
      if (rank == MASTER_NODE)
        cout << "No mesh motion specified." << endl;
      
      break;
  }
  
}<|MERGE_RESOLUTION|>--- conflicted
+++ resolved
@@ -1454,11 +1454,6 @@
     solver_container[val_iZone][MESH_0][ADJTURB_SOL]-> Preprocessing(geometry_container[val_iZone][MESH_0], solver_container[val_iZone][MESH_0],  config_container[val_iZone] , MESH_0, 0, RUNTIME_ADJTURB_SYS, false);
   }
 
-  if (ExtIter == 0){
-    if (config_container[val_iZone]->GetGrid_Movement()) {
-      SetGrid_Movement(geometry_container[val_iZone], surface_movement[val_iZone], grid_movement[val_iZone], FFDBox[val_iZone], solver_container[val_iZone], config_container[val_iZone], val_iZone, IntIter, ExtIter);
-    }
-  }
   if (CurrentRecording != FLOW_VARIABLES || unsteady){
     
     if ((rank == MASTER_NODE)){
@@ -1635,10 +1630,15 @@
                                              unsigned short kind_recording)      {
   
   unsigned long IntIter = 0; config_container[ZONE_0]->SetIntIter(IntIter);
-  unsigned long ExtIter = config_container[val_iZone]->GetExtIter();
+  unsigned long ExtIter = config_container[val_iZone]->GetExtIter(), DirectExtIter;
   bool unsteady = config_container[val_iZone]->GetUnsteady_Simulation() != NONE;
   unsigned short iMesh;
 
+  DirectExtIter = 0;
+  if (unsteady){
+    DirectExtIter = SU2_TYPE::Int(config_container[val_iZone]->GetUnst_AdjointIter()) - SU2_TYPE::Int(ExtIter) - 1;
+  }
+
   /*--- Reset the tape ---*/
 
   AD::Reset();
@@ -1659,6 +1659,12 @@
 
     SetDependencies(solver_container, geometry_container, config_container, val_iZone, ALL_VARIABLES);
 
+    /*--- Dynamic mesh update ---*/
+
+//    if ((config_container[val_iZone]->GetGrid_Movement())) {
+//      SetGrid_Movement(geometry_container[val_iZone], surface_movement[val_iZone], grid_movement[val_iZone], FFDBox[val_iZone], solver_container[val_iZone], config_container[val_iZone], val_iZone, IntIter, ExtIter);
+//    }
+
     /*--- Run one iteration while tape is passive - this clears all indices ---*/
 
     meanflow_iteration->Iterate(output,integration_container,geometry_container,solver_container,numerics_container,
@@ -1691,8 +1697,14 @@
   /*--- Set the correct direct iteration number ---*/
 
   if (unsteady){
-    config_container[val_iZone]->SetExtIter(SU2_TYPE::Int(config_container[val_iZone]->GetUnst_AdjointIter()) - SU2_TYPE::Int(ExtIter) - 1);
-  }
+    config_container[val_iZone]->SetExtIter(DirectExtIter);
+  }
+
+  /*--- Dynamic mesh update ---*/
+
+//  if ((config_container[val_iZone]->GetGrid_Movement())) {
+//    SetGrid_Movement(geometry_container[val_iZone], surface_movement[val_iZone], grid_movement[val_iZone], FFDBox[val_iZone], solver_container[val_iZone], config_container[val_iZone], val_iZone, IntIter, ExtIter);
+//  }
 
   /*--- Run the direct iteration ---*/
 
@@ -1755,9 +1767,6 @@
 
   if ((kind_recording == GEOMETRY_VARIABLES) || (kind_recording == ALL_VARIABLES)){
 
-     if (config_container[iZone]->GetKind_GridMovement(iZone) == ROTATING_FRAME){
-       geometry_container[iZone][MESH_0]->SetRotationalVelocity(config_container[iZone],iZone);
-     }
     /*--- Update geometry to get the influence on other geometry variables (normals, volume etc) ---*/
     
     geometry_container[iZone][MESH_0]->UpdateGeometry(geometry_container[iZone], config_container[iZone]);
@@ -1767,11 +1776,7 @@
   /*--- Compute coupling between flow and turbulent equations ---*/
 
   if (turbulent){
-<<<<<<< HEAD
-    solver_container[iZone][MESH_0][FLOW_SOL]->Preprocessing(geometry_container[iZone][MESH_0],solver_container[iZone][MESH_0], config_container[iZone], MESH_0, 0, RUNTIME_FLOW_SYS, true);
-=======
     solver_container[iZone][MESH_0][FLOW_SOL]->Preprocessing(geometry_container[iZone][MESH_0],solver_container[iZone][MESH_0], config_container[iZone], MESH_0, NO_RK_ITER, RUNTIME_FLOW_SYS, true);
->>>>>>> d08903a3
     solver_container[iZone][MESH_0][TURB_SOL]->Postprocessing(geometry_container[iZone][MESH_0],solver_container[iZone][MESH_0], config_container[iZone], MESH_0);
   }
 
