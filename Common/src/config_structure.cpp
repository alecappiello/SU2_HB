/*!
 * \file config_structure.cpp
 * \brief Main file for managing the config file
 * \author F. Palacios, T. Economon, B. Tracey
 * \version 4.0.1 "Cardinal"
 *
 * SU2 Lead Developers: Dr. Francisco Palacios (Francisco.D.Palacios@boeing.com).
 *                      Dr. Thomas D. Economon (economon@stanford.edu).
 *
 * SU2 Developers: Prof. Juan J. Alonso's group at Stanford University.
 *                 Prof. Piero Colonna's group at Delft University of Technology.
 *                 Prof. Nicolas R. Gauger's group at Kaiserslautern University of Technology.
 *                 Prof. Alberto Guardone's group at Polytechnic University of Milan.
 *                 Prof. Rafael Palacios' group at Imperial College London.
 *
 * SU2 is free software; you can redistribute it and/or
 * modify it under the terms of the GNU Lesser General Public
 * License as published by the Free Software Foundation; either
 * version 2.1 of the License, or (at your option) any later version.
 *
 * SU2 is distributed in the hope that it will be useful,
 * but WITHOUT ANY WARRANTY; without even the implied warranty of
 * MERCHANTABILITY or FITNESS FOR A PARTICULAR PURPOSE. See the GNU
 * Lesser General Public License for more details.
 *
 * You should have received a copy of the GNU Lesser General Public
 * License along with SU2. If not, see <http://www.gnu.org/licenses/>.
 */

#include "../include/config_structure.hpp"

CConfig::CConfig(char case_filename[MAX_STRING_SIZE], unsigned short val_software, unsigned short val_iZone, unsigned short val_nZone, unsigned short val_nDim, unsigned short verb_level) {

  int rank = MASTER_NODE;
#ifdef HAVE_MPI
  MPI_Comm_rank(MPI_COMM_WORLD, &rank);
#endif

  /*--- Initialize pointers to Null---*/
  
  SetPointersNull();

  /*--- Reading config options  ---*/
  
  SetConfig_Options(val_iZone, val_nZone);

  /*--- Parsing the config file  ---*/
  
  SetConfig_Parsing(case_filename);

  /*--- Configuration file postprocessing ---*/

  SetPostprocessing(val_software, val_iZone, val_nDim);

  /*--- Configuration file boundaries/markers setting ---*/
  
  SetMarkers(val_software);

  /*--- Configuration file output ---*/

  if ((rank == MASTER_NODE) && (verb_level == VERB_HIGH) && (val_iZone != 1))
    SetOutput(val_software, val_iZone);

}

CConfig::CConfig(char case_filename[MAX_STRING_SIZE], unsigned short val_software) {
  
  /*--- Initialize pointers to Null---*/
  
  SetPointersNull();

  /*--- Reading config options  ---*/
  
  SetConfig_Options(1, 1);

  /*--- Parsing the config file  ---*/
  
  SetConfig_Parsing(case_filename);

  /*--- Configuration file postprocessing ---*/
  
  SetPostprocessing(val_software, 1, 1);
  
}

CConfig::CConfig(char case_filename[MAX_STRING_SIZE], CConfig *config) {
  
  bool runtime_file = false;
  
  /*--- Initialize pointers to Null---*/
  
  SetPointersNull();
  
  /*--- Reading config options  ---*/
  
  SetRunTime_Options();
  
  /*--- Parsing the config file  ---*/
  
  runtime_file = SetRunTime_Parsing(case_filename);
  
  /*--- Update original config file ---*/
  
  if (runtime_file) {
    config->SetnExtIter(nExtIter);
  }

}

void CConfig::SetPointersNull(void) {

  /*--- Marker Pointers ---*/

  Marker_Euler=NULL;          Marker_FarField=NULL;         Marker_Custom=NULL;
  Marker_SymWall=NULL;        Marker_Pressure=NULL;         Marker_PerBound=NULL;
  Marker_PerDonor=NULL;       Marker_NearFieldBound=NULL;   Marker_InterfaceBound=NULL;
  Marker_Dirichlet=NULL;      Marker_Dirichlet_Elec=NULL;   Marker_Inlet=NULL;
  Marker_Supersonic_Inlet=NULL;    Marker_Outlet=NULL;      Marker_Out_1D=NULL;
  Marker_Isothermal=NULL;     Marker_HeatFlux=NULL;         Marker_EngineInflow=NULL;
  Marker_EngineBleed=NULL;  Marker_Supersonic_Outlet=NULL;
  Marker_IsothermalCatalytic=NULL; Marker_IsothermalNonCatalytic=NULL;
  Marker_HeatFluxNonCatalytic=NULL; Marker_HeatFluxCatalytic=NULL;
  Marker_EngineExhaust=NULL; Marker_Displacement=NULL;     Marker_Load=NULL;
  Marker_Load_Dir=NULL;   	  Marker_Load_Sine=NULL; 		Marker_Clamped=NULL;
  Marker_FlowLoad=NULL;       Marker_Neumann=NULL;          Marker_Neumann_Elec=NULL;
  Marker_All_TagBound=NULL;        Marker_CfgFile_TagBound=NULL;       Marker_All_KindBC=NULL;
  Marker_CfgFile_KindBC=NULL;    Marker_All_SendRecv=NULL; Marker_All_PerBound=NULL;
  Marker_FSIinterface=NULL;

  /*--- Boundary Condition settings ---*/

  Dirichlet_Value=NULL;       Exhaust_Temperature_Target=NULL;
  Exhaust_Pressure_Target=NULL;         Inlet_Ttotal=NULL;            Inlet_Ptotal=NULL;
  Inlet_FlowDir=NULL;         Inlet_Temperature=NULL;       Inlet_Pressure=NULL;
  Inlet_Velocity=NULL;        Inflow_Mach_Target=NULL;     Inflow_Mach=NULL;
  Inflow_Pressure=NULL;       Bleed_Temperature_Target=NULL;       Bleed_Temperature=NULL;
  Bleed_MassFlow_Target=NULL; Bleed_MassFlow=NULL;          Exhaust_Pressure=NULL; Exhaust_Temperature=NULL;
  Bleed_Pressure=NULL;        Outlet_Pressure=NULL;         Isothermal_Temperature=NULL;
  Heat_Flux=NULL;             Displ_Value=NULL;             Load_Value=NULL;
  FlowLoad_Value=NULL;        Periodic_RotCenter=NULL;      Periodic_RotAngles=NULL;
  Periodic_Translation=NULL;  Periodic_Center=NULL;         Periodic_Rotation=NULL;
  Periodic_Translate=NULL;    Wall_Catalycity=NULL;

  Load_Dir=NULL;	          Load_Dir_Value=NULL;          Load_Dir_Multiplier=NULL;
  Load_Sine_Dir=NULL;	      Load_Sine_Amplitude=NULL;     Load_Sine_Frequency=NULL;

  /*--- Miscellaneous/unsorted ---*/

  Aeroelastic_plunge=NULL;    Aeroelastic_pitch=NULL;
  MassFrac_FreeStream=NULL;
  Velocity_FreeStream=NULL;
  RefOriginMoment=NULL;     RefOriginMoment_X=NULL;  RefOriginMoment_Y=NULL;
  RefOriginMoment_Z=NULL;   CFL_AdaptParam=NULL;            CFL=NULL;
  PlaneTag=NULL;
  Kappa_Flow=NULL;    Kappa_AdjFlow=NULL;  Kappa_TNE2=NULL;
  Kappa_AdjTNE2=NULL;  Kappa_LinFlow=NULL;
  Section_Location=NULL;
  U_FreeStreamND=NULL;

  /*--- Moving mesh pointers ---*/

  Kind_GridMovement = NULL;
  Motion_Origin_X = NULL;     Motion_Origin_Y = NULL;     Motion_Origin_Z = NULL;
  Translation_Rate_X = NULL;  Translation_Rate_Y = NULL;  Translation_Rate_Z = NULL;
  Rotation_Rate_X = NULL;     Rotation_Rate_Y = NULL;     Rotation_Rate_Z = NULL;
  Pitching_Omega_X = NULL;    Pitching_Omega_Y = NULL;    Pitching_Omega_Z = NULL;
  Pitching_Ampl_X = NULL;     Pitching_Ampl_Y = NULL;     Pitching_Ampl_Z = NULL;
  Pitching_Phase_X = NULL;    Pitching_Phase_Y = NULL;    Pitching_Phase_Z = NULL;
  Plunging_Omega_X = NULL;    Plunging_Omega_Y = NULL;    Plunging_Omega_Z = NULL;
  Plunging_Ampl_X = NULL;     Plunging_Ampl_Y = NULL;     Plunging_Ampl_Z = NULL;
  RefOriginMoment_X = NULL;   RefOriginMoment_Y = NULL;   RefOriginMoment_Z = NULL;
  MoveMotion_Origin = NULL;
  Kind_ObjFunc    = NULL;     Weight_ObjFunc    =NULL;

  /*--- Variable initialization ---*/
  
  ExtIter = 0;
  IntIter = 0;
  
  /*--- Reacting chemistry, collisions, plasma ---*/

  Reactions=NULL;                 Omega00=NULL;               Omega11=NULL;
  Gas_Composition=NULL;           Enthalpy_Formation=NULL;    Blottner=NULL;
  Species_Ref_Temperature=NULL;   Species_Ref_Viscosity=NULL; nElStates=NULL;
  CharElTemp=NULL;                degen=NULL;
  Molar_Mass=NULL;                Particle_Mass=NULL;
  ArrheniusCoefficient=NULL;    ArrheniusEta=NULL;    ArrheniusTheta=NULL;
  CharVibTemp=NULL;             RotationModes=NULL;   Ref_Temperature=NULL;
  Tcf_a=NULL;    Tcf_b=NULL;    Tcb_a=NULL;    Tcb_b=NULL;
  Diss=NULL;
  
}

void CConfig::SetRunTime_Options(void) {
  
  /* DESCRIPTION: Number of external iterations */
  
  addUnsignedLongOption("EXT_ITER", nExtIter, 999999);

}

void CConfig::SetConfig_Options(unsigned short val_iZone, unsigned short val_nZone) {
  
  su2double default_vec_3d[3];
  su2double default_vec_4d[4];
  su2double default_vec_5d[5];
  su2double default_vec_2d[2];
  su2double default_vec_6d[6];
  
  nZone = val_nZone;
  iZone = val_iZone;


  // This config file is parsed by a number of programs to make it easy to write SU2
  // wrapper scripts (in python, go, etc.) so please do
  // the best you can to follow the established format. It's very hard to parse c++ code
  // and none of us that write the parsers want to write a full c++ interpreter. Please
  // play nice with the existing format so that you don't break the existing scripts.


  /* BEGIN_CONFIG_OPTIONS */

  /*!\par CONFIG_CATEGORY: Problem Definition \ingroup Config */
  /*--- Options related to problem definition and partitioning ---*/

  /*!\brief REGIME_TYPE \n  DESCRIPTION: Regime type \n OPTIONS: see \link Regime_Map \endlink \ingroup Config*/
  addEnumOption("REGIME_TYPE", Kind_Regime, Regime_Map, COMPRESSIBLE);
  
  /* DESCRIPTION: Debug mode */
  addBoolOption("DEBUG_MODE",DebugMode, false);
  
  /*!\brief PHYSICAL_PROBLEM \n DESCRIPTION: Physical governing equations \n Options: see \link Solver_Map \endlink \n Default: NO_SOLVER \ingroup Config*/
  addEnumOption("PHYSICAL_PROBLEM", Kind_Solver, Solver_Map, NO_SOLVER);
  /*!\brief MATH_PROBLEM  \n DESCRIPTION: Mathematical problem \n  Options: DIRECT, ADJOINT \ingroup Config*/
  addMathProblemOption("MATH_PROBLEM" , Adjoint, false , Linearized, false, Restart_Flow, false, DiscreteAdjoint, false);
  /*!\brief KIND_TURB_MODEL \n DESCRIPTION: Specify turbulence model \n Options: see \link Turb_Model_Map \endlink \n Default: NO_TURB_MODEL \ingroup Config*/
  addEnumOption("KIND_TURB_MODEL", Kind_Turb_Model, Turb_Model_Map, NO_TURB_MODEL);

  /*!\brief KIND_TRANS_MODEL \n DESCRIPTION: Specify transition model OPTIONS: see \link Trans_Model_Map \endlink \n Default: NO_TRANS_MODEL \ingroup Config*/
  addEnumOption("KIND_TRANS_MODEL", Kind_Trans_Model, Trans_Model_Map, NO_TRANS_MODEL);

  /*\brief AXISYMMETRIC \n DESCRIPTION: Axisymmetric simulation \n DEFAULT: false \ingroup Config */
  addBoolOption("AXISYMMETRIC", Axisymmetric, false);
  /* DESCRIPTION: Add the gravity force */
  addBoolOption("GRAVITY_FORCE", GravityForce, false);
  /* DESCRIPTION: Perform a low fidelity simulation */
  addBoolOption("LOW_FIDELITY_SIMULATION", LowFidelitySim, false);
  /*!\brief RESTART_SOL \n DESCRIPTION: Restart solution from native solution file \n Options: NO, YES \ingroup Config */
  addBoolOption("RESTART_SOL", Restart, false);
  /*!\brief SYSTEM_MEASUREMENTS \n DESCRIPTION: System of measurements \n OPTIONS: see \link Measurements_Map \endlink \n Default: SI \ingroup Config*/
  addEnumOption("SYSTEM_MEASUREMENTS", SystemMeasurements, Measurements_Map, SI);

  /*!\par CONFIG_CATEGORY: FluidModel \ingroup Config*/
  /*!\brief FLUID_MODEL \n DESCRIPTION: Fluid model \n OPTIONS: See \link FluidModel_Map \endlink \n Default: STANDARD_AIR \ingroup Config*/
  addEnumOption("FLUID_MODEL", Kind_FluidModel, FluidModel_Map, STANDARD_AIR);



  /*!\par CONFIG_CATEGORY: Freestream Conditions \ingroup Config*/
  /*--- Options related to freestream specification ---*/

  /*!\brief GAS_CONSTANT \n DESCRIPTION: Specific gas constant (287.058 J/kg*K (air), only for compressible flows) \ingroup Config*/
  addDoubleOption("GAS_CONSTANT", Gas_Constant, 287.058);
  /*!\brief GAMMA_VALUE  \n DESCRIPTION: Ratio of specific heats (1.4 (air), only for compressible flows) \ingroup Config*/
  addDoubleOption("GAMMA_VALUE", Gamma, 1.4);


  /*--- Options related to VAN der WAALS MODEL and PENG ROBINSON ---*/

  /* DESCRIPTION: Critical Temperature, default value for AIR */
  addDoubleOption("CRITICAL_TEMPERATURE", Temperature_Critical, 131.00);
  /* DESCRIPTION: Critical Pressure, default value for MDM */
  addDoubleOption("CRITICAL_PRESSURE", Pressure_Critical, 3588550.0);
  /* DESCRIPTION: Critical Density, default value for MDM */
  addDoubleOption("CRITICAL_DENSITY", Density_Critical, 263.0);

  /*--- Options related to VAN der WAALS MODEL and PENG ROBINSON ---*/
  /* DESCRIPTION: Critical Density, default value for MDM */
   addDoubleOption("ACENTRIC_FACTOR", Acentric_Factor, 0.035);

   /*--- Options related to Viscosity Model ---*/
  /*!\brief VISCOSITY_MODEL \n DESCRIPTION: model of the viscosity \n OPTIONS: See \link ViscosityModel_Map \endlink \n Default: SUTHERLAND \ingroup Config*/
  addEnumOption("VISCOSITY_MODEL", Kind_ViscosityModel, ViscosityModel_Map, SUTHERLAND);

  /*--- Options related to Constant Viscosity Model ---*/

  /* DESCRIPTION: default value for AIR */
  addDoubleOption("MU_CONSTANT", Mu_ConstantND , 1.716E-5);

  /*--- Options related to Sutherland Viscosity Model ---*/

  /* DESCRIPTION: Sutherland Viscosity Ref default value for AIR SI */
  addDoubleOption("MU_REF", Mu_RefND, 1.716E-5);
  /* DESCRIPTION: Sutherland Temperature Ref, default value for AIR SI */
  addDoubleOption("MU_T_REF", Mu_Temperature_RefND, 273.15);
  /* DESCRIPTION: Sutherland constant, default value for AIR SI */
  addDoubleOption("SUTHERLAND_CONSTANT", Mu_SND, 110.4);

  /*--- Options related to Thermal Conductivity Model ---*/

  addEnumOption("CONDUCTIVITY_MODEL", Kind_ConductivityModel, ConductivityModel_Map, CONSTANT_PRANDTL);

 /*--- Options related to Constant Thermal Conductivity Model ---*/

 /* DESCRIPTION: default value for AIR */
  addDoubleOption("KT_CONSTANT", Kt_ConstantND , 0.0257);

  /*!\brief REYNOLDS_NUMBER \n DESCRIPTION: Reynolds number (non-dimensional, based on the free-stream values). Needed for viscous solvers. For incompressible solvers the Reynolds length will always be 1.0 \n DEFAULT: 0.0 \ingroup Config */
  addDoubleOption("REYNOLDS_NUMBER", Reynolds, 0.0);
  /*!\brief REYNOLDS_LENGTH \n DESCRIPTION: Reynolds length (1 m by default). Used for compressible solver: incompressible solver will use 1.0. \ingroup Config */
  addDoubleOption("REYNOLDS_LENGTH", Length_Reynolds, 1.0);
  /*!\brief PRANDTL_LAM \n DESCRIPTION: Laminar Prandtl number (0.72 (air), only for compressible flows) \n DEFAULT: 0.72 \ingroup Config*/
  addDoubleOption("PRANDTL_LAM", Prandtl_Lam, 0.72);
  /*!\brief PRANDTL_TURB \n DESCRIPTION: Turbulent Prandtl number (0.9 (air), only for compressible flows) \n DEFAULT 0.90 \ingroup Config*/
  addDoubleOption("PRANDTL_TURB", Prandtl_Turb, 0.90);
  /*!\brief BULK_MODULUS \n DESCRIPTION: Value of the Bulk Modulus  \n DEFAULT 1.42E5 \ingroup Config*/
  addDoubleOption("BULK_MODULUS", Bulk_Modulus, 1.42E5);
  /* DESCRIPTION: Artifical compressibility factor  */
  addDoubleOption("ARTCOMP_FACTOR", ArtComp_Factor, 1.0);
  /*!\brief MACH_NUMBER  \n DESCRIPTION:  Mach number (non-dimensional, based on the free-stream values). 0.0 by default \ingroup Config*/
  addDoubleOption("MACH_NUMBER", Mach, 0.0);
  /*!\brief INIT_OPTION \n DESCRIPTION: Init option to choose between Reynolds or thermodynamics quantities for initializing the solution \n OPTIONS: see \link InitOption_Map \endlink \n DEFAULT REYNOLDS \ingroup Config*/
  addEnumOption("INIT_OPTION", Kind_InitOption, InitOption_Map, REYNOLDS);
  /* DESCRIPTION: Free-stream option to choose between density and temperature for initializing the solution */
  addEnumOption("FREESTREAM_OPTION", Kind_FreeStreamOption, FreeStreamOption_Map, TEMPERATURE_FS);
  /*!\brief FREESTREAM_PRESSURE\n DESCRIPTION: Free-stream pressure (101325.0 N/m^2 by default) \ingroup Config*/
  addDoubleOption("FREESTREAM_PRESSURE", Pressure_FreeStream, 101325.0);
  /*!\brief FREESTREAM_DENSITY\n DESCRIPTION: Free-stream density (1.2886 Kg/m^3 (air), 998.2 Kg/m^3 (water)) \n DEFAULT -1.0 (calculated from others) \ingroup Config*/
  addDoubleOption("FREESTREAM_DENSITY", Density_FreeStream, -1.0);
  /*!\brief FREESTREAM_TEMPERATURE\n DESCRIPTION: Free-stream temperature (288.15 K by default) \ingroup Config*/
  addDoubleOption("FREESTREAM_TEMPERATURE", Temperature_FreeStream, 288.15);
  /*!\brief FREESTREAM_TEMPERATURE_VE\n DESCRIPTION: Free-stream vibrational-electronic temperature (288.15 K by default) \ingroup Config*/
  addDoubleOption("FREESTREAM_TEMPERATURE_VE", Temperature_ve_FreeStream, 288.15);
  default_vec_3d[0] = 1.0; default_vec_3d[1] = 0.0; default_vec_3d[2] = 0.0;
  /*!\brief FREESTREAM_VELOCITY\n DESCRIPTION: Free-stream velocity (m/s) */
  addDoubleArrayOption("FREESTREAM_VELOCITY", 3, Velocity_FreeStream, default_vec_3d);
  /* DESCRIPTION: Free-stream viscosity (1.853E-5 Ns/m^2 (air), 0.798E-3 Ns/m^2 (water)) */
  addDoubleOption("FREESTREAM_VISCOSITY", Viscosity_FreeStream, -1.0);
  /* DESCRIPTION:  */
  addDoubleOption("FREESTREAM_INTERMITTENCY", Intermittency_FreeStream, 1.0);
  /* DESCRIPTION:  */
  addDoubleOption("FREESTREAM_TURBULENCEINTENSITY", TurbulenceIntensity_FreeStream, 0.05);
  /* DESCRIPTION:  */
  addDoubleOption("FREESTREAM_NU_FACTOR", NuFactor_FreeStream, 3.0);
  /* DESCRIPTION:  */
  addDoubleOption("ENGINE_NU_FACTOR", NuFactor_Engine, 30.0);
  /* DESCRIPTION:  */
  addDoubleOption("FREESTREAM_TURB2LAMVISCRATIO", Turb2LamViscRatio_FreeStream, 10.0);
  /* DESCRIPTION: Side-slip angle (degrees, only for compressible flows) */
  addDoubleOption("SIDESLIP_ANGLE", AoS, 0.0);
  /*!\brief AOA  \n DESCRIPTION: Angle of attack (degrees, only for compressible flows) \ingroup Config*/
  addDoubleOption("AOA", AoA, 0.0);
  /* DESCRIPTION: Activate fixed CL mode (specify a CL instead of AoA). */
  addBoolOption("FIXED_CL_MODE", Fixed_CL_Mode, false);
  /* DESCRIPTION: Specify a fixed coefficient of lift instead of AoA (only for compressible flows) */
  addDoubleOption("TARGET_CL", Target_CL, 0.0);
  /* DESCRIPTION: Damping factor for fixed CL mode. */
  addDoubleOption("DAMP_FIXED_CL", Damp_Fixed_CL, 0.2);
  /* DESCRIPTION: Iterations to re-evaluate the angle of attack. */
  addUnsignedLongOption("ITER_FIXED_CL", Iter_Fixed_CL, 100);


  /*!\par CONFIG_CATEGORY: Reference Conditions \ingroup Config*/
  /*--- Options related to reference values for nondimensionalization ---*/

  Length_Ref = 1.0; //<---- NOTE: this should be given an option or set as a const

  /*!\brief REF_ORIGIN_MOMENT_X\n DESCRIPTION: X Reference origin for moment computation \ingroup Config*/
  addDoubleListOption("REF_ORIGIN_MOMENT_X", nRefOriginMoment_X, RefOriginMoment_X);
  /*!\brief REF_ORIGIN_MOMENT_Y\n DESCRIPTION: Y Reference origin for moment computation \ingroup Config*/
  addDoubleListOption("REF_ORIGIN_MOMENT_Y", nRefOriginMoment_Y, RefOriginMoment_Y);
  /*!\brief REF_ORIGIN_MOMENT_Z\n DESCRIPTION: Z Reference origin for moment computation \ingroup Config*/
  addDoubleListOption("REF_ORIGIN_MOMENT_Z", nRefOriginMoment_Z, RefOriginMoment_Z);
  /*!\brief REF_AREA\n DESCRIPTION: Reference area for force coefficients (0 implies automatic calculation) \ingroup Config*/
  addDoubleOption("REF_AREA", RefAreaCoeff, 1.0);
  /*!\brief REF_LENGTH_MOMENT\n DESCRIPTION: Reference length for pitching, rolling, and yawing non-dimensional moment \ingroup Config*/
  addDoubleOption("REF_LENGTH_MOMENT", RefLengthMoment, 1.0);
  /*!\brief REF_ELEM_LENGTH\n DESCRIPTION: Reference element length for computing the slope limiter epsilon \ingroup Config*/
  addDoubleOption("REF_ELEM_LENGTH", RefElemLength, 0.1);
  /*!\brief REF_SHARP_EDGES\n DESCRIPTION: Reference coefficient for detecting sharp edges \ingroup Config*/
  addDoubleOption("REF_SHARP_EDGES", RefSharpEdges, 3.0);
	/*!\brief REF_VELOCITY\n DESCRIPTION: Reference velocity (incompressible only)  \ingroup Config*/
  addDoubleOption("REF_VELOCITY", Velocity_Ref, -1.0);
	/* !\brief REF_VISCOSITY  \n DESCRIPTION: Reference viscosity (incompressible only)  \ingroup Config*/
  addDoubleOption("REF_VISCOSITY", Viscosity_Ref, -1.0);
  /* DESCRIPTION: Type of mesh motion */
  addEnumOption("REF_DIMENSIONALIZATION", Ref_NonDim, NonDim_Map, DIMENSIONAL);

  /*!\par CONFIG_CATEGORY: Boundary Markers \ingroup Config*/
  /*--- Options related to various boundary markers ---*/

  /*!\brief MARKER_PLOTTING\n DESCRIPTION: Marker(s) of the surface in the surface flow solution file  \ingroup Config*/
  addStringListOption("MARKER_PLOTTING", nMarker_Plotting, Marker_Plotting);
  /*!\brief MARKER_MONITORING\n DESCRIPTION: Marker(s) of the surface where evaluate the non-dimensional coefficients \ingroup Config*/
  addStringListOption("MARKER_MONITORING", nMarker_Monitoring, Marker_Monitoring);
  /*!\brief MARKER_DESIGNING\n DESCRIPTION: Marker(s) of the surface where objective function (design problem) will be evaluated \ingroup Config*/
  addStringListOption("MARKER_DESIGNING", nMarker_Designing, Marker_Designing);
  /*!\brief GEO_MARKER\n DESCRIPTION: Marker(s) of the surface where evaluate the geometrical functions \ingroup Config*/
  addStringListOption("GEO_MARKER", nMarker_GeoEval, Marker_GeoEval);
  /*!\brief MARKER_EULER\n DESCRIPTION: Euler wall boundary marker(s) \ingroup Config*/
  addStringListOption("MARKER_EULER", nMarker_Euler, Marker_Euler);
  /*!\brief MARKER_FAR\n DESCRIPTION: Far-field boundary marker(s) \ingroup Config*/
  addStringListOption("MARKER_FAR", nMarker_FarField, Marker_FarField);
  /*!\brief MARKER_SYM\n DESCRIPTION: Symmetry boundary condition \ingroup Config*/
  addStringListOption("MARKER_SYM", nMarker_SymWall, Marker_SymWall);
  /*!\brief MARKER_PRESSURE\n DESCRIPTION: Symmetry boundary condition \ingroup Config*/
  addStringListOption("MARKER_PRESSURE", nMarker_Pressure, Marker_Pressure);
  /*!\brief MARKER_NEARFIELD\n DESCRIPTION: Near-Field boundary condition \ingroup Config*/
  addStringListOption("MARKER_NEARFIELD", nMarker_NearFieldBound, Marker_NearFieldBound);
  /*!\brief MARKER_INTERFACE\n DESCRIPTION: Zone interface boundary marker(s) \ingroup Config*/
  addStringListOption("MARKER_INTERFACE", nMarker_InterfaceBound, Marker_InterfaceBound);
  /*!\brief MARKER_FSI_INTERFACE \n DESCRIPTION: FSI interface boundary marker(s) \ingroup Config*/
  addStringListOption("MARKER_FSI_INTERFACE", nMarker_FSIinterface, Marker_FSIinterface);
  /*!\brief MARKER_DIRICHLET  \n DESCRIPTION: Dirichlet boundary marker(s) \ingroup Config*/
  addStringListOption("MARKER_DIRICHLET", nMarker_Dirichlet, Marker_Dirichlet);
  /* DESCRIPTION: Neumann boundary marker(s) */
  addStringListOption("MARKER_NEUMANN", nMarker_Neumann, Marker_Neumann);
  /* DESCRIPTION: poisson dirichlet boundary marker(s) */
  addStringDoubleListOption("ELEC_DIRICHLET", nMarker_Dirichlet_Elec, Marker_Dirichlet_Elec, Dirichlet_Value );
  /* DESCRIPTION: poisson neumann boundary marker(s) */
  addStringListOption("ELEC_NEUMANN", nMarker_Neumann_Elec, Marker_Neumann_Elec);
  /* DESCRIPTION: Custom boundary marker(s) */
  addStringListOption("MARKER_CUSTOM", nMarker_Custom, Marker_Custom);
  /* DESCRIPTION: Periodic boundary marker(s) for use with SU2_MSH
   Format: ( periodic marker, donor marker, rotation_center_x, rotation_center_y,
   rotation_center_z, rotation_angle_x-axis, rotation_angle_y-axis,
   rotation_angle_z-axis, translation_x, translation_y, translation_z, ... ) */
  addPeriodicOption("MARKER_PERIODIC", nMarker_PerBound, Marker_PerBound, Marker_PerDonor,
                    Periodic_RotCenter, Periodic_RotAngles, Periodic_Translation);

  /*!\brief MARKER_ACTDISK\n DESCRIPTION: Periodic boundary marker(s) for use with SU2_MSH
   Format: ( periodic marker, donor marker, rotation_center_x, rotation_center_y,
   rotation_center_z, rotation_angle_x-axis, rotation_angle_y-axis,
   rotation_angle_z-axis, translation_x, translation_y, translation_z, ... ) \ingroup Config*/
  addActuatorDiskOption("MARKER_ACTDISK", nMarker_ActDisk_Inlet, nMarker_ActDisk_Outlet,
                        Marker_ActDisk_Inlet, Marker_ActDisk_Outlet,
                        ActDisk_Origin, ActDisk_RootRadius, ActDisk_TipRadius,
                        ActDisk_PressJump, ActDisk_TempJump, ActDisk_Omega, ActDisk_Distribution);

  /*!\brief INLET_TYPE  \n DESCRIPTION: Inlet boundary type \n OPTIONS: see \link Inlet_Map \endlink \n Default: TOTAL_CONDITIONS \ingroup Config*/
  addEnumOption("INLET_TYPE", Kind_Inlet, Inlet_Map, TOTAL_CONDITIONS);

  /*!\brief MARKER_INLET  \n DESCRIPTION: Inlet boundary marker(s) with the following formats,
   Total Conditions: (inlet marker, total temp, total pressure, flow_direction_x,
   flow_direction_y, flow_direction_z, ... ) where flow_direction is
   a unit vector.
   Mass Flow: (inlet marker, density, velocity magnitude, flow_direction_x,
   flow_direction_y, flow_direction_z, ... ) where flow_direction is
   a unit vector. \ingroup Config*/
  addInletOption("MARKER_INLET", nMarker_Inlet, Marker_Inlet, Inlet_Ttotal, Inlet_Ptotal, Inlet_FlowDir);

  /* DESCRIPTION: Riemann boundary marker(s) with the following formats, a unit vector. */
  addRiemannOption("MARKER_RIEMANN", nMarker_Riemann, Marker_Riemann, Kind_Data_Riemann, Riemann_Map, Riemann_Var1, Riemann_Var2, Riemann_FlowDir);
  /*!\brief MARKER_SUPERSONIC_INLET  \n DESCRIPTION: Supersonic inlet boundary marker(s) \n   Format: (inlet marker, temperature, static pressure, velocity_x,   velocity_y, velocity_z, ... ), i.e. primitive variables specified. \ingroup Config*/
  addInletOption("MARKER_SUPERSONIC_INLET", nMarker_Supersonic_Inlet, Marker_Supersonic_Inlet,
                 Inlet_Temperature, Inlet_Pressure, Inlet_Velocity);
  /*!\brief MARKER_SUPERSONIC_OUTLET \n DESCRIPTION: Supersonic outlet boundary marker(s) \ingroup Config*/
  addStringListOption("MARKER_SUPERSONIC_OUTLET", nMarker_Supersonic_Outlet, Marker_Supersonic_Outlet);
  /*!\brief MARKER_OUTLET  \n DESCRIPTION: Outlet boundary marker(s)\n
   Format: ( outlet marker, back pressure (static), ... ) \ingroup Config*/
  addStringDoubleListOption("MARKER_OUTLET", nMarker_Outlet, Marker_Outlet, Outlet_Pressure);
  /*!\brief MARKER_ISOTHERMAL DESCRIPTION: Isothermal wall boundary marker(s)\n
   * Format: ( isothermal marker, wall temperature (static), ... ) \ingroup Config  */
  addStringDoubleListOption("MARKER_ISOTHERMAL", nMarker_Isothermal, Marker_Isothermal, Isothermal_Temperature);
  /*!\brief MARKER_ISOTHERMAL_NONCATALYTIC  \n DESCRIPTION: Isothermal wall boundary marker(s)\n
   Format: ( isothermal marker, wall temperature (static), ... ) \ingroup Config */
  addStringDoubleListOption("MARKER_ISOTHERMAL_NONCATALYTIC", nMarker_IsothermalNonCatalytic, Marker_IsothermalNonCatalytic, Isothermal_Temperature);
  /*!\brief MARKER_ISOTHERMAL_CATALYTIC  \n DESCRIPTION: Isothermal wall boundary marker(s)
   Format: ( isothermal marker, wall temperature (static), ... ) \ingroup Config */
  addStringDoubleListOption("MARKER_ISOTHERMAL_CATALYTIC", nMarker_IsothermalCatalytic, Marker_IsothermalCatalytic, Isothermal_Temperature);
  /*!\brief MARKER_HEATFLUX  \n DESCRIPTION: Specified heat flux wall boundary marker(s)
   Format: ( Heat flux marker, wall heat flux (static), ... ) \ingroup Config*/
  addStringDoubleListOption("MARKER_HEATFLUX", nMarker_HeatFlux, Marker_HeatFlux, Heat_Flux);
  /*!\brief MARKER_HEATFLUX_NONCATALYTIC \n DESCRIPTION: Specified heat flux wall boundary marker(s)
   Format: ( Heat flux marker, wall heat flux (static), ... ) \ingroup Config*/
  addStringDoubleListOption("MARKER_HEATFLUX_NONCATALYTIC", nMarker_HeatFluxNonCatalytic, Marker_HeatFluxNonCatalytic, Heat_Flux);
  /*!\brief MARKER_HEATFLUX_CATALYTIC \n DESCRIPTION: Specified heat flux wall boundary marker(s)
   Format: ( Heat flux marker, wall heat flux (static), ... ) \ingroup Config*/
  addStringDoubleListOption("MARKER_HEATFLUX_CATALYTIC", nMarker_HeatFluxCatalytic, Marker_HeatFluxCatalytic, Heat_Flux);
  /*!\brief MARKER_ENGINE_INFLOW  \n DESCRIPTION: Engine inflow boundary marker(s)
   Format: ( nacelle inflow marker, fan face Mach, ... ) \ingroup Config*/
  addStringDoubleListOption("MARKER_ENGINE_INFLOW", nMarker_EngineInflow, Marker_EngineInflow, Inflow_Mach_Target);
  /*!\brief MARKER_ENGINE_BLEED  \n DESCRIPTION: Engine bleed boundary marker(s)
   Format: ( nacelle inflow marker, flux, ... ) \ingroup Config*/
  addBleedOption("MARKER_ENGINE_BLEED", nMarker_EngineBleed, Marker_EngineBleed, Bleed_MassFlow_Target, Bleed_Temperature_Target);
  /* DESCRIPTION: Engine subsonic intake region */
  addBoolOption("SUBSONIC_ENGINE", Engine_Intake, false);
  default_vec_6d[0] = -1E15; default_vec_6d[1] = -1E15; default_vec_6d[2] = -1E15;
  default_vec_6d[3] =  1E15; default_vec_6d[4] =  1E15; default_vec_6d[5] =  1E15;
  /* DESCRIPTION: Coordinates of the box to impose a subsonic nacellle (Xmin, Ymin, Zmin, Xmax, Ymax, Zmax) */
  addDoubleArrayOption("SUBSONIC_ENGINE_BOX", 6, Subsonic_Engine_Box, default_vec_6d);
  /* DESCRIPTION: Engine exhaust boundary marker(s)
   Format: (nacelle exhaust marker, total nozzle temp, total nozzle pressure, ... )*/
  addExhaustOption("MARKER_ENGINE_EXHAUST", nMarker_EngineExhaust, Marker_EngineExhaust, Exhaust_Temperature_Target, Exhaust_Pressure_Target);
  /* DESCRIPTION: Clamped boundary marker(s) */
  addStringListOption("MARKER_CLAMPED", nMarker_Clamped, Marker_Clamped);
  /* DESCRIPTION: Displacement boundary marker(s) */
  addStringDoubleListOption("MARKER_NORMAL_DISPL", nMarker_Displacement, Marker_Displacement, Displ_Value);
  /* DESCRIPTION: Load boundary marker(s) */
  addStringDoubleListOption("MARKER_NORMAL_LOAD", nMarker_Load, Marker_Load, Load_Value);
  /* DESCRIPTION: Load boundary marker(s)
   Format: (inlet marker, load, multiplier, dir_x, dir_y, dir_z, ... ), i.e. primitive variables specified. */
  addInletOption("MARKER_LOAD", nMarker_Load_Dir, Marker_Load_Dir, Load_Dir_Value, Load_Dir_Multiplier, Load_Dir);
  /* DESCRIPTION: Sine load boundary marker(s)
   Format: (inlet marker, load, multiplier, dir_x, dir_y, dir_z, ... ), i.e. primitive variables specified. */
  addInletOption("MARKER_SINE_LOAD", nMarker_Load_Sine, Marker_Load_Sine, Load_Sine_Amplitude, Load_Sine_Frequency, Load_Sine_Dir);

  /* DESCRIPTION: Flow load boundary marker(s) */
  addStringDoubleListOption("MARKER_FLOWLOAD", nMarker_FlowLoad, Marker_FlowLoad, FlowLoad_Value);
  /* DESCRIPTION: Damping factor for engine inlet condition */
  addDoubleOption("DAMP_ENGINE_INFLOW", Damp_Engine_Inflow, 0.95);
  /* DESCRIPTION: Damping factor for engine bleed condition */
  addDoubleOption("DAMP_ENGINE_BLEED", Damp_Engine_Bleed, 0.95);
  /* DESCRIPTION: Damping factor for engine exhaust condition */
  addDoubleOption("DAMP_ENGINE_EXHAUST", Damp_Engine_Exhaust, 0.95);
  /*!\brief MARKER_OUT_1D \n DESCRIPTION: Outlet boundary marker(s) over which to calculate 1-D flow properties
   Format: ( outlet marker) \ingroup Config*/
  addStringListOption("MARKER_OUT_1D", nMarker_Out_1D, Marker_Out_1D);


  /*!\par CONFIG_CATEGORY: Time-marching \ingroup Config*/
  /*--- Options related to time-marching ---*/

  /* DESCRIPTION: Unsteady simulation  */
  addEnumOption("UNSTEADY_SIMULATION", Unsteady_Simulation, Unsteady_Map, STEADY);
  /* DESCRIPTION:  Courant-Friedrichs-Lewy condition of the finest grid */
  addDoubleOption("CFL_NUMBER", CFLFineGrid, 1.25);
  /* DESCRIPTION:  Max time step in local time stepping simulations */
  addDoubleOption("MAX_DELTA_TIME", Max_DeltaTime, 1000000);
  /* DESCRIPTION: Activate The adaptive CFL number. */
  addBoolOption("CFL_ADAPT", CFL_Adapt, false);
  /* !\brief CFL_ADAPT_PARAM
   * DESCRIPTION: Parameters of the adaptive CFL number (factor down, factor up, CFL limit (min and max) )
   * Factor down generally >1.0, factor up generally < 1.0 to cause the CFL to increase when residual is decreasing,
   * and decrease when the residual is increasing or stalled. \ingroup Config*/
  default_vec_4d[0] = 0.0; default_vec_4d[1] = 0.0; default_vec_4d[2] = 1.0; default_vec_4d[3] = 100.0;
  addDoubleArrayOption("CFL_ADAPT_PARAM", 4, CFL_AdaptParam, default_vec_4d);
  /* DESCRIPTION: Reduction factor of the CFL coefficient in the adjoint problem */
  addDoubleOption("CFL_REDUCTION_ADJFLOW", CFLRedCoeff_AdjFlow, 0.8);
  /* DESCRIPTION: Reduction factor of the CFL coefficient in the level set problem */
  addDoubleOption("CFL_REDUCTION_TURB", CFLRedCoeff_Turb, 1.0);
  /* DESCRIPTION: Reduction factor of the CFL coefficient in the turbulent adjoint problem */
  addDoubleOption("CFL_REDUCTION_ADJTURB", CFLRedCoeff_AdjTurb, 1.0);
  /* DESCRIPTION: Number of total iterations */
  addUnsignedLongOption("EXT_ITER", nExtIter, 999999);
  // these options share nRKStep as their size, which is not a good idea in general
  /* DESCRIPTION: Runge-Kutta alpha coefficients */
  addDoubleListOption("RK_ALPHA_COEFF", nRKStep, RK_Alpha_Step);
  /* DESCRIPTION: Time Step for dual time stepping simulations (s) */
  addDoubleOption("UNST_TIMESTEP", Delta_UnstTime, 0.0);
  /* DESCRIPTION: Total Physical Time for dual time stepping simulations (s) */
  addDoubleOption("UNST_TIME", Total_UnstTime, 1.0);
  /* DESCRIPTION: Unsteady Courant-Friedrichs-Lewy number of the finest grid */
  addDoubleOption("UNST_CFL_NUMBER", Unst_CFL, 0.0);
  /* DESCRIPTION: Number of internal iterations (dual time method) */
  addUnsignedLongOption("UNST_INT_ITER", Unst_nIntIter, 100);
  /* DESCRIPTION: Integer number of periodic time instances for Time Spectral */
  addUnsignedShortOption("TIME_INSTANCES", nTimeInstances, 1);
  /* DESCRIPTION: Iteration number to begin unsteady restarts (dual time method) */
  addLongOption("UNST_RESTART_ITER", Unst_RestartIter, 0);
  /* DESCRIPTION: Starting direct solver iteration for the unsteady adjoint */
  addLongOption("UNST_ADJOINT_ITER", Unst_AdjointIter, 0);
  /* DESCRIPTION: Time discretization */
  addEnumOption("TIME_DISCRE_FLOW", Kind_TimeIntScheme_Flow, Time_Int_Map, EULER_IMPLICIT);
  /* DESCRIPTION: Time discretization */
  addEnumOption("TIME_DISCRE_TNE2", Kind_TimeIntScheme_TNE2, Time_Int_Map, EULER_IMPLICIT);
  /* DESCRIPTION: Time discretization */
  addEnumOption("TIME_DISCRE_ADJTNE2", Kind_TimeIntScheme_AdjTNE2, Time_Int_Map, EULER_IMPLICIT);
  /* DESCRIPTION: Time discretization */
  addEnumOption("TIME_DISCRE_ADJLEVELSET", Kind_TimeIntScheme_AdjLevelSet, Time_Int_Map, EULER_IMPLICIT);
  /* DESCRIPTION: Time discretization */
  addEnumOption("TIME_DISCRE_ADJFLOW", Kind_TimeIntScheme_AdjFlow, Time_Int_Map, EULER_IMPLICIT);
  /* DESCRIPTION: Time discretization */
  addEnumOption("TIME_DISCRE_LIN", Kind_TimeIntScheme_LinFlow, Time_Int_Map, EULER_IMPLICIT);
  /* DESCRIPTION: Time discretization */
  addEnumOption("TIME_DISCRE_TURB", Kind_TimeIntScheme_Turb, Time_Int_Map, EULER_IMPLICIT);
  /* DESCRIPTION: Time discretization */
  addEnumOption("TIME_DISCRE_ADJTURB", Kind_TimeIntScheme_AdjTurb, Time_Int_Map, EULER_IMPLICIT);
  /* DESCRIPTION: Time discretization */
  addEnumOption("TIME_DISCRE_WAVE", Kind_TimeIntScheme_Wave, Time_Int_Map, EULER_IMPLICIT);
  /* DESCRIPTION: Time discretization */
  addEnumOption("TIME_DISCRE_FEA", Kind_TimeIntScheme_FEA, Time_Int_Map_FEA, NEWMARK_IMPLICIT);
  /* DESCRIPTION: Time discretization */
  addEnumOption("TIME_DISCRE_HEAT", Kind_TimeIntScheme_Heat, Time_Int_Map, EULER_IMPLICIT);
  /* DESCRIPTION: Time discretization */
  addEnumOption("TIME_DISCRE_POISSON", Kind_TimeIntScheme_Poisson, Time_Int_Map, EULER_IMPLICIT);

  /*!\par CONFIG_CATEGORY: Linear solver definition \ingroup Config*/
  /*--- Options related to the linear solvers ---*/

  /*!\brief LINEAR_SOLVER
   *  \n DESCRIPTION: Linear solver for the implicit, mesh deformation, or discrete adjoint systems \n OPTIONS: see \link Linear_Solver_Map \endlink \n Default: FGMRES \ingroup Config*/
  addEnumOption("LINEAR_SOLVER", Kind_Linear_Solver, Linear_Solver_Map, FGMRES);
  /*!\brief LINEAR_SOLVER_PREC
   *  \n DESCRIPTION: Preconditioner for the Krylov linear solvers \n OPTIONS: see \link Linear_Solver_Prec_Map \endlink \n Default: LU_SGS \ingroup Config*/
  addEnumOption("LINEAR_SOLVER_PREC", Kind_Linear_Solver_Prec, Linear_Solver_Prec_Map, LU_SGS);
  /* DESCRIPTION: Minimum error threshold for the linear solver for the implicit formulation */
  addDoubleOption("LINEAR_SOLVER_ERROR", Linear_Solver_Error, 1E-5);
  /* DESCRIPTION: Maximum number of iterations of the linear solver for the implicit formulation */
  addUnsignedLongOption("LINEAR_SOLVER_ITER", Linear_Solver_Iter, 10);
  /* DESCRIPTION: Maximum number of iterations of the linear solver for the implicit formulation */
  addUnsignedLongOption("LINEAR_SOLVER_RESTART_FREQUENCY", Linear_Solver_Restart_Frequency, 10);
  /* DESCRIPTION: Relaxation of the flow equations solver for the implicit formulation */
  addDoubleOption("RELAXATION_FACTOR_FLOW", Relaxation_Factor_Flow, 1.0);
  /* DESCRIPTION: Relaxation of the turb equations solver for the implicit formulation */
  addDoubleOption("RELAXATION_FACTOR_TURB", Relaxation_Factor_Turb, 1.0);
  /* DESCRIPTION: Relaxation of the adjoint flow equations solver for the implicit formulation */
  addDoubleOption("RELAXATION_FACTOR_ADJFLOW", Relaxation_Factor_AdjFlow, 1.0);
  /* DESCRIPTION: Roe coefficient */
  addDoubleOption("ROE_KAPPA", Roe_Kappa, 0.5);
  /* DESCRIPTION: Roe-Turkel preconditioning for low Mach number flows */
  addBoolOption("ROE_TURKEL_PREC", Low_Mach_Precon, false);
  /* DESCRIPTION: Time Step for dual time stepping simulations (s) */
  addDoubleOption("MIN_ROE_TURKEL_PREC", Min_Beta_RoeTurkel, 0.01);
  /* DESCRIPTION: Time Step for dual time stepping simulations (s) */
  addDoubleOption("MAX_ROE_TURKEL_PREC", Max_Beta_RoeTurkel, 0.2);
  /* DESCRIPTION: Linear solver for the turbulent adjoint systems */
  addEnumOption("ADJTURB_LIN_SOLVER", Kind_AdjTurb_Linear_Solver, Linear_Solver_Map, FGMRES);
  /* DESCRIPTION: Preconditioner for the turbulent adjoint Krylov linear solvers */
  addEnumOption("ADJTURB_LIN_PREC", Kind_AdjTurb_Linear_Prec, Linear_Solver_Prec_Map, LU_SGS);
  /* DESCRIPTION: Minimum error threshold for the turbulent adjoint linear solver for the implicit formulation */
  addDoubleOption("ADJTURB_LIN_ERROR", AdjTurb_Linear_Error, 1E-5);
  /* DESCRIPTION: Maximum number of iterations of the turbulent adjoint linear solver for the implicit formulation */
  addUnsignedShortOption("ADJTURB_LIN_ITER", AdjTurb_Linear_Iter, 10);
  /* DESCRIPTION: Entropy fix factor */
  addDoubleOption("ENTROPY_FIX_COEFF", EntropyFix_Coeff, 0.001);
  /* DESCRIPTION: Linear solver for the discete adjoint systems */
  addEnumOption("DISCADJ_LIN_SOLVER", Kind_DiscAdj_Linear_Solver, Linear_Solver_Map, FGMRES);
  /* DESCRIPTION: Preconditioner for the discrete adjoint Krylov linear solvers */
  addEnumOption("DISCADJ_LIN_PREC", Kind_DiscAdj_Linear_Prec, Linear_Solver_Prec_Map, ILU);
  
  /*!\par CONFIG_CATEGORY: Convergence\ingroup Config*/
  /*--- Options related to convergence ---*/
  
  /*!\brief CONV_CRITERIA
   *  \n DESCRIPTION: Convergence criteria \n OPTIONS: see \link Converge_Crit_Map \endlink \n Default: RESIDUAL \ingroup Config*/
  addEnumOption("CONV_CRITERIA", ConvCriteria, Converge_Crit_Map, RESIDUAL);
  /* DESCRIPTION: Residual reduction (order of magnitude with respect to the initial value) */
  addDoubleOption("RESIDUAL_REDUCTION", OrderMagResidual, 3.0);
  /* DESCRIPTION: Min value of the residual (log10 of the residual) */
  addDoubleOption("RESIDUAL_MINVAL", MinLogResidual, -8.0);
  /* DESCRIPTION: Residual reduction (order of magnitude with respect to the initial value) */
  addDoubleOption("RESIDUAL_REDUCTION_FSI", OrderMagResidualFSI, 3.0);
  /* DESCRIPTION: Min value of the residual (log10 of the residual) */
  addDoubleOption("RESIDUAL_MINVAL_FSI", MinLogResidualFSI, -5.0);
  /* DESCRIPTION: Flow functional for the Residual criteria */
  addEnumOption("RESIDUAL_FUNC_FLOW", Residual_Func_Flow, Residual_Map, RHO_RESIDUAL);
  /* DESCRIPTION: Iteration number to begin convergence monitoring */
  addUnsignedLongOption("STARTCONV_ITER", StartConv_Iter, 5);
  /* DESCRIPTION: Number of elements to apply the criteria */
  addUnsignedShortOption("CAUCHY_ELEMS", Cauchy_Elems, 100);
  /* DESCRIPTION: Epsilon to control the series convergence */
  addDoubleOption("CAUCHY_EPS", Cauchy_Eps, 1E-10);
  /*!\brief CAUCHY_FUNC_FLOW
   *  \n DESCRIPTION: Flow functional for the Cauchy criteria \n OPTIONS: see \link Objective_Map \endlink \n Default: DRAG_COEFFICIENT \ingroup Config*/
  addEnumOption("CAUCHY_FUNC_FLOW", Cauchy_Func_Flow, Objective_Map, DRAG_COEFFICIENT);
  /* DESCRIPTION: Adjoint functional for the Cauchy criteria */
  addEnumOption("CAUCHY_FUNC_ADJFLOW", Cauchy_Func_AdjFlow, Sens_Map, SENS_GEOMETRY);
  /* DESCRIPTION: Linearized functional for the Cauchy criteria */
  addEnumOption("CAUCHY_FUNC_LIN", Cauchy_Func_LinFlow, Linear_Obj_Map, DELTA_DRAG_COEFFICIENT);

  /*!\par CONFIG_CATEGORY: Multi-grid \ingroup Config*/
  /*--- Options related to Multi-grid ---*/

  /* DESCRIPTION: Start up iterations using the fine grid only */
  addUnsignedShortOption("START_UP_ITER", nStartUpIter, 0);
  /* DESCRIPTION: Multi-grid Levels */
  addUnsignedShortOption("MGLEVEL", nMGLevels, 0);
  /* DESCRIPTION: Multi-grid cycle */
  addEnumOption("MGCYCLE", MGCycle, MG_Cycle_Map, V_CYCLE);
  /* DESCRIPTION: Multi-grid pre-smoothing level */
  addUShortListOption("MG_PRE_SMOOTH", nMG_PreSmooth, MG_PreSmooth);
  /* DESCRIPTION: Multi-grid post-smoothing level */
  addUShortListOption("MG_POST_SMOOTH", nMG_PostSmooth, MG_PostSmooth);
  /* DESCRIPTION: Jacobi implicit smoothing of the correction */
  addUShortListOption("MG_CORRECTION_SMOOTH", nMG_CorrecSmooth, MG_CorrecSmooth);
  /* DESCRIPTION: Damping factor for the residual restriction */
  addDoubleOption("MG_DAMP_RESTRICTION", Damp_Res_Restric, 0.75);
  /* DESCRIPTION: Damping factor for the correction prolongation */
  addDoubleOption("MG_DAMP_PROLONGATION", Damp_Correc_Prolong, 0.75);

  /*!\par CONFIG_CATEGORY: Spatial Discretization \ingroup Config*/
  /*--- Options related to the spatial discretization ---*/

  /*!\brief NUM_METHOD_GRAD
   *  \n DESCRIPTION: Numerical method for spatial gradients \n OPTIONS: See \link Gradient_Map \endlink. \n DEFAULT: WEIGHTED_LEAST_SQUARES. \ingroup Config*/
  addEnumOption("NUM_METHOD_GRAD", Kind_Gradient_Method, Gradient_Map, WEIGHTED_LEAST_SQUARES);
  /*!\brief LIMITER_COEFF
   *  \n DESCRIPTION: Coefficient for the limiter. Default value 0.5. Larger values decrease the extent of limiting, values approaching zero cause lower-order approximation to the solution. \ingroup Config */
  addDoubleOption("LIMITER_COEFF", LimiterCoeff, 0.5);
  /*!\brief LIMITER_ITER
   *  \n DESCRIPTION: Freeze the value of the limiter after a number of iterations. Default value 999999. \ingroup Config*/
  addUnsignedLongOption("LIMITER_ITER", LimiterIter, 999999);
  /*!\brief SHARP_EDGES_COEFF
   *  \n DESCRIPTION: Coefficient for detecting the limit of the sharp edges. Default value 3.0.  Use with sharp edges limiter. \ingroup Config*/
  addDoubleOption("SHARP_EDGES_COEFF", SharpEdgesCoeff, 3.0);

  /*!\brief CONV_NUM_METHOD_FLOW
   *  \n DESCRIPTION: Convective numerical method \n OPTIONS: See \link Upwind_Map \endlink , \link Centered_Map \endlink. \ingroup Config*/
  addConvectOption("CONV_NUM_METHOD_FLOW", Kind_ConvNumScheme_Flow, Kind_Centered_Flow, Kind_Upwind_Flow);
  /*!\brief SPATIAL_ORDER_FLOW
   *  \n DESCRIPTION: Spatial numerical order integration \n OPTIONS: See \link SpatialOrder_Map \endlink \n Default: SECOND_ORDER \ingroup Config*/
  addEnumOption("SPATIAL_ORDER_FLOW", SpatialOrder_Flow, SpatialOrder_Map, SECOND_ORDER);
  /*!\brief SLOPE_LIMITER_FLOW
   * DESCRIPTION: Slope limiter for the direct solution. \n OPTIONS: See \link Limiter_Map \endlink \n Default VENKATAKRISHNAN \ingroup Config*/
  addEnumOption("SLOPE_LIMITER_FLOW", Kind_SlopeLimit_Flow, Limiter_Map, VENKATAKRISHNAN);
  default_vec_3d[0] = 0.15; default_vec_3d[1] = 0.5; default_vec_3d[2] = 0.02;
  /* DESCRIPTION: 1st, 2nd and 4th order artificial dissipation coefficients */
  addDoubleArrayOption("AD_COEFF_FLOW", 3, Kappa_Flow, default_vec_3d);

  /*!\brief CONV_NUM_METHOD_ADJFLOW
   *  \n DESCRIPTION: Convective numerical method for the adjoint solver.
   *  \n OPTIONS:  See \link Upwind_Map \endlink , \link Centered_Map \endlink. Note: not all methods are guaranteed to be implemented for the adjoint solver. \ingroup Config */
  addConvectOption("CONV_NUM_METHOD_ADJFLOW", Kind_ConvNumScheme_AdjFlow, Kind_Centered_AdjFlow, Kind_Upwind_AdjFlow);
  /*!\brief SPATIAL_ORDER_ADJFLOW
   *  \n DESCRIPTION: Spatial numerical order integration \n OPTIONS: See \link SpatialOrder_Map \endlink \n Default: SECOND_ORDER \ingroup Config*/
  addEnumOption("SPATIAL_ORDER_ADJFLOW", SpatialOrder_AdjFlow, SpatialOrder_Map, SECOND_ORDER);
  /*!\brief SLOPE_LIMITER_ADJFLOW
     * DESCRIPTION: Slope limiter for the adjoint solution. \n OPTIONS: See \link Limiter_Map \endlink \n Default VENKATAKRISHNAN \ingroup Config*/
  addEnumOption("SLOPE_LIMITER_ADJFLOW", Kind_SlopeLimit_AdjFlow, Limiter_Map, VENKATAKRISHNAN);
  default_vec_3d[0] = 0.15; default_vec_3d[1] = 0.5; default_vec_3d[2] = 0.02;
  /*!\brief AD_COEFF_ADJFLOW
   *  \n DESCRIPTION: 1st, 2nd and 4th order artificial dissipation coefficients for the adjoint solver.
   *  \n FORMAT and default values: AD_COEFF_ADJFLOW = (0.15, 0.5, 0.02) \ingroup Config*/
  addDoubleArrayOption("AD_COEFF_ADJFLOW", 3, Kappa_AdjFlow, default_vec_3d);

  /*!\brief SPATIAL_ORDER_TURB
   *  \n DESCRIPTION: Spatial numerical order integration.\n OPTIONS: See \link SpatialOrder_Map \endlink \n Default: FIRST_ORDER \ingroup Config*/
  addEnumOption("SPATIAL_ORDER_TURB", SpatialOrder_Turb, SpatialOrder_Map, FIRST_ORDER);
  /*!\brief SLOPE_LIMITER_TURB
   *  \n DESCRIPTION: Slope limiter  \n OPTIONS: See \link Limiter_Map \endlink \n Default VENKATAKRISHNAN \ingroup Config*/
  addEnumOption("SLOPE_LIMITER_TURB", Kind_SlopeLimit_Turb, Limiter_Map, VENKATAKRISHNAN);
  /*!\brief CONV_NUM_METHOD_TURB
   *  \n DESCRIPTION: Convective numerical method \ingroup Config*/
  addConvectOption("CONV_NUM_METHOD_TURB", Kind_ConvNumScheme_Turb, Kind_Centered_Turb, Kind_Upwind_Turb);
  
  /*!\brief SPATIAL_ORDER_ADJTURB
   *  \n DESCRIPTION: Spatial numerical order integration \n OPTIONS: See \link SpatialOrder_Map \endlink \n Default: FIRST_ORDER \ingroup Config*/
  addEnumOption("SPATIAL_ORDER_ADJTURB", SpatialOrder_AdjTurb, SpatialOrder_Map, FIRST_ORDER);
  /*!\brief SLOPE_LIMITER_ADJTURB
   *  \n DESCRIPTION: Slope limiter \n OPTIONS: See \link Limiter_Map \endlink \n Default VENKATAKRISHNAN \ingroup Config */
  addEnumOption("SLOPE_LIMITER_ADJTURB", Kind_SlopeLimit_AdjTurb, Limiter_Map, VENKATAKRISHNAN);
  /*!\brief CONV_NUM_METHOD_ADJTURB\n DESCRIPTION: Convective numerical method for the adjoint/turbulent problem \ingroup Config*/
  addConvectOption("CONV_NUM_METHOD_ADJTURB", Kind_ConvNumScheme_AdjTurb, Kind_Centered_AdjTurb, Kind_Upwind_AdjTurb);

  /* DESCRIPTION: Convective numerical method */
  addConvectOption("CONV_NUM_METHOD_LIN", Kind_ConvNumScheme_LinFlow, Kind_Centered_LinFlow, Kind_Upwind_LinFlow);
  default_vec_2d[0] = 0.15; default_vec_2d[1] = 0.02;
  /* DESCRIPTION: 1st, 2nd and 4th order artificial dissipation coefficients */
  addDoubleArrayOption("AD_COEFF_LIN", 2, Kappa_LinFlow, default_vec_2d);

  /*!\brief SPATIAL_ORDER_ADJLEVELSET
   *  \n DESCRIPTION: Spatial numerical order integration \n OPTIONS: See \link SpatialOrder_Map \endlink \n Default: 2ND_ORDER \ingroup Config*/
  addEnumOption("SPATIAL_ORDER_ADJLEVELSET", SpatialOrder_AdjLevelSet, SpatialOrder_Map, SECOND_ORDER);
  /*!\brief SLOPE_LIMITER_ADJLEVELTSET
   *  \n DESCRIPTION: Slope limiter\n OPTIONS: See \link Limiter_Map \endlink \n Default VENKATAKRISHNAN \ingroup Config */
  addEnumOption("SLOPE_LIMITER_ADJLEVELSET", Kind_SlopeLimit_AdjLevelSet, Limiter_Map, VENKATAKRISHNAN);
  /*!\brief CONV_NUM_METHOD_ADJLEVELSET
   *  \n DESCRIPTION: Convective numerical method for the adjoint levelset problem. \ingroup Config*/
  addConvectOption("CONV_NUM_METHOD_ADJLEVELSET", Kind_ConvNumScheme_AdjLevelSet, Kind_Centered_AdjLevelSet, Kind_Upwind_AdjLevelSet);

  /*!\brief CONV_NUM_METHOD_TNE2
   *  \n DESCRIPTION: Convective numerical method for the TNE2 problem \ingroup Config*/
  addConvectOption("CONV_NUM_METHOD_TNE2", Kind_ConvNumScheme_TNE2, Kind_Centered_TNE2, Kind_Upwind_TNE2);
  /*!\brief SPATIAL_ORDER_TNE2
   *  \n DESCRIPTION: Spatial numerical order integration \n OPTIONS: See \link SpatialOrder_Map \endlink \n Default: SECOND_ORDER \ingroup Config*/
  addEnumOption("SPATIAL_ORDER_TNE2", SpatialOrder_TNE2, SpatialOrder_Map, SECOND_ORDER);
  /*!\brief SLOPE_LIMITER_TNE2
   *  \n DESCRIPTION: Slope limiter for the TNE2 problem
   *  \n OPTIONS: see \link Limiter_Map \endlink. DEFAULT: VENKATAKRISHNAN \ingroup Config  */
  addEnumOption("SLOPE_LIMITER_TNE2", Kind_SlopeLimit_TNE2, Limiter_Map, VENKATAKRISHNAN);
  default_vec_3d[0] = 0.15; default_vec_3d[1] = 0.5; default_vec_3d[2] = 0.02;
  /*!\brief AD_COEFF_TNE2 \n DESCRIPTION: 1st, 2nd and 4th order artificial dissipation coefficients */
  addDoubleArrayOption("AD_COEFF_TNE2", 3, Kappa_TNE2, default_vec_3d);

  /* DESCRIPTION: Convective numerical method */
  addConvectOption("CONV_NUM_METHOD_ADJTNE2", Kind_ConvNumScheme_AdjTNE2, Kind_Centered_AdjTNE2, Kind_Upwind_AdjTNE2);
  /*!\brief SPATIAL_ORDER_ADJTNE2
   *  \n DESCRIPTION: Spatial numerical order integration \n OPTIONS: See \link SpatialOrder_Map \endlink \n Default: SECOND_ORDER \ingroup Config*/
  addEnumOption("SPATIAL_ORDER_ADJTNE2", SpatialOrder_AdjTNE2, SpatialOrder_Map, SECOND_ORDER);
  /* DESCRIPTION: Slope limiter */
  addEnumOption("SLOPE_LIMITER_ADJTNE2", Kind_SlopeLimit_AdjTNE2, Limiter_Map, VENKATAKRISHNAN);
  default_vec_3d[0] = 0.15; default_vec_3d[1] = 0.5; default_vec_3d[2] = 0.02;
  /*!\brief AD_COEFF_ADJTNE2
   *  \n DESCRIPTION: 1st, 2nd and 4th order artificial dissipation coefficients
   *  \n FORMAT and default values: AD_COEFF_ADJFLOW = (0.15, 0.5, 0.02) \ingroup Config*/
  addDoubleArrayOption("AD_COEFF_ADJTNE2", 3, Kappa_AdjTNE2, default_vec_3d);

  /* DESCRIPTION: Viscous limiter mean flow equations */
  addBoolOption("VISCOUS_LIMITER_FLOW", Viscous_Limiter_Flow, false);
  /* DESCRIPTION: Viscous limiter turbulent equations */
  addBoolOption("VISCOUS_LIMITER_TURB", Viscous_Limiter_Turb, false);
  
  /*!\par CONFIG_CATEGORY: Adjoint and Gradient \ingroup Config*/
  /*--- Options related to the adjoint and gradient ---*/

  /* DESCRIPTION: Limit value for the adjoint variable */
  addDoubleOption("LIMIT_ADJFLOW", AdjointLimit, 1E6);
  /* DESCRIPTION: Multigrid with the adjoint problem */
  addBoolOption("MG_ADJFLOW", MG_AdjointFlow, true);
  /*!\brief OBJECTIVE_WEIGHT  \n DESCRIPTION: Adjoint problem boundary condition weights. Applies scaling factor to objective(s) \ingroup Config*/

  addDoubleListOption("OBJECTIVE_WEIGHT", nObjW, Weight_ObjFunc);
  /*!\brief OBJECTIVE_FUNCTION
   *  \n DESCRIPTION: Adjoint problem boundary condition \n OPTIONS: see \link Objective_Map \endlink \n Default: DRAG_COEFFICIENT \ingroup Config*/
<<<<<<< HEAD
  addEnumListOption("OBJECTIVE_FUNCTION", nObj, Kind_ObjFunc, Objective_Map);
=======
  addEnumOption("OBJECTIVE_FUNCTION", Kind_ObjFunc, Objective_Map, DRAG_COEFFICIENT);

  default_vec_5d[0]=0.0; default_vec_5d[1]=0.0; default_vec_5d[2]=0.0;
  default_vec_5d[3]=0.0;  default_vec_5d[4]=0.0;
  /*!\brief OBJ_CHAIN_RULE_COEFF
  * \n DESCRIPTION: Coefficients defining the objective function gradient using the chain rule
  * with area-averaged outlet primitive variables. \ingroup Config   */
  addDoubleArrayOption("OBJ_CHAIN_RULE_COEFF",5,Obj_ChainRuleCoeff,default_vec_5d);

>>>>>>> f5f481c9
  default_vec_2d[0] = 0.0; default_vec_2d[1] = 1.0;
  /* DESCRIPTION: Definition of the airfoil section */
  addDoubleArrayOption("GEO_LOCATION_SECTIONS", 2, Section_Location, default_vec_2d);
  /* DESCRIPTION: Identify the axis of the section */
  addEnumOption("GEO_ORIENTATION_SECTIONS", Axis_Orientation, Axis_Orientation_Map, Y_AXIS);
  /* DESCRIPTION: Percentage of new elements (% of the original number of elements) */
  addUnsignedShortOption("GEO_NUMBER_SECTIONS", nSections, 5);
  /* DESCRIPTION: Number of section cuts to make when calculating internal volume */
  addUnsignedShortOption("GEO_VOLUME_SECTIONS", nVolSections, 101);
  /* DESCRIPTION: Output sectional forces for specified markers. */
  addBoolOption("GEO_PLOT_SECTIONS", Plot_Section_Forces, false);
  /* DESCRIPTION: Mode of the GDC code (analysis, or gradient) */
  addEnumOption("GEO_MODE", GeometryMode, GeometryMode_Map, FUNCTION);

  /* DESCRIPTION: Drag weight in sonic boom Objective Function (from 0.0 to 1.0) */
  addDoubleOption("DRAG_IN_SONICBOOM", WeightCd, 0.0);
  /* DESCRIPTION: Sensitivity smoothing  */
  addEnumOption("SENS_SMOOTHING", Kind_SensSmooth, Sens_Smoothing_Map, NO_SMOOTH);
  /* DESCRIPTION: Adjoint frozen viscosity */
  addBoolOption("FROZEN_VISC", Frozen_Visc, true);
   /* DESCRIPTION:  */
  addDoubleOption("FIX_AZIMUTHAL_LINE", FixAzimuthalLine, 90.0);
  /*!\brief SENS_REMOVE_SHARP
   * DESCRIPTION: Remove sharp edges from the sensitivity evaluation  \n Format: SENS_REMOVE_SHARP = YES \n Default: NO \ingroup Config*/
  addBoolOption("SENS_REMOVE_SHARP", Sens_Remove_Sharp, false);
  /* DESCRIPTION: P-norm for heat-flux based objective functions. */
	addDoubleOption("PNORM_HEATFLUX", pnorm_heat, 1.0);

  /*!\par CONFIG_CATEGORY: Input/output files and formats \ingroup Config */
  /*--- Options related to input/output files and formats ---*/

  /*!\brief OUTPUT_FORMAT \n DESCRIPTION: I/O format for output plots. \n OPTIONS: see \link Output_Map \endlink \n Default: TECPLOT \ingroup Config */
  addEnumOption("OUTPUT_FORMAT", Output_FileFormat, Output_Map, TECPLOT);
  /*!\brief MESH_FORMAT \n DESCRIPTION: Mesh input file format \n OPTIONS: see \link Input_Map \endlink \n Default: SU2 \ingroup Config*/
  addEnumOption("MESH_FORMAT", Mesh_FileFormat, Input_Map, SU2);
  /* DESCRIPTION:  Mesh input file */
  addStringOption("MESH_FILENAME", Mesh_FileName, string("mesh.su2"));
  /*!\brief MESH_OUT_FILENAME \n DESCRIPTION: Mesh output file name. Used when converting, scaling, or deforming a mesh. \n Default: mesh_out.su2 \ingroup Config*/
  addStringOption("MESH_OUT_FILENAME", Mesh_Out_FileName, string("mesh_out.su2"));

  /*!\brief CONV_FILENAME \n DESCRIPTION: Output file convergence history (w/o extension) \n Default: history \ingroup Config*/
  addStringOption("CONV_FILENAME", Conv_FileName, string("history"));
  /*!\brief BREAKDOWN_FILENAME \n DESCRIPTION: Output file forces breakdown \ingroup Config*/
  addStringOption("BREAKDOWN_FILENAME", Breakdown_FileName, string("forces_breakdown.dat"));
  /*!\brief CONV_FILENAME \n DESCRIPTION: Output file convergence history (w/o extension) \n Default: history \ingroup Config*/
  addStringOption("CONV_FILENAME_FSI", Conv_FileName_FSI, string("historyFSI.csv"));
  /* DESCRIPTION: Viscous limiter turbulent equations */
  addBoolOption("WRITE_CONV_FILENAME_FSI", Write_Conv_FSI, false);
  /*!\brief SOLUTION_FLOW_FILENAME \n DESCRIPTION: Restart flow input file (the file output under the filename set by RESTART_FLOW_FILENAME) \n Default: solution_flow.dat \ingroup Config */
  addStringOption("SOLUTION_FLOW_FILENAME", Solution_FlowFileName, string("solution_flow.dat"));
  /*!\brief SOLUTION_LIN_FILENAME  \n DESCRIPTION: Restart linear flow input file \ingroup Config*/
  addStringOption("SOLUTION_LIN_FILENAME", Solution_LinFileName, string("solution_lin.dat"));
  /*!\brief SOLUTION_ADJ_FILENAME\n DESCRIPTION: Restart adjoint input file. Objective function abbreviation is expected. \ingroup Config*/
  addStringOption("SOLUTION_ADJ_FILENAME", Solution_AdjFileName, string("solution_adj.dat"));
  /*!\brief RESTART_FLOW_FILENAME \n DESCRIPTION: Output file restart flow \ingroup Config*/
  addStringOption("RESTART_FLOW_FILENAME", Restart_FlowFileName, string("restart_flow.dat"));
  /*!\brief RESTART_LIN_FILENAME \n DESCRIPTION: Output file linear flow \ingroup Config*/
  addStringOption("RESTART_LIN_FILENAME",Restart_LinFileName, string("restart_lin.dat"));
  /*!\brief RESTART_ADJ_FILENAME  \n DESCRIPTION: Output file restart adjoint. Objective function abbreviation will be appended. \ingroup Config*/
  addStringOption("RESTART_ADJ_FILENAME", Restart_AdjFileName, string("restart_adj.dat"));
  /*!\brief RESTART_WAVE_FILENAME \n DESCRIPTION: Output file restart wave \ingroup Config*/
  addStringOption("RESTART_WAVE_FILENAME", Restart_WaveFileName, string("restart_wave.dat"));
  /*!\brief VOLUME_FLOW_FILENAME  \n DESCRIPTION: Output file flow (w/o extension) variables \ingroup Config */
  addStringOption("VOLUME_FLOW_FILENAME", Flow_FileName, string("flow"));
  /*!\brief VOLUME_STRUCTURE_FILENAME
   * \n  DESCRIPTION: Output file structure (w/o extension) variables \ingroup Config*/
  addStringOption("VOLUME_STRUCTURE_FILENAME", Structure_FileName, string("structure"));
  /*!\brief SURFACE_STRUCTURE_FILENAME
   *  \n DESCRIPTION: Output file structure (w/o extension) variables \ingroup Config*/
  addStringOption("SURFACE_STRUCTURE_FILENAME", SurfStructure_FileName, string("surface_structure"));
  /*!\brief SURFACE_WAVE_FILENAME
   *  \n DESCRIPTION: Output file structure (w/o extension) variables \ingroup Config*/
  addStringOption("SURFACE_WAVE_FILENAME", SurfWave_FileName, string("surface_wave"));
  /*!\brief SURFACE_HEAT_FILENAME
   *  \n DESCRIPTION: Output file structure (w/o extension) variables \ingroup Config */
  addStringOption("SURFACE_HEAT_FILENAME", SurfHeat_FileName, string("surface_heat"));
  /*!\brief VOLUME_WAVE_FILENAME
   *  \n DESCRIPTION: Output file wave (w/o extension) variables  \ingroup Config*/
  addStringOption("VOLUME_WAVE_FILENAME", Wave_FileName, string("wave"));
  /*!\brief VOLUME_HEAT_FILENAME
   *  \n DESCRIPTION: Output file wave (w/o extension) variables  \ingroup Config*/
  addStringOption("VOLUME_HEAT_FILENAME", Heat_FileName, string("heat"));
  /*!\brief VOLUME_ADJWAVE_FILENAME
   *  \n DESCRIPTION: Output file adj. wave (w/o extension) variables  \ingroup Config*/
  addStringOption("VOLUME_ADJWAVE_FILENAME", AdjWave_FileName, string("adjoint_wave"));
  /*!\brief VOLUME_ADJ_FILENAME
   *  \n DESCRIPTION: Output file adjoint (w/o extension) variables  \ingroup Config*/
  addStringOption("VOLUME_ADJ_FILENAME", Adj_FileName, string("adjoint"));
  /*!\brief VOLUME_LIN_FILENAME
   *  \n DESCRIPTION: Output file linear (w/o extension) variables  \ingroup Config*/
  addStringOption("VOLUME_LIN_FILENAME", Lin_FileName, string("linearized"));
  /*!\brief GRAD_OBJFUNC_FILENAME
   *  \n DESCRIPTION: Output objective function gradient  \ingroup Config*/
  addStringOption("GRAD_OBJFUNC_FILENAME", ObjFunc_Grad_FileName, string("of_grad.dat"));
  /*!\brief VALUE_OBJFUNC_FILENAME
   *  \n DESCRIPTION: Output objective function  \ingroup Config*/
  addStringOption("VALUE_OBJFUNC_FILENAME", ObjFunc_Value_FileName, string("of_func.dat"));
  /*!\brief SURFACE_FLOW_FILENAME
   *  \n DESCRIPTION: Output file surface flow coefficient (w/o extension)  \ingroup Config*/
  addStringOption("SURFACE_FLOW_FILENAME", SurfFlowCoeff_FileName, string("surface_flow"));
  /*!\brief SURFACE_ADJ_FILENAME
   *  \n DESCRIPTION: Output file surface adjoint coefficient (w/o extension)  \ingroup Config*/
  addStringOption("SURFACE_ADJ_FILENAME", SurfAdjCoeff_FileName, string("surface_adjoint"));
  /*!\brief SURFACE_LIN_FILENAME
   *  \n DESCRIPTION: Output file surface linear coefficient (w/o extension)  \ingroup Config*/
  addStringOption("SURFACE_LIN_FILENAME", SurfLinCoeff_FileName, string("surface_linear"));
  /*!\brief WRT_SOL_FREQ
   *  \n DESCRIPTION: Writing solution file frequency  \ingroup Config*/
  addUnsignedLongOption("WRT_SOL_FREQ", Wrt_Sol_Freq, 1000);
  /*!\brief WRT_SOL_FREQ_DUALTIME
   *  \n DESCRIPTION: Writing solution file frequency for dual time  \ingroup Config*/
  addUnsignedLongOption("WRT_SOL_FREQ_DUALTIME", Wrt_Sol_Freq_DualTime, 1);
  /*!\brief WRT_CON_FREQ
   *  \n DESCRIPTION: Writing convergence history frequency  \ingroup Config*/
  addUnsignedLongOption("WRT_CON_FREQ",  Wrt_Con_Freq, 1);
  /*!\brief WRT_CON_FREQ_DUALTIME
   *  \n DESCRIPTION: Writing convergence history frequency for the dual time  \ingroup Config*/
  addUnsignedLongOption("WRT_CON_FREQ_DUALTIME",  Wrt_Con_Freq_DualTime, 10);
  /*!\brief LOW_MEMORY_OUTPUT
   *  \n DESCRIPTION: Output less information for lower memory use.  \ingroup Config*/
  addBoolOption("LOW_MEMORY_OUTPUT", Low_MemoryOutput, false);
  /*!\brief WRT_VOL_SOL
   *  \n DESCRIPTION: Write a volume solution file  \ingroup Config*/
  addBoolOption("WRT_VOL_SOL", Wrt_Vol_Sol, true);
  /*!\brief WRT_SRF_SOL
   *  \n DESCRIPTION: Write a surface solution file  \ingroup Config*/
  addBoolOption("WRT_SRF_SOL", Wrt_Srf_Sol, true);
  /*!\brief WRT_CSV_SOL
   *  \n DESCRIPTION: Write a surface CSV solution file  \ingroup Config*/
  addBoolOption("WRT_CSV_SOL", Wrt_Csv_Sol, true);
  /*!\brief WRT_RESIDUALS
   *  \n DESCRIPTION: Output residual info to solution/restart file  \ingroup Config*/
  addBoolOption("WRT_RESIDUALS", Wrt_Residuals, false);
  /*!\brief WRT_LIMITERS
   *  \n DESCRIPTION: Output limiter value information to solution/restart file  \ingroup Config*/
  addBoolOption("WRT_LIMITERS", Wrt_Limiters, false);
  /*!\brief WRT_SHARPEDGES
   *  \n DESCRIPTION: Output sharp edge limiter information to solution/restart file  \ingroup Config*/
  addBoolOption("WRT_SHARPEDGES", Wrt_SharpEdges, false);
  /* DESCRIPTION: Output the rind layers in the solution files  \ingroup Config*/
  addBoolOption("WRT_HALO", Wrt_Halo, false);
  /*!\brief ONE_D_OUTPUT
   *  \n DESCRIPTION: Output averaged outlet flow values on specified exit marker. \n Use with MARKER_OUT_1D. \ingroup Config*/
  addBoolOption("ONE_D_OUTPUT", Wrt_1D_Output, false);
  /*!\brief CONSOLE_OUTPUT_VERBOSITY
   *  \n DESCRIPTION: Verbosity level for console output  \ingroup Config*/
  addEnumOption("CONSOLE_OUTPUT_VERBOSITY", Console_Output_Verb, Verb_Map, VERB_HIGH);


  /*!\par CONFIG_CATEGORY: Dynamic mesh definition \ingroup Config*/
  /*--- Options related to dynamic meshes ---*/

  /* DESCRIPTION: Mesh motion for unsteady simulations */
  addBoolOption("GRID_MOVEMENT", Grid_Movement, false);
  /* DESCRIPTION: Type of mesh motion */
  addEnumListOption("GRID_MOVEMENT_KIND", nGridMovement, Kind_GridMovement, GridMovement_Map);
  /* DESCRIPTION: Marker(s) of moving surfaces (MOVING_WALL or DEFORMING grid motion). */
  addStringListOption("MARKER_MOVING", nMarker_Moving, Marker_Moving);
  /* DESCRIPTION: Mach number (non-dimensional, based on the mesh velocity and freestream vals.) */
  addDoubleOption("MACH_MOTION", Mach_Motion, 0.0);
  /* DESCRIPTION: Coordinates of the rigid motion origin */
  addDoubleListOption("MOTION_ORIGIN_X", nMotion_Origin_X, Motion_Origin_X);
  /* DESCRIPTION: Coordinates of the rigid motion origin */
  addDoubleListOption("MOTION_ORIGIN_Y", nMotion_Origin_Y, Motion_Origin_Y);
  /* DESCRIPTION: Coordinates of the rigid motion origin */
  addDoubleListOption("MOTION_ORIGIN_Z", nMotion_Origin_Z, Motion_Origin_Z);
  /* DESCRIPTION: Translational velocity vector (m/s) in the x, y, & z directions (RIGID_MOTION only) */
  addDoubleListOption("TRANSLATION_RATE_X", nTranslation_Rate_X, Translation_Rate_X);
  /* DESCRIPTION: Translational velocity vector (m/s) in the x, y, & z directions (RIGID_MOTION only) */
  addDoubleListOption("TRANSLATION_RATE_Y", nTranslation_Rate_Y, Translation_Rate_Y);
  /* DESCRIPTION: Translational velocity vector (m/s) in the x, y, & z directions (RIGID_MOTION only) */
  addDoubleListOption("TRANSLATION_RATE_Z", nTranslation_Rate_Z, Translation_Rate_Z);
  /* DESCRIPTION: Angular velocity vector (rad/s) about x, y, & z axes (RIGID_MOTION only) */
  addDoubleListOption("ROTATION_RATE_X", nRotation_Rate_X, Rotation_Rate_X);
  /* DESCRIPTION: Angular velocity vector (rad/s) about x, y, & z axes (RIGID_MOTION only) */
  addDoubleListOption("ROTATION_RATE_Y", nRotation_Rate_Y, Rotation_Rate_Y);
  /* DESCRIPTION: Angular velocity vector (rad/s) about x, y, & z axes (RIGID_MOTION only) */
  addDoubleListOption("ROTATION_RATE_Z", nRotation_Rate_Z, Rotation_Rate_Z);
  /* DESCRIPTION: Pitching angular freq. (rad/s) about x, y, & z axes (RIGID_MOTION only) */
  addDoubleListOption("PITCHING_OMEGA_X", nPitching_Omega_X, Pitching_Omega_X);
  /* DESCRIPTION: Pitching angular freq. (rad/s) about x, y, & z axes (RIGID_MOTION only) */
  addDoubleListOption("PITCHING_OMEGA_Y", nPitching_Omega_Y, Pitching_Omega_Y);
  /* DESCRIPTION: Pitching angular freq. (rad/s) about x, y, & z axes (RIGID_MOTION only) */
  addDoubleListOption("PITCHING_OMEGA_Z", nPitching_Omega_Z, Pitching_Omega_Z);
  /* DESCRIPTION: Pitching amplitude (degrees) about x, y, & z axes (RIGID_MOTION only) */
  addDoubleListOption("PITCHING_AMPL_X", nPitching_Ampl_X, Pitching_Ampl_X);
  /* DESCRIPTION: Pitching amplitude (degrees) about x, y, & z axes (RIGID_MOTION only) */
  addDoubleListOption("PITCHING_AMPL_Y", nPitching_Ampl_Y, Pitching_Ampl_Y);
  /* DESCRIPTION: Pitching amplitude (degrees) about x, y, & z axes (RIGID_MOTION only) */
  addDoubleListOption("PITCHING_AMPL_Z", nPitching_Ampl_Z, Pitching_Ampl_Z);
  /* DESCRIPTION: Pitching phase offset (degrees) about x, y, & z axes (RIGID_MOTION only) */
  addDoubleListOption("PITCHING_PHASE_X", nPitching_Phase_X, Pitching_Phase_X);
  /* DESCRIPTION: Pitching phase offset (degrees) about x, y, & z axes (RIGID_MOTION only) */
  addDoubleListOption("PITCHING_PHASE_Y", nPitching_Phase_Y, Pitching_Phase_Y);
  /* DESCRIPTION: Pitching phase offset (degrees) about x, y, & z axes (RIGID_MOTION only) */
  addDoubleListOption("PITCHING_PHASE_Z", nPitching_Phase_Z, Pitching_Phase_Z);
  /* DESCRIPTION: Plunging angular freq. (rad/s) in x, y, & z directions (RIGID_MOTION only) */
  addDoubleListOption("PLUNGING_OMEGA_X", nPlunging_Omega_X, Plunging_Omega_X);
  /* DESCRIPTION: Plunging angular freq. (rad/s) in x, y, & z directions (RIGID_MOTION only) */
  addDoubleListOption("PLUNGING_OMEGA_Y", nPlunging_Omega_Y, Plunging_Omega_Y);
  /* DESCRIPTION: Plunging angular freq. (rad/s) in x, y, & z directions (RIGID_MOTION only) */
  addDoubleListOption("PLUNGING_OMEGA_Z", nPlunging_Omega_Z, Plunging_Omega_Z);
  /* DESCRIPTION: Plunging amplitude (m) in x, y, & z directions (RIGID_MOTION only) */
  addDoubleListOption("PLUNGING_AMPL_X", nPlunging_Ampl_X, Plunging_Ampl_X);
  /* DESCRIPTION: Plunging amplitude (m) in x, y, & z directions (RIGID_MOTION only) */
  addDoubleListOption("PLUNGING_AMPL_Y", nPlunging_Ampl_Y, Plunging_Ampl_Y);
  /* DESCRIPTION: Plunging amplitude (m) in x, y, & z directions (RIGID_MOTION only) */
  addDoubleListOption("PLUNGING_AMPL_Z", nPlunging_Ampl_Z, Plunging_Ampl_Z);
  /* DESCRIPTION: Value to move motion origins (1 or 0) */
  addUShortListOption("MOVE_MOTION_ORIGIN", nMoveMotion_Origin, MoveMotion_Origin);
  /* DESCRIPTION:  */
  addStringOption("MOTION_FILENAME", Motion_Filename, string("mesh_motion.dat"));

  /*!\par CONFIG_CATEGORY: Grid adaptation \ingroup Config*/
  /*--- Options related to grid adaptation ---*/

  /* DESCRIPTION: Kind of grid adaptation */
  addEnumOption("KIND_ADAPT", Kind_Adaptation, Adapt_Map, NO_ADAPT);
  /* DESCRIPTION: Percentage of new elements (% of the original number of elements) */
  addDoubleOption("NEW_ELEMS", New_Elem_Adapt, -1.0);
  /* DESCRIPTION: Scale factor for the dual volume */
  addDoubleOption("DUALVOL_POWER", DualVol_Power, 0.5);
  /* DESCRIPTION: Use analytical definition for surfaces */
  addEnumOption("ANALYTICAL_SURFDEF", Analytical_Surface, Geo_Analytic_Map, NO_GEO_ANALYTIC);
  /* DESCRIPTION: Before each computation, implicitly smooth the nodal coordinates */
  addBoolOption("SMOOTH_GEOMETRY", SmoothNumGrid, false);
  /* DESCRIPTION: Adapt the boundary elements */
  addBoolOption("ADAPT_BOUNDARY", AdaptBoundary, true);

  /*!\par CONFIG_CATEGORY: Aeroelastic Simulation (Typical Section Model) \ingroup Config*/
  /*--- Options related to aeroelastic simulations using the Typical Section Model) ---*/
  /* DESCRIPTION: The flutter speed index (modifies the freestream condition) */
  addDoubleOption("FLUTTER_SPEED_INDEX", FlutterSpeedIndex, 0.6);
  /* DESCRIPTION: Natural frequency of the spring in the plunging direction (rad/s). */
  addDoubleOption("PLUNGE_NATURAL_FREQUENCY", PlungeNaturalFrequency, 100);
  /* DESCRIPTION: Natural frequency of the spring in the pitching direction (rad/s). */
  addDoubleOption("PITCH_NATURAL_FREQUENCY", PitchNaturalFrequency, 100);
  /* DESCRIPTION: The airfoil mass ratio. */
  addDoubleOption("AIRFOIL_MASS_RATIO", AirfoilMassRatio, 60);
  /* DESCRIPTION: Distance in semichords by which the center of gravity lies behind the elastic axis. */
  addDoubleOption("CG_LOCATION", CG_Location, 1.8);
  /* DESCRIPTION: The radius of gyration squared (expressed in semichords) of the typical section about the elastic axis. */
  addDoubleOption("RADIUS_GYRATION_SQUARED", RadiusGyrationSquared, 3.48);
  /* DESCRIPTION: Solve the aeroelastic equations every given number of internal iterations. */
  addUnsignedShortOption("AEROELASTIC_ITER", AeroelasticIter, 3);
  
  /*!\par CONFIG_CATEGORY: Wind Gust \ingroup Config*/
  /*--- Options related to wind gust simulations ---*/

  /* DESCRIPTION: Apply a wind gust */
  addBoolOption("WIND_GUST", Wind_Gust, false);
  /* DESCRIPTION: Type of gust */
  addEnumOption("GUST_TYPE", Gust_Type, Gust_Type_Map, NO_GUST);
  /* DESCRIPTION: Gust wavelenght (meters) */
  addDoubleOption("GUST_WAVELENGTH", Gust_WaveLength, 0.0);
  /* DESCRIPTION: Number of gust periods */
  addDoubleOption("GUST_PERIODS", Gust_Periods, 1.0);
  /* DESCRIPTION: Gust amplitude (m/s) */
  addDoubleOption("GUST_AMPL", Gust_Ampl, 0.0);
  /* DESCRIPTION: Time at which to begin the gust (sec) */
  addDoubleOption("GUST_BEGIN_TIME", Gust_Begin_Time, 0.0);
  /* DESCRIPTION: Location at which the gust begins (meters) */
  addDoubleOption("GUST_BEGIN_LOC", Gust_Begin_Loc, 0.0);
  /* DESCRIPTION: Direction of the gust X or Y dir */
  addEnumOption("GUST_DIR", Gust_Dir, Gust_Dir_Map, Y_DIR);


  /*!\par CONFIG_CATEGORY: Equivalent Area \ingroup Config*/
  /*--- Options related to the equivalent area ---*/

  /* DESCRIPTION: Evaluate equivalent area on the Near-Field  */
  addBoolOption("EQUIV_AREA", EquivArea, false);
  default_vec_3d[0] = 0.0; default_vec_3d[1] = 1.0; default_vec_3d[2] = 1.0;
  /* DESCRIPTION: Integration limits of the equivalent area ( xmin, xmax, Dist_NearField ) */
  addDoubleArrayOption("EA_INT_LIMIT", 3, EA_IntLimit, default_vec_3d);
  /* DESCRIPTION: Equivalent area scaling factor */
  addDoubleOption("EA_SCALE_FACTOR", EA_ScaleFactor, 1.0);

	/*!\par CONFIG_CATEGORY: Reacting Flow \ingroup Config*/
  /*--- Options related to the reacting gas mixtures ---*/

	/* DESCRIPTION: Specify chemical model for multi-species simulations */
	addEnumOption("GAS_MODEL", Kind_GasModel, GasModel_Map, ARGON);
	/* DESCRIPTION:  */
	addDoubleListOption("GAS_COMPOSITION", nTemp, Gas_Composition);

	/*!\par CONFIG_CATEGORY: Free surface simulation \ingroup Config*/
	/*--- Options related to free surface simulation ---*/

	/* DESCRIPTION: Ratio of density for two phase problems */
  addDoubleOption("RATIO_DENSITY", RatioDensity, 0.1);
	/* DESCRIPTION: Ratio of viscosity for two phase problems */
  addDoubleOption("RATIO_VISCOSITY", RatioViscosity, 0.1);
	/* DESCRIPTION: Location of the freesurface (y or z coordinate) */
  addDoubleOption("FREESURFACE_ZERO", FreeSurface_Zero, 0.0);
	/* DESCRIPTION: Free surface depth surface (x or y coordinate) */
  addDoubleOption("FREESURFACE_DEPTH", FreeSurface_Depth, 1.0);
	/* DESCRIPTION: Thickness of the interface in a free surface problem */
  addDoubleOption("FREESURFACE_THICKNESS", FreeSurface_Thickness, 0.1);
	/* DESCRIPTION: Free surface damping coefficient */
  addDoubleOption("FREESURFACE_DAMPING_COEFF", FreeSurface_Damping_Coeff, 0.0);
	/* DESCRIPTION: Free surface damping length (times the baseline wave) */
  addDoubleOption("FREESURFACE_DAMPING_LENGTH", FreeSurface_Damping_Length, 1.0);
	/* DESCRIPTION: Location of the free surface outlet surface (x or y coordinate) */
  addDoubleOption("FREESURFACE_OUTLET", FreeSurface_Outlet, 0.0);

	// these options share nDV as their size in the option references; not a good idea
	/*!\par CONFIG_CATEGORY: Grid deformation \ingroup Config*/
  /*--- Options related to the grid deformation ---*/

	/* DESCRIPTION: Kind of deformation */
	addEnumListOption("DV_KIND", nDV, Design_Variable, Param_Map);
	/* DESCRIPTION: Marker of the surface to which we are going apply the shape deformation */
  addStringListOption("DV_MARKER", nMarker_DV, Marker_DV);
	/* DESCRIPTION: New value of the shape deformation */
	addDoubleListOption("DV_VALUE", nDV, DV_Value);
	/* DESCRIPTION: Parameters of the shape deformation
   - FFD_CONTROL_POINT_2D ( FFDBox ID, i_Ind, j_Ind, x_Disp, y_Disp )
   - FFD_RADIUS_2D ( FFDBox ID )
   - FFD_CAMBER_2D ( FFDBox ID, i_Ind )
   - FFD_THICKNESS_2D ( FFDBox ID, i_Ind )
   - HICKS_HENNE ( Lower Surface (0)/Upper Surface (1)/Only one Surface (2), x_Loc )
   - COSINE_BUMP ( Lower Surface (0)/Upper Surface (1)/Only one Surface (2), x_Loc, Thickness )
   - FOURIER ( Lower Surface (0)/Upper Surface (1)/Only one Surface (2), index, cos(0)/sin(1) )
   - NACA_4DIGITS ( 1st digit, 2nd digit, 3rd and 4th digit )
   - PARABOLIC ( Center, Thickness )
   - DISPLACEMENT ( x_Disp, y_Disp, z_Disp )
   - ROTATION ( x_Orig, y_Orig, z_Orig, x_End, y_End, z_End )
   - OBSTACLE ( Center, Bump size )
   - SPHERICAL ( ControlPoint_Index, Theta_Disp, R_Disp )
   - FFD_CONTROL_POINT ( FFDBox ID, i_Ind, j_Ind, k_Ind, x_Disp, y_Disp, z_Disp )
   - FFD_DIHEDRAL_ANGLE ( FFDBox ID, x_Orig, y_Orig, z_Orig, x_End, y_End, z_End )
   - FFD_TWIST_ANGLE ( FFDBox ID, x_Orig, y_Orig, z_Orig, x_End, y_End, z_End )
   - FFD_ROTATION ( FFDBox ID, x_Orig, y_Orig, z_Orig, x_End, y_End, z_End )
   - FFD_CONTROL_SURFACE ( FFDBox ID, x_Orig, y_Orig, z_Orig, x_End, y_End, z_End )
   - FFD_CAMBER ( FFDBox ID, i_Ind, j_Ind )
   - FFD_THICKNESS ( FFDBox ID, i_Ind, j_Ind ) */
	addDVParamOption("DV_PARAM", nDV, ParamDV, FFDTag, Design_Variable);
	/* DESCRIPTION: Hold the grid fixed in a region */
  addBoolOption("HOLD_GRID_FIXED", Hold_GridFixed, false);
	default_vec_6d[0] = -1E15; default_vec_6d[1] = -1E15; default_vec_6d[2] = -1E15;
	default_vec_6d[3] =  1E15; default_vec_6d[4] =  1E15; default_vec_6d[5] =  1E15;
	/* DESCRIPTION: Coordinates of the box where the grid will be deformed (Xmin, Ymin, Zmin, Xmax, Ymax, Zmax) */
	addDoubleArrayOption("HOLD_GRID_FIXED_COORD", 6, Hold_GridFixed_Coord, default_vec_6d);
	/* DESCRIPTION: Visualize the deformation */
  addBoolOption("VISUALIZE_DEFORMATION", Visualize_Deformation, false);
  /* DESCRIPTION: Print the residuals during mesh deformation to the console */
  addBoolOption("DEFORM_CONSOLE_OUTPUT", Deform_Output, false);
  /* DESCRIPTION: Number of nonlinear deformation iterations (surface deformation increments) */
  addUnsignedLongOption("DEFORM_NONLINEAR_ITER", GridDef_Nonlinear_Iter, 2);
  /* DESCRIPTION: Number of smoothing iterations for FEA mesh deformation */
  addUnsignedLongOption("DEFORM_LINEAR_ITER", GridDef_Linear_Iter, 500);
  /* DESCRIPTION: Factor to multiply smallest volume for deform tolerance (0.001 default) */
  addDoubleOption("DEFORM_TOL_FACTOR", Deform_Tol_Factor, 0.001);
  /* DESCRIPTION: Type of element stiffness imposed for FEA mesh deformation (INVERSE_VOLUME, WALL_DISTANCE, CONSTANT_STIFFNESS) */
  addEnumOption("DEFORM_STIFFNESS_TYPE", Deform_Stiffness_Type, Deform_Stiffness_Map, INVERSE_VOLUME);
  /* DESCRIPTION: Poisson's ratio for constant stiffness FEA method of grid deformation*/
  addDoubleOption("DEFORM_ELASTICITY_MODULUS", Deform_ElasticityMod, 2E11);
  /* DESCRIPTION: Young's modulus and Poisson's ratio for constant stiffness FEA method of grid deformation*/
  addDoubleOption("DEFORM_POISSONS_RATIO", Deform_PoissonRatio, 0.3);
  /*  DESCRIPTION: Linear solver for the mesh deformation\n OPTIONS: see \link Linear_Solver_Map \endlink \n Default: FGMRES \ingroup Config*/
  addEnumOption("DEFORM_LINEAR_SOLVER", Deform_Linear_Solver, Linear_Solver_Map, FGMRES);

  /*!\par CONFIG_CATEGORY: Rotorcraft problem \ingroup Config*/
  /*--- option related to rotorcraft problems ---*/

  /* DESCRIPTION: MISSING --- */
  addDoubleOption("CYCLIC_PITCH", Cyclic_Pitch, 0.0);
  /* DESCRIPTION: MISSING --- */
  addDoubleOption("COLLECTIVE_PITCH", Collective_Pitch, 0.0);


  /*!\par CONFIG_CATEGORY: FEA solver \ingroup Config*/
  /*--- Options related to the FEA solver ---*/

  /* DESCRIPTION: Modulus of elasticity */
  addDoubleOption("ELASTICITY_MODULUS", ElasticyMod, 2E11);
  /* DESCRIPTION: Poisson ratio */
  addDoubleOption("POISSON_RATIO", PoissonRatio, 0.30);
  /* DESCRIPTION: Material density */
  addDoubleOption("MATERIAL_DENSITY", MaterialDensity, 7854);
  /* DESCRIPTION: Formulation for bidimensional elasticity solver */
  addEnumOption("FORMULATION_ELASTICITY_2D", Kind_2DElasForm, ElasForm_2D, PLANE_STRESS);
  /*  DESCRIPTION: Apply dead loads
  *  Options: NO, YES \ingroup Config */
  addBoolOption("DEAD_LOAD", DeadLoad, false);
  /* DESCRIPTION: Dynamic or static structural analysis */
  addEnumOption("DYNAMIC_ANALYSYS", Dynamic_Analysis, Dynamic_Map, STATIC);
  /* DESCRIPTION: Time Step for dynamic analysis (s) */
  addDoubleOption("DYN_TIMESTEP", Delta_DynTime, 0.0);
  /* DESCRIPTION: Total Physical Time for dual time stepping simulations (s) */
  addDoubleOption("DYN_TIME", Total_DynTime, 1.0);
  /* DESCRIPTION: Parameter alpha for Newmark scheme (s) */
  addDoubleOption("NEWMARK_ALPHA", Newmark_alpha, 0.25);
  /* DESCRIPTION: Parameter delta for Newmark scheme (s) */
  addDoubleOption("NEWMARK_DELTA", Newmark_delta, 0.5);
  /* DESCRIPTION: Apply the load slowly or suddenly */
  addBoolOption("SIGMOID_LOADING", Gradual_Load, false);
  /* DESCRIPTION: Apply the load as a ramp */
  addBoolOption("RAMP_LOADING", Ramp_Load, false);
  /* DESCRIPTION: Time while the load is to be increased linearly */
  addDoubleOption("RAMP_TIME", Ramp_Time, 1.0);

  /* DESCRIPTION: Time while the structure is static */
  addDoubleOption("STATIC_TIME", Static_Time, 1.0);

  /* DESCRIPTION: Order of the predictor */
  addUnsignedShortOption("PREDICTOR_ORDER", Pred_Order, 0);

  /*!\par PHYSICAL_PROBLEM_FLUID_FSI
   *  DESCRIPTION: Physical governing equations \n
   *  Options: NONE (default),EULER, NAVIER_STOKES, RANS,
   *  \ingroup Config*/
  addEnumOption("FSI_FLUID_PROBLEM", Kind_Solver_Fluid_FSI, FSI_Fluid_Solver_Map, NO_SOLVER_FFSI);
  /*!\par PHYSICAL_PROBLEM_STRUCTURAL_FSI
   *  DESCRIPTION: Physical governing equations \n
   *  Options: NONE (default), LINEAR_ELASTICITY, NONLINEAR_ELASTICITY
   *  \ingroup Config*/
  addEnumOption("FSI_STRUCTURAL_PROBLEM", Kind_Solver_Struc_FSI, FSI_Struc_Solver_Map, NO_SOLVER_SFSI);

  /* DESCRIPTION: Preconditioner for the Krylov linear solvers */
  addEnumOption("FSI_LINEAR_SOLVER_PREC_STRUC", Kind_Linear_Solver_Prec_FSI_Struc, Linear_Solver_Prec_Map, ILU);

  /* DESCRIPTION: Maximum number of iterations of the linear solver for the implicit formulation */
  addUnsignedLongOption("FSI_LINEAR_SOLVER_ITER_STRUC", Linear_Solver_Iter_FSI_Struc, 500);


  /* CONFIG_CATEGORY: FSI solver */
  /*--- Options related to the FSI solver ---*/
  /* DESCRIPTION: Maximum number of FSI iterations */
  addUnsignedShortOption("FSI_ITER", nIterFSI, 1);
  /* DESCRIPTION: Aitken's static relaxation factor */
  addDoubleOption("STAT_RELAX_PARAMETER", AitkenStatRelax, 0.4);
  /* DESCRIPTION: Aitken's dynamic maximum relaxation factor for the first iteration */
  addDoubleOption("AITKEN_DYN_MAX_INITIAL", AitkenDynMaxInit, 0.4);
  /* DESCRIPTION: Type of gust */
  addEnumOption("BGS_RELAXATION", Kind_BGS_RelaxMethod, AitkenForm_Map, NO_RELAXATION);


  /*!\par CONFIG_CATEGORY: Wave solver \ingroup Config*/
  /*--- options related to the wave solver ---*/

  /* DESCRIPTION: Constant wave speed */
  addDoubleOption("WAVE_SPEED", Wave_Speed, 331.79);

  /*!\par CONFIG_CATEGORY: Heat solver \ingroup Config*/
  /*--- options related to the heat solver ---*/

  /* DESCRIPTION: Thermal diffusivity constant */
  addDoubleOption("THERMAL_DIFFUSIVITY", Thermal_Diffusivity, 1.172E-5);

  /*!\par CONFIG_CATEGORY: Visualize Control Volumes \ingroup Config*/
  /*--- options related to visualizing control volumes ---*/

  /* DESCRIPTION: Node number for the CV to be visualized */
  addLongOption("VISUALIZE_CV", Visualize_CV, -1);

  /*!\par CONFIG_CATEGORY: Inverse design problem \ingroup Config*/
  /*--- options related to inverse design problem ---*/

  /* DESCRIPTION: Evaluate inverse design on the surface  */
  addBoolOption("INV_DESIGN_CP", InvDesign_Cp, false);

  /* DESCRIPTION: Evaluate inverse design on the surface  */
  addBoolOption("INV_DESIGN_HEATFLUX", InvDesign_HeatFlux, false);

  /*!\par CONFIG_CATEGORY: Unsupported options \ingroup Config*/
  /*--- Options that are experimental and not intended for general use ---*/

  /* DESCRIPTION: Write extra output */
  addBoolOption("EXTRA_OUTPUT", ExtraOutput, false);

  /* DESCRIPTION: Location of the turb model itself */
  addStringOption("ML_TURB_MODEL_FILE", ML_Turb_Model_File, string("model.json"));

  /* DESCRIPTION: what kind of input/output feature map is there */
  addStringOption("ML_TURB_MODEL_FEATURESET", ML_Turb_Model_FeatureSet, string("none"));

  /* DESCRIPTION: Extra values for ML Turb model */
  addStringListOption("ML_TURB_MODEL_EXTRA", nML_Turb_Model_Extra, ML_Turb_Model_Extra);

  /*--- options related to the FFD problem ---*/
  /*!\par CONFIG_CATEGORY:FFD point inversion \ingroup Config*/

  /* DESCRIPTION: Number of total iterations in the FFD point inversion */
  addUnsignedShortOption("FFD_ITERATIONS", nFFD_Iter, 500);

  /* DESCRIPTION: Free surface damping coefficient */
	addDoubleOption("FFD_TOLERANCE", FFD_Tol, 1E-10);

  /* DESCRIPTION: Definition of the FFD boxes */
  addFFDDefOption("FFD_DEFINITION", nFFDBox, CoordFFDBox, TagFFDBox);
  
  /* DESCRIPTION: Definition of the FFD boxes */
  addFFDDegreeOption("FFD_DEGREE", nFFDBox, DegreeFFDBox);
  
  /* DESCRIPTION: Surface continuity at the intersection with the FFD */
  addEnumOption("FFD_CONTINUITY", FFD_Continuity, Continuity_Map, DERIVATIVE_2ND);

  /*--- Options for the direct differentiation methods ---*/
  /*!\par CONFIG_CATEGORY: Direct Differentation options\ingroup Config*/

  /* DESCRIPTION: Direct differentiation mode */
  addEnumOption("DIRECT_DIFF", DirectDiff, DirectDiff_Var_Map, NO_DERIVATIVE);

  /*--- options that are used in the python optimization scripts. These have no effect on the c++ toolsuite ---*/
  /*!\par CONFIG_CATEGORY:Python Options\ingroup Config*/

  /* DESCRIPTION: Gradient method */
  addPythonOption("GRADIENT_METHOD");

  /* DESCRIPTION: Geometrical Parameter */
  addPythonOption("GEO_PARAM");

  /* DESCRIPTION: Setup for design variables */
  addPythonOption("DEFINITION_DV");

  /* DESCRIPTION: Maximum number of iterations */
  addPythonOption("OPT_ITERATIONS");
  
  /* DESCRIPTION: Requested accuracy */
  addPythonOption("OPT_ACCURACY");
  
  /* DESCRIPTION: Setup for design variables */
  addPythonOption("BOUND_DV");
  
  /* DESCRIPTION: Current value of the design variables */
  addPythonOption("DV_VALUE_NEW");

  /* DESCRIPTION: Previous value of the design variables */
  addPythonOption("DV_VALUE_OLD");

  /* DESCRIPTION: Number of partitions of the mesh */
  addPythonOption("NUMBER_PART");

  /* DESCRIPTION: Optimization objective function with optional scaling factor*/
  addPythonOption("OPT_OBJECTIVE");

  /* DESCRIPTION: Optimization constraint functions with optional scaling factor */
  addPythonOption("OPT_CONSTRAINT");

  /* DESCRIPTION: Finite different step for gradient estimation */
  addPythonOption("FIN_DIFF_STEP");

  /* DESCRIPTION: Verbosity of the python scripts to Stdout */
  addPythonOption("CONSOLE");

  /* DESCRIPTION: Flag specifying if the mesh was decomposed */
  addPythonOption("DECOMPOSED");

  /* DESCRIPTION: Activate ParMETIS mode for testing */
  addBoolOption("PARMETIS", ParMETIS, false);
  
  /* END_CONFIG_OPTIONS */

}

void CConfig::SetConfig_Parsing(char case_filename[MAX_STRING_SIZE]) {
  string text_line, option_name;
  ifstream case_file;
  vector<string> option_value;
  int rank = MASTER_NODE;
  
#ifdef HAVE_MPI
  MPI_Comm_rank(MPI_COMM_WORLD, &rank);
#endif
  
  /*--- Read the configuration file ---*/
  
  case_file.open(case_filename, ios::in);

  if (case_file.fail()) {
    if (rank == MASTER_NODE) cout << endl << "The configuration file (.cfg) is missing!!" << endl << endl;
    exit(EXIT_FAILURE);
  }

  string errorString;

  int  err_count = 0;  // How many errors have we found in the config file
  int max_err_count = 30; // Maximum number of errors to print before stopping

  map<string, bool> included_options;

  /*--- Parse the configuration file and set the options ---*/
  
  while (getline (case_file, text_line)) {
    
    if (err_count >= max_err_count) {
      errorString.append("too many errors. Stopping parse");

      cout << errorString << endl;
      throw(1);
    }
    
    if (TokenizeString(text_line, option_name, option_value)) {
      
      /*--- See if it's a python option ---*/

      if (option_map.find(option_name) == option_map.end()) {
          string newString;
          newString.append(option_name);
          newString.append(": invalid option name");
          newString.append(". Check current SU2 options in config_template.cfg.");
          newString.append("\n");
          errorString.append(newString);
          err_count++;
        continue;
      }

      /*--- Option exists, check if the option has already been in the config file ---*/
      
      if (included_options.find(option_name) != included_options.end()) {
        string newString;
        newString.append(option_name);
        newString.append(": option appears twice");
        newString.append("\n");
        errorString.append(newString);
        err_count++;
        continue;
      }


      /*--- New found option. Add it to the map, and delete from all options ---*/
      
      included_options.insert(pair<string, bool>(option_name, true));
      all_options.erase(option_name);

      /*--- Set the value and check error ---*/
      
      string out = option_map[option_name]->SetValue(option_value);
      if (out.compare("") != 0) {
        errorString.append(out);
        errorString.append("\n");
        err_count++;
      }
    }
  }

  /*--- See if there were any errors parsing the config file ---*/
      
  if (errorString.size() != 0) {
    if (rank == MASTER_NODE) cout << errorString << endl;
    exit(EXIT_FAILURE);
  }

  /*--- Set the default values for all of the options that weren't set ---*/
      
  for (map<string, bool>::iterator iter = all_options.begin(); iter != all_options.end(); ++iter) {
    option_map[iter->first]->SetDefault();
  }

  case_file.close();
  
}

bool CConfig::SetRunTime_Parsing(char case_filename[MAX_STRING_SIZE]) {
  string text_line, option_name;
  ifstream case_file;
  vector<string> option_value;
  int rank = MASTER_NODE;
  
#ifdef HAVE_MPI
  MPI_Comm_rank(MPI_COMM_WORLD, &rank);
#endif
  
  /*--- Read the configuration file ---*/
  
  case_file.open(case_filename, ios::in);
  
  if (case_file.fail()) { return false; }
  
  string errorString;
  
  int err_count = 0;  // How many errors have we found in the config file
  int max_err_count = 30; // Maximum number of errors to print before stopping
  
  map<string, bool> included_options;
  
  /*--- Parse the configuration file and set the options ---*/
  
  while (getline (case_file, text_line)) {
    
    if (err_count >= max_err_count) {
      errorString.append("too many errors. Stopping parse");
      
      cout << errorString << endl;
      throw(1);
    }
    
    if (TokenizeString(text_line, option_name, option_value)) {
      
      if (option_map.find(option_name) == option_map.end()) {
        
        /*--- See if it's a python option ---*/
        
        string newString;
        newString.append(option_name);
        newString.append(": invalid option name");
        newString.append("\n");
        errorString.append(newString);
        err_count++;
        continue;
      }
      
      /*--- Option exists, check if the option has already been in the config file ---*/
      
      if (included_options.find(option_name) != included_options.end()) {
        string newString;
        newString.append(option_name);
        newString.append(": option appears twice");
        newString.append("\n");
        errorString.append(newString);
        err_count++;
        continue;
      }
      
      /*--- New found option. Add it to the map, and delete from all options ---*/
      
      included_options.insert(pair<string, bool>(option_name, true));
      all_options.erase(option_name);
      
      /*--- Set the value and check error ---*/
      
      string out = option_map[option_name]->SetValue(option_value);
      if (out.compare("") != 0) {
        errorString.append(out);
        errorString.append("\n");
        err_count++;
      }
      
    }
  }
  
  /*--- See if there were any errors parsing the runtime file ---*/
  
  if (errorString.size() != 0) {
    if (rank == MASTER_NODE) cout << errorString << endl;
    exit(EXIT_FAILURE);
  }
  
  case_file.close();
  
  return true;
  
}

void CConfig::SetPostprocessing(unsigned short val_software, unsigned short val_izone, unsigned short val_nDim) {
  
  unsigned short iZone, iCFL, iDim, iMarker;
  bool ideal_gas       = (Kind_FluidModel == STANDARD_AIR || Kind_FluidModel == IDEAL_GAS );
  bool standard_air       = (Kind_FluidModel == STANDARD_AIR);
  
#ifdef HAVE_MPI
  int size = SINGLE_NODE;
  MPI_Comm_size(MPI_COMM_WORLD, &size);
#endif
  
#ifndef HAVE_TECIO
  if (Output_FileFormat == TECPLOT_BINARY) {
    cout << "Tecplot binary file requested but SU2 was built without TecIO support." << "\n";
    Output_FileFormat = TECPLOT;
  }
#endif
  
  /*--- Store the SU2 module that we are executing. ---*/
  
  Kind_SU2 = val_software;
<<<<<<< HEAD

  /*--- If Kind_Obj has not been specified, these arrays need to take a default --*/
  if (nObj<1){
    Kind_ObjFunc = new unsigned short[1];
    Kind_ObjFunc[0]=DRAG_COEFFICIENT;
    Weight_ObjFunc = new su2double[1];
    Weight_ObjFunc[0]=1.0;
    nObj=1;
  }
  /*-- Correct for case where Weight_ObjFunc has not been provided or has lenght < kind_objfunc---*/
  if (nObjW<nObj){
    if (Weight_ObjFunc!=NULL)
      delete [] Weight_ObjFunc;
    Weight_ObjFunc = new su2double[nObj];
    for (unsigned short iObj=0; iObj<nObj; iObj++)
      Weight_ObjFunc[iObj]=1.0;
  }
  /*--- Maker sure that nMarker = nObj ---*/
  if (nObj>0){
    if (nMarker_Monitoring!=nObj){
      if (nMarker_Monitoring==1){
        /*-- If only one marker was listed with multiple objectives, set that marker as the marker for each objective ---*/
        nMarker_Monitoring = nObj;
        string marker = Marker_Monitoring[0];
        delete[] Marker_Monitoring;
        Marker_Monitoring = new string[nMarker_Monitoring];
        for (iMarker=0; iMarker<nMarker_Monitoring; iMarker++)
          Marker_Monitoring[iMarker] = marker;

      }
      else if(nObj==1){
        nObj=nMarker_Monitoring;
        unsigned short kind_obj = Kind_ObjFunc[0];
        Kind_ObjFunc = new unsigned short[nMarker_Monitoring];
        for (iMarker=0; iMarker<nMarker_Monitoring; iMarker++)
          Kind_ObjFunc[iMarker] = kind_obj;
      }
      else{
        cout <<"WARNING: when using more than one OBJECTIVE_FUNCTION, MARKER_MONTIOR must be the same length \n "<<
            "For multiple surfaces per objective, list objective multiple times. \n"<<
            "For multiple objectives per marker either use one marker overall or list marker multiple times."<<endl;
        exit(EXIT_FAILURE);
      }
    }
    /*--- Make sure that 1D outputs are written when objective function requires [TODO: does this make config options irrelevant?]---*/
    unsigned short jMarker=0;
    nMarker_Out_1D = 0;
    for (iMarker=0; iMarker<nMarker_Monitoring; iMarker++){
      if (Kind_ObjFunc[iMarker]== AVG_OUTLET_PRESSURE || Kind_ObjFunc[iMarker] == AVG_TOTAL_PRESSURE) {
        Wrt_1D_Output = YES;
        nMarker_Out_1D++;
      }
    }
    Marker_Out_1D = new string[nMarker_Out_1D];
    for (iMarker=0; iMarker<nMarker_Monitoring; iMarker++){
      if (Kind_ObjFunc[iMarker]== AVG_OUTLET_PRESSURE || Kind_ObjFunc[iMarker] == AVG_TOTAL_PRESSURE) {
        Marker_Out_1D[jMarker] = Marker_Monitoring[iMarker];
        jMarker++;
      }
    }
=======
  
  /*--- Make sure that 1D outputs are written when objective function requires ---*/
  
  if (Kind_ObjFunc== AVG_OUTLET_PRESSURE || Kind_ObjFunc == AVG_TOTAL_PRESSURE || Kind_ObjFunc == OUTLET_CHAIN_RULE) {
    Wrt_1D_Output = YES;
    Marker_Out_1D = Marker_Monitoring;
    nMarker_Out_1D = nMarker_Monitoring;
>>>>>>> f5f481c9
  }
  /*--- Low memory only for ASCII Tecplot ---*/

  if (Output_FileFormat != TECPLOT) Low_MemoryOutput = NO;
  
  /*--- Deactivate the multigrid in the adjoint problem ---*/
  
  if ((Adjoint && !MG_AdjointFlow) ||
      (Unsteady_Simulation == TIME_STEPPING)) { nMGLevels = 0; }

  /*--- If Fluid Structure Interaction, set the solver for each zone.
   *--- ZONE_0 is the zone of the fluid.
   *--- All the other zones are structure.
   *--- This will allow us to define multiple physics structural problems */

  if (Kind_Solver == FLUID_STRUCTURE_INTERACTION){
	  if (val_izone==0) {	Kind_Solver = Kind_Solver_Fluid_FSI; 		FSI_Problem = true;}

	  else {			 	Kind_Solver = Kind_Solver_Struc_FSI;	  	FSI_Problem = true;
	  	  	  	  	  	  	Kind_Linear_Solver_Prec = Kind_Linear_Solver_Prec_FSI_Struc;
	  	  	  	  	  	  	Linear_Solver_Iter = Linear_Solver_Iter_FSI_Struc;}
  }
  else{ FSI_Problem = false; }

  
  /*--- Initialize non-physical points/reconstructions to zero ---*/
  
  Nonphys_Points   = 0;
  Nonphys_Reconstr = 0;
  
  /*--- Don't do any deformation if there is no Design variable information ---*/
  
  if (Design_Variable == NULL) {
    Design_Variable = new unsigned short [1];
    nDV = 1; Design_Variable[0] = NONE;
  }
  
  /*--- Identification of free-surface problem, this problems are always 
   unsteady and incompressible. ---*/
  
  if (Kind_Regime == FREESURFACE) {
    if (Unsteady_Simulation != DT_STEPPING_2ND) Unsteady_Simulation = DT_STEPPING_1ST;
  }
  
  if (Kind_Solver == POISSON_EQUATION) {
    Unsteady_Simulation = STEADY;
  }
  
  /*--- Set the number of external iterations to 1 for the steady state problem ---*/

  if ((Kind_Solver == HEAT_EQUATION) ||
      (Kind_Solver == WAVE_EQUATION) || (Kind_Solver == POISSON_EQUATION)) {
    nMGLevels = 0;
    if (Unsteady_Simulation == STEADY) nExtIter = 1;
    else Unst_nIntIter = 2;
  }
  
  if (Kind_Solver == LINEAR_ELASTICITY) {
    nMGLevels = 0;
    if (Dynamic_Analysis == STATIC) 
	nExtIter = 1;
  }

  /*--- Decide whether we should be writing unsteady solution files. ---*/
  
  if (Unsteady_Simulation == STEADY ||
      Unsteady_Simulation == TIME_STEPPING ||
      Unsteady_Simulation == TIME_SPECTRAL  ||
      Kind_Regime == FREESURFACE) { Wrt_Unsteady = false; }
  else { Wrt_Unsteady = true; }

  if (Kind_Solver == LINEAR_ELASTICITY) {

	  if (Dynamic_Analysis == STATIC) { Wrt_Dynamic = false; }
	  else { Wrt_Dynamic = true; }

  }

  
  
  /*--- Check for Measurement System ---*/
  
  if (SystemMeasurements == US && !standard_air) {
    cout << "Only STANDARD_AIR fluid model can be used with US Measurement System" << endl;
    exit(EXIT_FAILURE);
  }
  
  /*--- Check for Convective scheme available for NICF ---*/
  
  if (!ideal_gas) {
    if (Kind_ConvNumScheme_Flow != SPACE_UPWIND) {
      cout << "Only ROE Upwind scheme can be used for Not Ideal Compressible Fluids" << endl;
      exit(EXIT_FAILURE);
    }
    else {
      if (Kind_Upwind_Flow != ROE) {
        cout << "Only ROE Upwind scheme can be used for Not Ideal Compressible Fluids" << endl;
        exit(EXIT_FAILURE);
      }
    }
  }
  
  /*--- Check for Boundary condition available for NICF ---*/
  
  if (!ideal_gas) {
    if (nMarker_Inlet != 0) {
      cout << "Riemann Boundary conditions must be used for inlet and outlet with Not Ideal Compressible Fluids " << endl;
      exit(EXIT_FAILURE);
    }
    if (nMarker_Outlet != 0) {
      cout << "Riemann Boundary conditions must be used outlet with Not Ideal Compressible Fluids " << endl;
      exit(EXIT_FAILURE);
    }
    
    if (nMarker_FarField != 0) {
      cout << "Far Field BC is not generalized for Not Ideal Compressible Fluids " << endl;
      exit(EXIT_FAILURE);
    }
    
  }
  
  /*--- Check for Boundary condition available for NICF ---*/
  
  if (ideal_gas) {
    if (SystemMeasurements == US && standard_air) {
      if (Kind_ViscosityModel != SUTHERLAND) {
        cout << "Only SUTHERLAND viscosity model can be used with US Measurement  " << endl;
        exit(EXIT_FAILURE);
      }
    }
    if (Kind_ConductivityModel != CONSTANT_PRANDTL ) {
      cout << "Only CONSTANT_PRANDTL thermal conductivity model can be used with STANDARD_AIR and IDEAL_GAS" << endl;
      exit(EXIT_FAILURE);
    }
    
  }
  
  /*--- Set grid movement kind to NO_MOVEMENT if not specified, which means
   that we also set the Grid_Movement flag to false. We initialize to the
   number of zones here, because we are guaranteed to at least have one. ---*/
  
  if (Kind_GridMovement == NULL) {
    Kind_GridMovement = new unsigned short[nZone];
    for (unsigned short iZone = 0; iZone < nZone; iZone++ )
      Kind_GridMovement[iZone] = NO_MOVEMENT;
    if (Grid_Movement == true) {
      cout << "GRID_MOVEMENT = YES but no type provided in GRID_MOVEMENT_KIND!!" << endl;
      exit(EXIT_FAILURE);
    }
  }
  
  /*--- If we're solving a purely steady problem with no prescribed grid
   movement (both rotating frame and moving walls can be steady), make sure that
   there is no grid motion ---*/
  
  if ((Kind_SU2 == SU2_CFD || Kind_SU2 == SU2_SOL) &&
      (Unsteady_Simulation == STEADY) &&
      ((Kind_GridMovement[ZONE_0] != MOVING_WALL) &&
       (Kind_GridMovement[ZONE_0] != ROTATING_FRAME) &&
       (Kind_GridMovement[ZONE_0] != STEADY_TRANSLATION)))
    Grid_Movement = false;
  
  /*--- If it is not specified, set the mesh motion mach number
   equal to the freestream value. ---*/
  
  if (Grid_Movement && Mach_Motion == 0.0)
    Mach_Motion = Mach;
  
  /*--- Set the boolean flag if we are in a rotating frame (source term). ---*/
  
  if (Grid_Movement && Kind_GridMovement[ZONE_0] == ROTATING_FRAME)
    Rotating_Frame = true;
  else
    Rotating_Frame = false;
  
  /*--- Check the number of moving markers against the number of grid movement
   types provided (should be equal, except that rigid motion and rotating frame
   do not depend on surface specification). ---*/
  
  if (Grid_Movement &&
      (Kind_GridMovement[ZONE_0] != RIGID_MOTION) &&
      (Kind_GridMovement[ZONE_0] != ROTATING_FRAME) &&
      (Kind_GridMovement[ZONE_0] != STEADY_TRANSLATION) &&
      (Kind_GridMovement[ZONE_0] != GUST) &&
      (nGridMovement != nMarker_Moving)) {
    cout << "Number of GRID_MOVEMENT_KIND must match number of MARKER_MOVING!!" << endl;
    exit(EXIT_FAILURE);
  }
  
  /*--- Make sure that there aren't more than one rigid motion or
   rotating frame specified in GRID_MOVEMENT_KIND. ---*/
  
  if (Grid_Movement && (Kind_GridMovement[ZONE_0] == RIGID_MOTION) &&
      (nGridMovement > 1)) {
    cout << "Can not support more than one type of rigid motion in GRID_MOVEMENT_KIND!!" << endl;
    exit(EXIT_FAILURE);
  }
  
  /*--- In case the grid movement parameters have not been declared in the
   config file, set them equal to zero for safety. Also check to make sure
   that for each option, a value has been declared for each moving marker. ---*/
  
  unsigned short nMoving;
  if (nGridMovement > nZone) nMoving = nGridMovement;
  else nMoving = nZone;
  
  /*--- Motion Origin: ---*/
  
  if (Motion_Origin_X == NULL) {
    Motion_Origin_X = new su2double[nMoving];
    for (iZone = 0; iZone < nMoving; iZone++ )
      Motion_Origin_X[iZone] = 0.0;
  } else {
    if (Grid_Movement && (nMotion_Origin_X != nGridMovement)) {
      cout << "Length of MOTION_ORIGIN_X must match GRID_MOVEMENT_KIND!!" << endl;
      exit(EXIT_FAILURE);
    }
  }
  
  if (Motion_Origin_Y == NULL) {
    Motion_Origin_Y = new su2double[nMoving];
    for (iZone = 0; iZone < nMoving; iZone++ )
      Motion_Origin_Y[iZone] = 0.0;
  } else {
    if (Grid_Movement && (nMotion_Origin_Y != nGridMovement)) {
      cout << "Length of MOTION_ORIGIN_Y must match GRID_MOVEMENT_KIND!!" << endl;
      exit(EXIT_FAILURE);
    }
  }
  
  if (Motion_Origin_Z == NULL) {
    Motion_Origin_Z = new su2double[nMoving];
    for (iZone = 0; iZone < nMoving; iZone++ )
      Motion_Origin_Z[iZone] = 0.0;
  } else {
    if (Grid_Movement && (nMotion_Origin_Z != nGridMovement)) {
      cout << "Length of MOTION_ORIGIN_Z must match GRID_MOVEMENT_KIND!!" << endl;
      exit(EXIT_FAILURE);
    }
  }
  
  if (MoveMotion_Origin == NULL) {
    MoveMotion_Origin = new unsigned short[nMoving];
    for (iZone = 0; iZone < nMoving; iZone++ )
      MoveMotion_Origin[iZone] = 0;
  } else {
    if (Grid_Movement && (nMoveMotion_Origin != nGridMovement)) {
      cout << "Length of MOVE_MOTION_ORIGIN must match GRID_MOVEMENT_KIND!!" << endl;
      exit(EXIT_FAILURE);
    }
  }
  
  /*--- Translation: ---*/
  
  if (Translation_Rate_X == NULL) {
    Translation_Rate_X = new su2double[nMoving];
    for (iZone = 0; iZone < nMoving; iZone++ )
      Translation_Rate_X[iZone] = 0.0;
  } else {
    if (Grid_Movement && (nTranslation_Rate_X != nGridMovement)) {
      cout << "Length of TRANSLATION_RATE_X must match GRID_MOVEMENT_KIND!!" << endl;
      exit(EXIT_FAILURE);
    }
  }
  
  if (Translation_Rate_Y == NULL) {
    Translation_Rate_Y = new su2double[nMoving];
    for (iZone = 0; iZone < nMoving; iZone++ )
      Translation_Rate_Y[iZone] = 0.0;
  } else {
    if (Grid_Movement && (nTranslation_Rate_Y != nGridMovement)) {
      cout << "Length of TRANSLATION_RATE_Y must match GRID_MOVEMENT_KIND!!" << endl;
      exit(EXIT_FAILURE);
    }
  }
  
  if (Translation_Rate_Z == NULL) {
    Translation_Rate_Z = new su2double[nMoving];
    for (iZone = 0; iZone < nMoving; iZone++ )
      Translation_Rate_Z[iZone] = 0.0;
  } else {
    if (Grid_Movement && (nTranslation_Rate_Z != nGridMovement)) {
      cout << "Length of TRANSLATION_RATE_Z must match GRID_MOVEMENT_KIND!!" << endl;
      exit(EXIT_FAILURE);
    }
  }
  
  /*--- Rotation: ---*/
  
  if (Rotation_Rate_X == NULL) {
    Rotation_Rate_X = new su2double[nMoving];
    for (iZone = 0; iZone < nMoving; iZone++ )
      Rotation_Rate_X[iZone] = 0.0;
  } else {
    if (Grid_Movement && (nRotation_Rate_X != nGridMovement)) {
      cout << "Length of ROTATION_RATE_X must match GRID_MOVEMENT_KIND!!" << endl;
      exit(EXIT_FAILURE);
    }
  }
  
  if (Rotation_Rate_Y == NULL) {
    Rotation_Rate_Y = new su2double[nMoving];
    for (iZone = 0; iZone < nMoving; iZone++ )
      Rotation_Rate_Y[iZone] = 0.0;
  } else {
    if (Grid_Movement && (nRotation_Rate_Y != nGridMovement)) {
      cout << "Length of ROTATION_RATE_Y must match GRID_MOVEMENT_KIND!!" << endl;
      exit(EXIT_FAILURE);
    }
  }
  
  if (Rotation_Rate_Z == NULL) {
    Rotation_Rate_Z = new su2double[nMoving];
    for (iZone = 0; iZone < nMoving; iZone++ )
      Rotation_Rate_Z[iZone] = 0.0;
  } else {
    if (Grid_Movement && (nRotation_Rate_Z != nGridMovement)) {
      cout << "Length of ROTATION_RATE_Z must match GRID_MOVEMENT_KIND!!" << endl;
      exit(EXIT_FAILURE);
    }
  }
  
  /*--- Pitching: ---*/
  
  if (Pitching_Omega_X == NULL) {
    Pitching_Omega_X = new su2double[nMoving];
    for (iZone = 0; iZone < nMoving; iZone++ )
      Pitching_Omega_X[iZone] = 0.0;
  } else {
    if (Grid_Movement && (nPitching_Omega_X != nGridMovement)) {
      cout << "Length of PITCHING_OMEGA_X must match GRID_MOVEMENT_KIND!!" << endl;
      exit(EXIT_FAILURE);
    }
  }
  
  if (Pitching_Omega_Y == NULL) {
    Pitching_Omega_Y = new su2double[nMoving];
    for (iZone = 0; iZone < nMoving; iZone++ )
      Pitching_Omega_Y[iZone] = 0.0;
  } else {
    if (Grid_Movement && (nPitching_Omega_Y != nGridMovement)) {
      cout << "Length of PITCHING_OMEGA_Y must match GRID_MOVEMENT_KIND!!" << endl;
      exit(EXIT_FAILURE);
    }
  }
  
  if (Pitching_Omega_Z == NULL) {
    Pitching_Omega_Z = new su2double[nMoving];
    for (iZone = 0; iZone < nMoving; iZone++ )
      Pitching_Omega_Z[iZone] = 0.0;
  } else {
    if (Grid_Movement && (nPitching_Omega_Z != nGridMovement)) {
      cout << "Length of PITCHING_OMEGA_Z must match GRID_MOVEMENT_KIND!!" << endl;
      exit(EXIT_FAILURE);
    }
  }
  
  /*--- Pitching Amplitude: ---*/
  
  if (Pitching_Ampl_X == NULL) {
    Pitching_Ampl_X = new su2double[nMoving];
    for (iZone = 0; iZone < nMoving; iZone++ )
      Pitching_Ampl_X[iZone] = 0.0;
  } else {
    if (Grid_Movement && (nPitching_Ampl_X != nGridMovement)) {
      cout << "Length of PITCHING_AMPL_X must match GRID_MOVEMENT_KIND!!" << endl;
      exit(EXIT_FAILURE);
    }
  }
  
  if (Pitching_Ampl_Y == NULL) {
    Pitching_Ampl_Y = new su2double[nMoving];
    for (iZone = 0; iZone < nMoving; iZone++ )
      Pitching_Ampl_Y[iZone] = 0.0;
  } else {
    if (Grid_Movement && (nPitching_Ampl_Y != nGridMovement)) {
      cout << "Length of PITCHING_AMPL_Y must match GRID_MOVEMENT_KIND!!" << endl;
      exit(EXIT_FAILURE);
    }
  }
  
  if (Pitching_Ampl_Z == NULL) {
    Pitching_Ampl_Z = new su2double[nMoving];
    for (iZone = 0; iZone < nMoving; iZone++ )
      Pitching_Ampl_Z[iZone] = 0.0;
  } else {
    if (Grid_Movement && (nPitching_Ampl_Z != nGridMovement)) {
      cout << "Length of PITCHING_AMPL_Z must match GRID_MOVEMENT_KIND!!" << endl;
      exit(EXIT_FAILURE);
    }
  }
  
  /*--- Pitching Phase: ---*/
  
  if (Pitching_Phase_X == NULL) {
    Pitching_Phase_X = new su2double[nMoving];
    for (iZone = 0; iZone < nMoving; iZone++ )
      Pitching_Phase_X[iZone] = 0.0;
  } else {
    if (Grid_Movement && (nPitching_Phase_X != nGridMovement)) {
      cout << "Length of PITCHING_PHASE_X must match GRID_MOVEMENT_KIND!!" << endl;
      exit(EXIT_FAILURE);
    }
  }
  
  if (Pitching_Phase_Y == NULL) {
    Pitching_Phase_Y = new su2double[nMoving];
    for (iZone = 0; iZone < nMoving; iZone++ )
      Pitching_Phase_Y[iZone] = 0.0;
  } else {
    if (Grid_Movement && (nPitching_Phase_Y != nGridMovement)) {
      cout << "Length of PITCHING_PHASE_Y must match GRID_MOVEMENT_KIND!!" << endl;
      exit(EXIT_FAILURE);
    }
  }
  
  if (Pitching_Phase_Z == NULL) {
    Pitching_Phase_Z = new su2double[nMoving];
    for (iZone = 0; iZone < nMoving; iZone++ )
      Pitching_Phase_Z[iZone] = 0.0;
  } else {
    if (Grid_Movement && (nPitching_Phase_Z != nGridMovement)) {
      cout << "Length of PITCHING_PHASE_Z must match GRID_MOVEMENT_KIND!!" << endl;
      exit(EXIT_FAILURE);
    }
  }
  
  /*--- Plunging: ---*/
  
  if (Plunging_Omega_X == NULL) {
    Plunging_Omega_X = new su2double[nMoving];
    for (iZone = 0; iZone < nMoving; iZone++ )
      Plunging_Omega_X[iZone] = 0.0;
  } else {
    if (Grid_Movement && (nPlunging_Omega_X != nGridMovement)) {
      cout << "Length of PLUNGING_OMEGA_X must match GRID_MOVEMENT_KIND!!" << endl;
      exit(EXIT_FAILURE);
    }
  }
  
  if (Plunging_Omega_Y == NULL) {
    Plunging_Omega_Y = new su2double[nMoving];
    for (iZone = 0; iZone < nMoving; iZone++ )
      Plunging_Omega_Y[iZone] = 0.0;
  } else {
    if (Grid_Movement && (nPlunging_Omega_Y != nGridMovement)) {
      cout << "Length of PLUNGING_OMEGA_Y must match GRID_MOVEMENT_KIND!!" << endl;
      exit(EXIT_FAILURE);
    }
  }
  
  if (Plunging_Omega_Z == NULL) {
    Plunging_Omega_Z = new su2double[nMoving];
    for (iZone = 0; iZone < nMoving; iZone++ )
      Plunging_Omega_Z[iZone] = 0.0;
  } else {
    if (Grid_Movement && (nPlunging_Omega_Z != nGridMovement)) {
      cout << "Length of PLUNGING_OMEGA_Z must match GRID_MOVEMENT_KIND!!" << endl;
      exit(EXIT_FAILURE);
    }
  }
  
  /*--- Plunging Amplitude: ---*/
  
  if (Plunging_Ampl_X == NULL) {
    Plunging_Ampl_X = new su2double[nMoving];
    for (iZone = 0; iZone < nMoving; iZone++ )
      Plunging_Ampl_X[iZone] = 0.0;
  } else {
    if (Grid_Movement && (nPlunging_Ampl_X != nGridMovement)) {
      cout << "Length of PLUNGING_AMPL_X must match GRID_MOVEMENT_KIND!!" << endl;
      exit(EXIT_FAILURE);
    }
  }
  
  if (Plunging_Ampl_Y == NULL) {
    Plunging_Ampl_Y = new su2double[nMoving];
    for (iZone = 0; iZone < nMoving; iZone++ )
      Plunging_Ampl_Y[iZone] = 0.0;
  } else {
    if (Grid_Movement && (nPlunging_Ampl_Y != nGridMovement)) {
      cout << "Length of PLUNGING_AMPL_Y must match GRID_MOVEMENT_KIND!!" << endl;
      exit(EXIT_FAILURE);
    }
  }
  
  if (Plunging_Ampl_Z == NULL) {
    Plunging_Ampl_Z = new su2double[nMoving];
    for (iZone = 0; iZone < nMoving; iZone++ )
      Plunging_Ampl_Z[iZone] = 0.0;
  } else {
    if (Grid_Movement && (nPlunging_Ampl_Z != nGridMovement)) {
      cout << "Length of PLUNGING_AMPL_Z must match GRID_MOVEMENT_KIND!!" << endl;
      exit(EXIT_FAILURE);
    }
  }
  
  /*--- Use the various rigid-motion input frequencies to determine the period to be used with time-spectral cases.
   There are THREE types of motion to consider, namely: rotation, pitching, and plunging.
   The largest period of motion is the one to be used for time-spectral calculations. ---*/
  
  if (Unsteady_Simulation == TIME_SPECTRAL) {
    
    unsigned short N_MOTION_TYPES = 3;
    su2double *periods;
    periods = new su2double[N_MOTION_TYPES];
    
    /*--- rotation: ---*/
    
    su2double Omega_mag_rot = sqrt(pow(Rotation_Rate_X[ZONE_0],2)+pow(Rotation_Rate_Y[ZONE_0],2)+pow(Rotation_Rate_Z[ZONE_0],2));
    if (Omega_mag_rot > 0)
      periods[0] = 2*PI_NUMBER/Omega_mag_rot;
    else
      periods[0] = 0.0;
    
    /*--- pitching: ---*/
    
    su2double Omega_mag_pitch = sqrt(pow(Pitching_Omega_X[ZONE_0],2)+pow(Pitching_Omega_Y[ZONE_0],2)+pow(Pitching_Omega_Z[ZONE_0],2));
    if (Omega_mag_pitch > 0)
      periods[1] = 2*PI_NUMBER/Omega_mag_pitch;
    else
      periods[1] = 0.0;
    
    /*--- plunging: ---*/
    
    su2double Omega_mag_plunge = sqrt(pow(Plunging_Omega_X[ZONE_0],2)+pow(Plunging_Omega_Y[ZONE_0],2)+pow(Plunging_Omega_Z[ZONE_0],2));
    if (Omega_mag_plunge > 0)
      periods[2] = 2*PI_NUMBER/Omega_mag_plunge;
    else
      periods[2] = 0.0;
    
    /*--- determine which period is largest ---*/
    
    unsigned short iVar;
    TimeSpectral_Period = 0.0;
    for (iVar = 0; iVar < N_MOTION_TYPES; iVar++) {
      if (periods[iVar] > TimeSpectral_Period)
        TimeSpectral_Period = periods[iVar];
    }
    
    delete periods;
    
  }
  
  /*--- Initialize the RefOriginMoment Pointer ---*/
  
  RefOriginMoment = NULL;
  RefOriginMoment = new su2double[3];
  RefOriginMoment[0] = 0.0; RefOriginMoment[1] = 0.0; RefOriginMoment[2] = 0.0;
  
  /*--- In case the moment origin coordinates have not been declared in the
   config file, set them equal to zero for safety. Also check to make sure
   that for each marker, a value has been declared for the moment origin.
   Unless only one value was specified, then set this value for all the markers
   being monitored. ---*/
  
  
  if ((nRefOriginMoment_X != nRefOriginMoment_Y) || (nRefOriginMoment_X != nRefOriginMoment_Z) ) {
    cout << "ERROR: Length of REF_ORIGIN_MOMENT_X, REF_ORIGIN_MOMENT_Y and REF_ORIGIN_MOMENT_Z must be the same!!" << endl;
    exit(EXIT_FAILURE);
  }
  
  if (RefOriginMoment_X == NULL) {
    RefOriginMoment_X = new su2double[nMarker_Monitoring];
    for (iMarker = 0; iMarker < nMarker_Monitoring; iMarker++ )
      RefOriginMoment_X[iMarker] = 0.0;
  } else {
    if (nRefOriginMoment_X == 1) {
      
      su2double aux_RefOriginMoment_X = RefOriginMoment_X[0];
      delete [] RefOriginMoment_X;
      RefOriginMoment_X = new su2double[nMarker_Monitoring];
      nRefOriginMoment_X = nMarker_Monitoring;
      
      for (iMarker = 0; iMarker < nMarker_Monitoring; iMarker++ )
        RefOriginMoment_X[iMarker] = aux_RefOriginMoment_X;
    }
    else if (nRefOriginMoment_X != nMarker_Monitoring) {
      cout << "ERROR: Length of REF_ORIGIN_MOMENT_X must match number of Monitoring Markers!!" << endl;
      exit(EXIT_FAILURE);
    }
  }
  
  if (RefOriginMoment_Y == NULL) {
    RefOriginMoment_Y = new su2double[nMarker_Monitoring];
    for (iMarker = 0; iMarker < nMarker_Monitoring; iMarker++ )
      RefOriginMoment_Y[iMarker] = 0.0;
  } else {
    if (nRefOriginMoment_Y == 1) {
      
      su2double aux_RefOriginMoment_Y = RefOriginMoment_Y[0];
      delete [] RefOriginMoment_Y;
      RefOriginMoment_Y = new su2double[nMarker_Monitoring];
      nRefOriginMoment_Y = nMarker_Monitoring;
      
      for (iMarker = 0; iMarker < nMarker_Monitoring; iMarker++ )
        RefOriginMoment_Y[iMarker] = aux_RefOriginMoment_Y;
    }
    else if (nRefOriginMoment_Y != nMarker_Monitoring) {
      cout << "ERROR: Length of REF_ORIGIN_MOMENT_Y must match number of Monitoring Markers!!" << endl;
      exit(EXIT_FAILURE);
    }
  }
  
  if (RefOriginMoment_Z == NULL) {
    RefOriginMoment_Z = new su2double[nMarker_Monitoring];
    for (iMarker = 0; iMarker < nMarker_Monitoring; iMarker++ )
      RefOriginMoment_Z[iMarker] = 0.0;
  } else {
    if (nRefOriginMoment_Z == 1) {
      
      su2double aux_RefOriginMoment_Z = RefOriginMoment_Z[0];
      delete [] RefOriginMoment_Z;
      RefOriginMoment_Z = new su2double[nMarker_Monitoring];
      nRefOriginMoment_Z = nMarker_Monitoring;
      
      for (iMarker = 0; iMarker < nMarker_Monitoring; iMarker++ )
        RefOriginMoment_Z[iMarker] = aux_RefOriginMoment_Z;
    }
    else if (nRefOriginMoment_Z != nMarker_Monitoring) {
      cout << "ERROR: Length of REF_ORIGIN_MOMENT_Z must match number of Monitoring Markers!!" << endl;
      exit(EXIT_FAILURE);
    }
  }
  
  /*--- Set the boolean flag if we are carrying out an aeroelastic simulation. ---*/
  
  if (Grid_Movement && (Kind_GridMovement[ZONE_0] == AEROELASTIC || Kind_GridMovement[ZONE_0] == AEROELASTIC_RIGID_MOTION)) Aeroelastic_Simulation = true;
  else Aeroelastic_Simulation = false;
  
  /*--- Initializing the size for the solutions of the Aeroelastic problem. ---*/
  
  
  if (Grid_Movement && Aeroelastic_Simulation) {
    Aeroelastic_np1.resize(nMarker_Monitoring);
    Aeroelastic_n.resize(nMarker_Monitoring);
    Aeroelastic_n1.resize(nMarker_Monitoring);
    for (iMarker = 0; iMarker < nMarker_Monitoring; iMarker++) {
      Aeroelastic_np1[iMarker].resize(2);
      Aeroelastic_n[iMarker].resize(2);
      Aeroelastic_n1[iMarker].resize(2);
      for (int i =0; i<2; i++) {
        Aeroelastic_np1[iMarker][i].resize(2);
        Aeroelastic_n[iMarker][i].resize(2);
        Aeroelastic_n1[iMarker][i].resize(2);
        for (int j=0; j<2; j++) {
          Aeroelastic_np1[iMarker][i][j] = 0.0;
          Aeroelastic_n[iMarker][i][j] = 0.0;
          Aeroelastic_n1[iMarker][i][j] = 0.0;
        }
      }
    }
  }
  
  /*--- Allocate memory for the plunge and pitch and initialized them to zero ---*/
  
  if (Grid_Movement && Aeroelastic_Simulation) {
    Aeroelastic_pitch = new su2double[nMarker_Monitoring];
    Aeroelastic_plunge = new su2double[nMarker_Monitoring];
    for (iMarker = 0; iMarker < nMarker_Monitoring; iMarker++ ) {
      Aeroelastic_pitch[iMarker] = 0.0;
      Aeroelastic_plunge[iMarker] = 0.0;
    }
  }

  /*--- Fluid-Structure Interaction problems ---*/

  if (FSI_Problem) {
	  Kind_GridMovement[val_izone] = FLUID_STRUCTURE;
	  Grid_Movement = true;
  }
  
  if (MGCycle == FULLMG_CYCLE) FinestMesh = nMGLevels;
  else FinestMesh = MESH_0;
  
  if ((Kind_Solver == NAVIER_STOKES) &&
      (Kind_Turb_Model != NONE))
    Kind_Solver = RANS;
  
  if (Kind_Regime == FREESURFACE) GravityForce = true;
  
  Kappa_1st_Flow = Kappa_Flow[0];
  Kappa_2nd_Flow = Kappa_Flow[1];
  Kappa_4th_Flow = Kappa_Flow[2];
  Kappa_1st_AdjFlow = Kappa_AdjFlow[0];
  Kappa_2nd_AdjFlow = Kappa_AdjFlow[1];
  Kappa_4th_AdjFlow = Kappa_AdjFlow[2];
  Kappa_1st_LinFlow = Kappa_AdjFlow[0];
  Kappa_4th_LinFlow = Kappa_AdjFlow[1];
  
  /*--- Make the MG_PreSmooth, MG_PostSmooth, and MG_CorrecSmooth
   arrays consistent with nMGLevels ---*/
  
  unsigned short * tmp_smooth = new unsigned short[nMGLevels+1];
  
  if ((nMG_PreSmooth != nMGLevels+1) && (nMG_PreSmooth != 0)) {
    if (nMG_PreSmooth > nMGLevels+1) {
      
      /*--- Truncate by removing unnecessary elements at the end ---*/
      
      for (unsigned int i = 0; i <= nMGLevels; i++)
        tmp_smooth[i] = MG_PreSmooth[i];
      delete [] MG_PreSmooth;
    } else {
      
      /*--- Add additional elements equal to last element ---*/
      
      for (unsigned int i = 0; i < nMG_PreSmooth; i++)
        tmp_smooth[i] = MG_PreSmooth[i];
      for (unsigned int i = nMG_PreSmooth; i <= nMGLevels; i++)
        tmp_smooth[i] = MG_PreSmooth[nMG_PreSmooth-1];
      delete [] MG_PreSmooth;
    }
    
    nMG_PreSmooth = nMGLevels+1;
    MG_PreSmooth = new unsigned short[nMG_PreSmooth];
    for (unsigned int i = 0; i < nMG_PreSmooth; i++)
      MG_PreSmooth[i] = tmp_smooth[i];
  }
  if ((nMGLevels != 0) && (nMG_PreSmooth == 0)) {
    delete [] MG_PreSmooth;
    nMG_PreSmooth = nMGLevels+1;
    MG_PreSmooth = new unsigned short[nMG_PreSmooth];
    for (unsigned int i = 0; i < nMG_PreSmooth; i++)
      MG_PreSmooth[i] = i+1;
  }
  
  if ((nMG_PostSmooth != nMGLevels+1) && (nMG_PostSmooth != 0)) {
    if (nMG_PostSmooth > nMGLevels+1) {
      
      /*--- Truncate by removing unnecessary elements at the end ---*/
      
      for (unsigned int i = 0; i <= nMGLevels; i++)
        tmp_smooth[i] = MG_PostSmooth[i];
      delete [] MG_PostSmooth;
    } else {
      
      /*--- Add additional elements equal to last element ---*/
       
      for (unsigned int i = 0; i < nMG_PostSmooth; i++)
        tmp_smooth[i] = MG_PostSmooth[i];
      for (unsigned int i = nMG_PostSmooth; i <= nMGLevels; i++)
        tmp_smooth[i] = MG_PostSmooth[nMG_PostSmooth-1];
      delete [] MG_PostSmooth;
      
    }
    
    nMG_PostSmooth = nMGLevels+1;
    MG_PostSmooth = new unsigned short[nMG_PostSmooth];
    for (unsigned int i = 0; i < nMG_PostSmooth; i++)
      MG_PostSmooth[i] = tmp_smooth[i];
    
  }
  
  if ((nMGLevels != 0) && (nMG_PostSmooth == 0)) {
    delete [] MG_PostSmooth;
    nMG_PostSmooth = nMGLevels+1;
    MG_PostSmooth = new unsigned short[nMG_PostSmooth];
    for (unsigned int i = 0; i < nMG_PostSmooth; i++)
      MG_PostSmooth[i] = 0;
  }
  
  if ((nMG_CorrecSmooth != nMGLevels+1) && (nMG_CorrecSmooth != 0)) {
    if (nMG_CorrecSmooth > nMGLevels+1) {
      
      /*--- Truncate by removing unnecessary elements at the end ---*/
      
      for (unsigned int i = 0; i <= nMGLevels; i++)
        tmp_smooth[i] = MG_CorrecSmooth[i];
      delete [] MG_CorrecSmooth;
    } else {
      
      /*--- Add additional elements equal to last element ---*/
      
      for (unsigned int i = 0; i < nMG_CorrecSmooth; i++)
        tmp_smooth[i] = MG_CorrecSmooth[i];
      for (unsigned int i = nMG_CorrecSmooth; i <= nMGLevels; i++)
        tmp_smooth[i] = MG_CorrecSmooth[nMG_CorrecSmooth-1];
      delete [] MG_CorrecSmooth;
    }
    nMG_CorrecSmooth = nMGLevels+1;
    MG_CorrecSmooth = new unsigned short[nMG_CorrecSmooth];
    for (unsigned int i = 0; i < nMG_CorrecSmooth; i++)
      MG_CorrecSmooth[i] = tmp_smooth[i];
  }
  
  if ((nMGLevels != 0) && (nMG_CorrecSmooth == 0)) {
    delete [] MG_CorrecSmooth;
    nMG_CorrecSmooth = nMGLevels+1;
    MG_CorrecSmooth = new unsigned short[nMG_CorrecSmooth];
    for (unsigned int i = 0; i < nMG_CorrecSmooth; i++)
      MG_CorrecSmooth[i] = 0;
  }
  
  /*--- Override MG Smooth parameters ---*/
  
  if (nMG_PreSmooth != 0) MG_PreSmooth[MESH_0] = 1;
  if (nMG_PostSmooth != 0) {
    MG_PostSmooth[MESH_0] = 0;
    MG_PostSmooth[nMGLevels] = 0;
  }
  if (nMG_CorrecSmooth != 0) MG_CorrecSmooth[nMGLevels] = 0;
  
  if (Restart) MGCycle = V_CYCLE;
  
  if (Adjoint) {
    if (Kind_Solver == EULER) Kind_Solver = ADJ_EULER;
    if (Kind_Solver == NAVIER_STOKES) Kind_Solver = ADJ_NAVIER_STOKES;
    if (Kind_Solver == RANS) Kind_Solver = ADJ_RANS;
    if (Kind_Solver == TNE2_EULER) Kind_Solver = ADJ_TNE2_EULER;
    if (Kind_Solver == TNE2_NAVIER_STOKES) Kind_Solver = ADJ_TNE2_NAVIER_STOKES;
  }
  
  if (Linearized) {
    if (Kind_Solver == EULER) Kind_Solver = LIN_EULER;
  }
  
  nCFL = nMGLevels+1;
  CFL = new su2double[nCFL];
  CFL[0] = CFLFineGrid;
  if (Adjoint){
    CFL[0] = CFL[0] * CFLRedCoeff_AdjFlow;
    CFL_AdaptParam[2]*=CFLRedCoeff_AdjFlow;
    CFL_AdaptParam[3]*=CFLRedCoeff_AdjFlow;
  }
  
  for (iCFL = 1; iCFL < nCFL; iCFL++)
    CFL[iCFL] = CFL[iCFL-1];
  
  if (nRKStep == 0) {
    nRKStep = 1;
    RK_Alpha_Step = new su2double[1]; RK_Alpha_Step[0] = 1.0;
  }
  
  if ((Kind_SU2 == SU2_CFD) && (Kind_Solver == NO_SOLVER)) {
    cout << "PHYSICAL_PROBLEM must be set in the configuration file" << endl;
    exit(EXIT_FAILURE);
  }
  
  /*--- Set a flag for viscous simulations ---*/
  
  Viscous = (( Kind_Solver == NAVIER_STOKES          ) ||
             ( Kind_Solver == ADJ_NAVIER_STOKES      ) ||
             ( Kind_Solver == RANS                   ) ||
             ( Kind_Solver == ADJ_RANS               ) ||
             ( Kind_Solver == TNE2_NAVIER_STOKES     ) ||
             ( Kind_Solver == ADJ_TNE2_NAVIER_STOKES )   );
  
  
  /*--- Re-scale the length based parameters. The US system uses feet,
   but SU2 assumes that the grid is in inches ---*/
  
  if ((SystemMeasurements == US) && (Kind_SU2 == SU2_CFD)) {
    
    for (iMarker = 0; iMarker < nMarker_Monitoring; iMarker++) {
      RefOriginMoment_X[iMarker] = RefOriginMoment_X[iMarker]/12.0;
      RefOriginMoment_Y[iMarker] = RefOriginMoment_Y[iMarker]/12.0;
      RefOriginMoment_Z[iMarker] = RefOriginMoment_Z[iMarker]/12.0;
    }
    
    for (iMarker = 0; iMarker < nGridMovement; iMarker++) {
      Motion_Origin_X[iMarker] = Motion_Origin_X[iMarker]/12.0;
      Motion_Origin_Y[iMarker] = Motion_Origin_Y[iMarker]/12.0;
      Motion_Origin_Z[iMarker] = Motion_Origin_Z[iMarker]/12.0;
    }
    
    RefLengthMoment = RefLengthMoment/12.0;
    if (val_nDim == 2) RefAreaCoeff = RefAreaCoeff/12.0;
    else RefAreaCoeff = RefAreaCoeff/144.0;
    Length_Reynolds = Length_Reynolds/12.0;
    RefElemLength = RefElemLength/12.0;
    
    EA_IntLimit[0] = EA_IntLimit[0]/12.0;
    EA_IntLimit[1] = EA_IntLimit[1]/12.0;
    EA_IntLimit[2] = EA_IntLimit[2]/12.0;
    
    Section_Location[0] = Section_Location[0]/12.0;
    Section_Location[1] = Section_Location[1]/12.0;
    
    Subsonic_Engine_Box[0] = Subsonic_Engine_Box[0]/12.0;
    Subsonic_Engine_Box[1] = Subsonic_Engine_Box[1]/12.0;
    Subsonic_Engine_Box[2] = Subsonic_Engine_Box[2]/12.0;
    Subsonic_Engine_Box[3] = Subsonic_Engine_Box[3]/12.0;
    Subsonic_Engine_Box[4] = Subsonic_Engine_Box[4]/12.0;
    Subsonic_Engine_Box[5] = Subsonic_Engine_Box[5]/12.0;
    
    for (iMarker = 0; iMarker < nMarker_ActDisk_Inlet; iMarker++) {
      for (iDim = 0; iDim < val_nDim; iDim++)
        ActDisk_Origin[iMarker][iDim] = ActDisk_Origin[iMarker][iDim]/12.0;
      ActDisk_RootRadius[iMarker] = ActDisk_RootRadius[iMarker]/12.0;
      ActDisk_TipRadius[iMarker] = ActDisk_TipRadius[iMarker]/12.0;
    }
    
  }
  
  /*--- Reacting flows initialization ---*/
  
  if (( Kind_Solver == TNE2_EULER             ) ||
      ( Kind_Solver == TNE2_NAVIER_STOKES     ) ||
      ( Kind_Solver == ADJ_TNE2_EULER         ) ||
      ( Kind_Solver == ADJ_TNE2_NAVIER_STOKES )   ) {
    
    Kappa_1st_TNE2    = Kappa_TNE2[0];
    Kappa_2nd_TNE2    = Kappa_TNE2[1];
    Kappa_4th_TNE2    = Kappa_TNE2[2];
    Kappa_1st_AdjTNE2 = Kappa_AdjTNE2[0];
    Kappa_2nd_AdjTNE2 = Kappa_AdjTNE2[1];
    Kappa_4th_AdjTNE2 = Kappa_AdjTNE2[2];
    
    
    unsigned short maxEl = 0;
    unsigned short iSpecies, jSpecies, iEl;
    
    switch (Kind_GasModel) {
      case ONESPECIES:
        /*--- Define parameters of the gas model ---*/
        nSpecies    = 1;
        ionization  = false;
        
        /*--- Allocate vectors for gas properties ---*/
        Molar_Mass         = new su2double[nSpecies];
        CharVibTemp        = new su2double[nSpecies];
        RotationModes      = new su2double[nSpecies];
        Enthalpy_Formation = new su2double[nSpecies];
        Wall_Catalycity    = new su2double[nSpecies];
        Ref_Temperature    = new su2double[nSpecies];
        nElStates          = new unsigned short[nSpecies];
        
        
        
        MassFrac_FreeStream = new su2double[nSpecies];
        MassFrac_FreeStream[0] = 1.0;
        
        /*--- Assign gas properties ---*/
        // Rotational modes of energy storage
        RotationModes[0] = 2.0;
        // Molar mass [kg/kmol]
        Molar_Mass[0] = 14.0067+15.9994;
        // Characteristic vibrational temperatures for calculating e_vib [K]
        //CharVibTemp[0] = 3395.0;
        CharVibTemp[0] = 1000.0;
        // Formation enthalpy: (JANAF values, [KJ/Kmol])
        Enthalpy_Formation[0] = 0.0;					//N2
        // Reference temperature (JANAF values, [K])
        Ref_Temperature[0] = 0.0;
        
        /*        nElStates[0] = 0;
         CharElTemp   = new su2double *[nSpecies];
         degen        = new su2double *[nSpecies];
         
         OSPthetae    = new su2double[nElStates[0]];
         OSPthetae[0] = 1.0;
         OSPg         = new su2double[nElStates[0]];
         OSPg[0]      = 1.0;
         
         CharElTemp[0] = OSPthetae;
         degen[0] = OSPg;*/
        
        break;
        
      case N2:
        
        /*--- Define parameters of the gas model ---*/
        nSpecies    = 2;
        nReactions  = 2;
        ionization  = false;
        
        /*--- Allocate vectors for gas properties ---*/
        Wall_Catalycity      = new su2double[nSpecies];
        Molar_Mass           = new su2double[nSpecies];
        CharVibTemp          = new su2double[nSpecies];
        RotationModes        = new su2double[nSpecies];
        Enthalpy_Formation   = new su2double[nSpecies];
        Ref_Temperature      = new su2double[nSpecies];
        Diss                 = new su2double[nSpecies];
        ArrheniusCoefficient = new su2double[nReactions];
        ArrheniusEta         = new su2double[nReactions];
        ArrheniusTheta       = new su2double[nReactions];
        Tcf_a                = new su2double[nReactions];
        Tcf_b                = new su2double[nReactions];
        Tcb_a                = new su2double[nReactions];
        Tcb_b                = new su2double[nReactions];
        nElStates            = new unsigned short[nSpecies];
        Reactions = new int**[nReactions];
        for (unsigned short iRxn = 0; iRxn < nReactions; iRxn++) {
          Reactions[iRxn] = new int*[2];
          for (unsigned short ii = 0; ii < 2; ii++)
            Reactions[iRxn][ii] = new int[6];
        }
        
        // Omega[iSpecies][jSpecies][iCoeff]
        Omega00 = new su2double**[nSpecies];
        Omega11 = new su2double**[nSpecies];
        for (iSpecies = 0; iSpecies < nSpecies; iSpecies++) {
          Omega00[iSpecies] = new su2double*[nSpecies];
          Omega11[iSpecies] = new su2double*[nSpecies];
          for (jSpecies = 0; jSpecies < nSpecies; jSpecies++) {
            Omega00[iSpecies][jSpecies] = new su2double[4];
            Omega11[iSpecies][jSpecies] = new su2double[4];
          }
        }
        
        MassFrac_FreeStream = new su2double[nSpecies];
        MassFrac_FreeStream[0] = 0.99;
        MassFrac_FreeStream[1] = 0.01;
        
        /*--- Assign gas properties ---*/
        
        // Wall mass fractions for catalytic boundaries
        Wall_Catalycity[0] = 0.7;
        Wall_Catalycity[1] = 0.3;
        
        // Rotational modes of energy storage
        RotationModes[0] = 2.0;
        RotationModes[1] = 0.0;
        
        // Molar mass [kg/kmol]
        Molar_Mass[0] = 2.0*14.0067;
        Molar_Mass[1] = 14.0067;
        
        // Characteristic vibrational temperatures
        CharVibTemp[0] = 3395.0;
        CharVibTemp[1] = 0.0;
        
        // Formation enthalpy: (JANAF values [KJ/Kmol])
        Enthalpy_Formation[0] = 0.0;					//N2
        Enthalpy_Formation[1] = 472.683E3;		//N
        
        // Reference temperature (JANAF values, [K])
        Ref_Temperature[0] = 0.0;
        Ref_Temperature[1] = 298.15;
        
        // Number of electron states
        nElStates[0] = 15;                    // N2
        nElStates[1] = 3;                     // N
        for (iSpecies = 0; iSpecies < nSpecies; iSpecies++)
          maxEl = max(maxEl, nElStates[iSpecies]);
        
        /*--- Allocate electron data arrays ---*/
        CharElTemp = new su2double*[nSpecies];
        degen      = new su2double*[nSpecies];
        for (iSpecies = 0; iSpecies < nSpecies; iSpecies++) {
          CharElTemp[iSpecies] = new su2double[maxEl];
          degen[iSpecies]      = new su2double[maxEl];
        }
        
        /*--- Initialize the arrays ---*/
        for (iSpecies = 0; iSpecies < nSpecies; iSpecies++) {
          for (iEl = 0; iEl < maxEl; iEl++) {
            CharElTemp[iSpecies][iEl] = 0.0;
            degen[iSpecies][iEl] = 0.0;
          }
        }
        
        /*--- Assign values to data structures ---*/
        // N2: 15 states
        CharElTemp[0][0]  = 0.000000000000000E+00;
        CharElTemp[0][1]  = 7.223156514095200E+04;
        CharElTemp[0][2]  = 8.577862640384000E+04;
        CharElTemp[0][3]  = 8.605026716160000E+04;
        CharElTemp[0][4]  = 9.535118627874400E+04;
        CharElTemp[0][5]  = 9.805635702203200E+04;
        CharElTemp[0][6]  = 9.968267656935200E+04;
        CharElTemp[0][7]  = 1.048976467715200E+05;
        CharElTemp[0][8]  = 1.116489555200000E+05;
        CharElTemp[0][9]  = 1.225836470400000E+05;
        CharElTemp[0][10] = 1.248856873600000E+05;
        CharElTemp[0][11] = 1.282476158188320E+05;
        CharElTemp[0][12] = 1.338060936000000E+05;
        CharElTemp[0][13] = 1.404296391107200E+05;
        CharElTemp[0][14] = 1.504958859200000E+05;
        degen[0][0]  = 1;
        degen[0][1]  = 3;
        degen[0][2]  = 6;
        degen[0][3]  = 6;
        degen[0][4]  = 3;
        degen[0][5]  = 1;
        degen[0][6]  = 2;
        degen[0][7]  = 2;
        degen[0][8]  = 5;
        degen[0][9]  = 1;
        degen[0][10] = 6;
        degen[0][11] = 6;
        degen[0][12] = 10;
        degen[0][13] = 6;
        degen[0][14] = 6;
        // N: 3 states
        CharElTemp[1][0] = 0.000000000000000E+00;
        CharElTemp[1][1] = 2.766469645581980E+04;
        CharElTemp[1][2] = 4.149309313560210E+04;
        degen[1][0] = 4;
        degen[1][1] = 10;
        degen[1][2] = 6;
        
        /*--- Set Arrhenius coefficients for chemical reactions ---*/
        // Pre-exponential factor
        ArrheniusCoefficient[0]  = 7.0E21;
        ArrheniusCoefficient[1]  = 3.0E22;
        // Rate-controlling temperature exponent
        ArrheniusEta[0]  = -1.60;
        ArrheniusEta[1]  = -1.60;
        // Characteristic temperature
        ArrheniusTheta[0] = 113200.0;
        ArrheniusTheta[1] = 113200.0;
        
        /*--- Set reaction maps ---*/
        // N2 + N2 -> 2N + N2
        Reactions[0][0][0]=0;		Reactions[0][0][1]=0;		Reactions[0][0][2]=nSpecies;
        Reactions[0][1][0]=1;		Reactions[0][1][1]=1;		Reactions[0][1][2] =0;
        // N2 + N -> 2N + N
        Reactions[1][0][0]=0;		Reactions[1][0][1]=1;		Reactions[1][0][2]=nSpecies;
        Reactions[1][1][0]=1;		Reactions[1][1][1]=1;		Reactions[1][1][2]=1;
        
        /*--- Set rate-controlling temperature exponents ---*/
        //  -----------  Tc = Ttr^a * Tve^b  -----------
        //
        // Forward Reactions
        //   Dissociation:      a = 0.5, b = 0.5  (OR a = 0.7, b =0.3)
        //   Exchange:          a = 1,   b = 0
        //   Impact ionization: a = 0,   b = 1
        //
        // Backward Reactions
        //   Recomb ionization:      a = 0, b = 1
        //   Impact ionization:      a = 0, b = 1
        //   N2 impact dissociation: a = 0, b = 1
        //   Others:                 a = 1, b = 0
        Tcf_a[0] = 0.5; Tcf_b[0] = 0.5; Tcb_a[0] = 1;  Tcb_b[0] = 0;
        Tcf_a[1] = 0.5; Tcf_b[1] = 0.5; Tcb_a[1] = 1;  Tcb_b[1] = 0;
        
        /*--- Dissociation potential [KJ/kg] ---*/
        Diss[0] = 3.36E4;
        Diss[1] = 0.0;
        
        /*--- Collision integral data ---*/
        Omega00[0][0][0] = -6.0614558E-03;  Omega00[0][0][1] = 1.2689102E-01;   Omega00[0][0][2] = -1.0616948E+00;  Omega00[0][0][3] = 8.0955466E+02;
        Omega00[0][1][0] = -1.0796249E-02;  Omega00[0][1][1] = 2.2656509E-01;   Omega00[0][1][2] = -1.7910602E+00;  Omega00[0][1][3] = 4.0455218E+03;
        Omega00[1][0][0] = -1.0796249E-02;  Omega00[1][0][1] = 2.2656509E-01;   Omega00[1][0][2] = -1.7910602E+00;  Omega00[1][0][3] = 4.0455218E+03;
        Omega00[1][1][0] = -9.6083779E-03;  Omega00[1][1][1] = 2.0938971E-01;   Omega00[1][1][2] = -1.7386904E+00;  Omega00[1][1][3] = 3.3587983E+03;
        
        Omega11[0][0][0] = -7.6303990E-03;  Omega11[0][0][1] = 1.6878089E-01;   Omega11[0][0][2] = -1.4004234E+00;  Omega11[0][0][3] = 2.1427708E+03;
        Omega11[0][1][0] = -8.3493693E-03;  Omega11[0][1][1] = 1.7808911E-01;   Omega11[0][1][2] = -1.4466155E+00;  Omega11[0][1][3] = 1.9324210E+03;
        Omega11[1][0][0] = -8.3493693E-03;  Omega11[1][0][1] = 1.7808911E-01;   Omega11[1][0][2] = -1.4466155E+00;  Omega11[1][0][3] = 1.9324210E+03;
        Omega11[1][1][0] = -7.7439615E-03;  Omega11[1][1][1] = 1.7129007E-01;   Omega11[1][1][2] = -1.4809088E+00;  Omega11[1][1][3] = 2.1284951E+03;
        
        break;
        
      case AIR5:
        /*--- Define parameters of the gas model ---*/
        nSpecies    = 5;
        nReactions  = 17;
        ionization  = false;
        
        /*--- Allocate vectors for gas properties ---*/
        Wall_Catalycity      = new su2double[nSpecies];
        Molar_Mass           = new su2double[nSpecies];
        CharVibTemp          = new su2double[nSpecies];
        RotationModes        = new su2double[nSpecies];
        Enthalpy_Formation   = new su2double[nSpecies];
        Ref_Temperature      = new su2double[nSpecies];
        ArrheniusCoefficient = new su2double[nReactions];
        ArrheniusEta         = new su2double[nReactions];
        ArrheniusTheta       = new su2double[nReactions];
        Tcf_a                = new su2double[nReactions];
        Tcf_b                = new su2double[nReactions];
        Tcb_a                = new su2double[nReactions];
        Tcb_b                = new su2double[nReactions];
        nElStates            = new unsigned short[nSpecies];
        Reactions            = new int**[nReactions];
        for (unsigned short iRxn = 0; iRxn < nReactions; iRxn++) {
          Reactions[iRxn] = new int*[2];
          for (unsigned short ii = 0; ii < 2; ii++)
            Reactions[iRxn][ii] = new int[6];
        }
        
        // Omega[iSpecies][jSpecies][iCoeff]
        Omega00 = new su2double**[nSpecies];
        Omega11 = new su2double**[nSpecies];
        for (iSpecies = 0; iSpecies < nSpecies; iSpecies++) {
          Omega00[iSpecies] = new su2double*[nSpecies];
          Omega11[iSpecies] = new su2double*[nSpecies];
          for (jSpecies = 0; jSpecies < nSpecies; jSpecies++) {
            Omega00[iSpecies][jSpecies] = new su2double[4];
            Omega11[iSpecies][jSpecies] = new su2double[4];
          }
        }
        
        // Wall mass fractions for catalytic boundaries
        Wall_Catalycity[0] = 0.4;
        Wall_Catalycity[1] = 0.4;
        Wall_Catalycity[2] = 0.1;
        Wall_Catalycity[3] = 0.05;
        Wall_Catalycity[4] = 0.05;
        
        // Free stream mass fractions
        MassFrac_FreeStream = new su2double[nSpecies];
        MassFrac_FreeStream[0] = 0.78;
        MassFrac_FreeStream[1] = 0.19;
        MassFrac_FreeStream[2] = 0.01;
        MassFrac_FreeStream[3] = 0.01;
        MassFrac_FreeStream[4] = 0.01;
        
        /*--- Assign gas properties ---*/
        // Rotational modes of energy storage
        RotationModes[0] = 2.0;
        RotationModes[1] = 2.0;
        RotationModes[2] = 2.0;
        RotationModes[3] = 0.0;
        RotationModes[4] = 0.0;
        
        // Molar mass [kg/kmol]
        Molar_Mass[0] = 2.0*14.0067;
        Molar_Mass[1] = 2.0*15.9994;
        Molar_Mass[2] = 14.0067+15.9994;
        Molar_Mass[3] = 14.0067;
        Molar_Mass[4] = 15.9994;
        
        //Characteristic vibrational temperatures
        CharVibTemp[0] = 3395.0;
        CharVibTemp[1] = 2239.0;
        CharVibTemp[2] = 2817.0;
        CharVibTemp[3] = 0.0;
        CharVibTemp[4] = 0.0;
        
        // Formation enthalpy: (JANAF values [KJ/Kmol])
        Enthalpy_Formation[0] = 0.0;					//N2
        Enthalpy_Formation[1] = 0.0;					//O2
        Enthalpy_Formation[2] = 90.291E3;			//NO
        Enthalpy_Formation[3] = 472.683E3;		//N
        Enthalpy_Formation[4] = 249.173E3;		//O
        
        // Reference temperature (JANAF values, [K])
        Ref_Temperature[0] = 0.0;
        Ref_Temperature[1] = 0.0;
        Ref_Temperature[2] = 298.15;
        Ref_Temperature[3] = 298.15;
        Ref_Temperature[4] = 298.15;
        
        // Number of electron states
        nElStates[0] = 15;                    // N2
        nElStates[1] = 7;                     // O2
        nElStates[2] = 16;                    // NO
        nElStates[3] = 3;                     // N
        nElStates[4] = 5;                     // O
        /////
        
        for (iSpecies = 0; iSpecies < nSpecies; iSpecies++)
          maxEl = max(maxEl, nElStates[iSpecies]);
        
        /*--- Allocate electron data arrays ---*/
        CharElTemp = new su2double*[nSpecies];
        degen      = new su2double*[nSpecies];
        for (iSpecies = 0; iSpecies < nSpecies; iSpecies++) {
          CharElTemp[iSpecies] = new su2double[maxEl];
          degen[iSpecies]      = new su2double[maxEl];
        }
        
        /*--- Initialize the arrays ---*/
        for (iSpecies = 0; iSpecies < nSpecies; iSpecies++) {
          for (iEl = 0; iEl < maxEl; iEl++) {
            CharElTemp[iSpecies][iEl] = 0.0;
            degen[iSpecies][iEl] = 0.0;
          }
        }
        
        //N2: 15 states
        CharElTemp[0][0]  = 0.000000000000000E+00;
        CharElTemp[0][1]  = 7.223156514095200E+04;
        CharElTemp[0][2]  = 8.577862640384000E+04;
        CharElTemp[0][3]  = 8.605026716160000E+04;
        CharElTemp[0][4]  = 9.535118627874400E+04;
        CharElTemp[0][5]  = 9.805635702203200E+04;
        CharElTemp[0][6]  = 9.968267656935200E+04;
        CharElTemp[0][7]  = 1.048976467715200E+05;
        CharElTemp[0][8]  = 1.116489555200000E+05;
        CharElTemp[0][9]  = 1.225836470400000E+05;
        CharElTemp[0][10] = 1.248856873600000E+05;
        CharElTemp[0][11] = 1.282476158188320E+05;
        CharElTemp[0][12] = 1.338060936000000E+05;
        CharElTemp[0][13] = 1.404296391107200E+05;
        CharElTemp[0][14] = 1.504958859200000E+05;
        degen[0][0]  = 1;
        degen[0][1]  = 3;
        degen[0][2]  = 6;
        degen[0][3]  = 6;
        degen[0][4]  = 3;
        degen[0][5]  = 1;
        degen[0][6]  = 2;
        degen[0][7]  = 2;
        degen[0][8]  = 5;
        degen[0][9]  = 1;
        degen[0][10] = 6;
        degen[0][11] = 6;
        degen[0][12] = 10;
        degen[0][13] = 6;
        degen[0][14] = 6;
        
        // O2: 7 states
        CharElTemp[1][0] = 0.000000000000000E+00;
        CharElTemp[1][1] = 1.139156019700800E+04;
        CharElTemp[1][2] = 1.898473947826400E+04;
        CharElTemp[1][3] = 4.755973576639200E+04;
        CharElTemp[1][4] = 4.991242097343200E+04;
        CharElTemp[1][5] = 5.092268575561600E+04;
        CharElTemp[1][6] = 7.189863255967200E+04;
        degen[1][0] = 3;
        degen[1][1] = 2;
        degen[1][2] = 1;
        degen[1][3] = 1;
        degen[1][4] = 6;
        degen[1][5] = 3;
        degen[1][6] = 3;
        
        // NO: 16 states
        CharElTemp[2][0]  = 0.000000000000000E+00;
        CharElTemp[2][1]  = 5.467345760000000E+04;
        CharElTemp[2][2]  = 6.317139627802400E+04;
        CharElTemp[2][3]  = 6.599450342445600E+04;
        CharElTemp[2][4]  = 6.906120960000000E+04;
        CharElTemp[2][5]  = 7.049998480000000E+04;
        CharElTemp[2][6]  = 7.491055017560000E+04;
        CharElTemp[2][7]  = 7.628875293968000E+04;
        CharElTemp[2][8]  = 8.676188537552000E+04;
        CharElTemp[2][9]  = 8.714431182368000E+04;
        CharElTemp[2][10] = 8.886077063728000E+04;
        CharElTemp[2][11] = 8.981755614528000E+04;
        CharElTemp[2][12] = 8.988445919208000E+04;
        CharElTemp[2][13] = 9.042702132000000E+04;
        CharElTemp[2][14] = 9.064283760000000E+04;
        CharElTemp[2][15] = 9.111763341600000E+04;
        degen[2][0]  = 4;
        degen[2][1]  = 8;
        degen[2][2]  = 2;
        degen[2][3]  = 4;
        degen[2][4]  = 4;
        degen[2][5]  = 4;
        degen[2][6]  = 4;
        degen[2][7]  = 2;
        degen[2][8]  = 4;
        degen[2][9]  = 2;
        degen[2][10] = 4;
        degen[2][11] = 4;
        degen[2][12] = 2;
        degen[2][13] = 2;
        degen[2][14] = 2;
        degen[2][15] = 4;
        
        // N: 3 states
        CharElTemp[3][0] = 0.000000000000000E+00;
        CharElTemp[3][1] = 2.766469645581980E+04;
        CharElTemp[3][2] = 4.149309313560210E+04;
        degen[3][0] = 4;
        degen[3][1] = 10;
        degen[3][2] = 6;
        
        // O: 5 states
        CharElTemp[4][0] = 0.000000000000000E+00;
        CharElTemp[4][1] = 2.277077570280000E+02;
        CharElTemp[4][2] = 3.265688785704000E+02;
        CharElTemp[4][3] = 2.283028632262240E+04;
        CharElTemp[4][4] = 4.861993036434160E+04;
        degen[4][0] = 5;
        degen[4][1] = 3;
        degen[4][2] = 1;
        degen[4][3] = 5;
        degen[4][4] = 1;
        
        /*--- Set reaction maps ---*/
        // N2 dissociation
        Reactions[0][0][0]=0;		Reactions[0][0][1]=0;		Reactions[0][0][2]=nSpecies;		Reactions[0][1][0]=3;		Reactions[0][1][1]=3;		Reactions[0][1][2] =0;
        Reactions[1][0][0]=0;		Reactions[1][0][1]=1;		Reactions[1][0][2]=nSpecies;		Reactions[1][1][0]=3;		Reactions[1][1][1]=3;		Reactions[1][1][2] =1;
        Reactions[2][0][0]=0;		Reactions[2][0][1]=2;		Reactions[2][0][2]=nSpecies;		Reactions[2][1][0]=3;		Reactions[2][1][1]=3;		Reactions[2][1][2] =2;
        Reactions[3][0][0]=0;		Reactions[3][0][1]=3;		Reactions[3][0][2]=nSpecies;		Reactions[3][1][0]=3;		Reactions[3][1][1]=3;		Reactions[3][1][2] =3;
        Reactions[4][0][0]=0;		Reactions[4][0][1]=4;		Reactions[4][0][2]=nSpecies;		Reactions[4][1][0]=3;		Reactions[4][1][1]=3;		Reactions[4][1][2] =4;
        // O2 dissociation
        Reactions[5][0][0]=1;		Reactions[5][0][1]=0;		Reactions[5][0][2]=nSpecies;		Reactions[5][1][0]=4;		Reactions[5][1][1]=4;		Reactions[5][1][2] =0;
        Reactions[6][0][0]=1;		Reactions[6][0][1]=1;		Reactions[6][0][2]=nSpecies;		Reactions[6][1][0]=4;		Reactions[6][1][1]=4;		Reactions[6][1][2] =1;
        Reactions[7][0][0]=1;		Reactions[7][0][1]=2;		Reactions[7][0][2]=nSpecies;		Reactions[7][1][0]=4;		Reactions[7][1][1]=4;		Reactions[7][1][2] =2;
        Reactions[8][0][0]=1;		Reactions[8][0][1]=3;		Reactions[8][0][2]=nSpecies;		Reactions[8][1][0]=4;		Reactions[8][1][1]=4;		Reactions[8][1][2] =3;
        Reactions[9][0][0]=1;		Reactions[9][0][1]=4;		Reactions[9][0][2]=nSpecies;		Reactions[9][1][0]=4;		Reactions[9][1][1]=4;		Reactions[9][1][2] =4;
        // NO dissociation
        Reactions[10][0][0]=2;		Reactions[10][0][1]=0;		Reactions[10][0][2]=nSpecies;		Reactions[10][1][0]=3;		Reactions[10][1][1]=4;		Reactions[10][1][2] =0;
        Reactions[11][0][0]=2;		Reactions[11][0][1]=1;		Reactions[11][0][2]=nSpecies;		Reactions[11][1][0]=3;		Reactions[11][1][1]=4;		Reactions[11][1][2] =1;
        Reactions[12][0][0]=2;		Reactions[12][0][1]=2;		Reactions[12][0][2]=nSpecies;		Reactions[12][1][0]=3;		Reactions[12][1][1]=4;		Reactions[12][1][2] =2;
        Reactions[13][0][0]=2;		Reactions[13][0][1]=3;		Reactions[13][0][2]=nSpecies;		Reactions[13][1][0]=3;		Reactions[13][1][1]=4;		Reactions[13][1][2] =3;
        Reactions[14][0][0]=2;		Reactions[14][0][1]=4;		Reactions[14][0][2]=nSpecies;		Reactions[14][1][0]=3;		Reactions[14][1][1]=4;		Reactions[14][1][2] =4;
        // N2 + O -> NO + N
        Reactions[15][0][0]=0;		Reactions[15][0][1]=4;		Reactions[15][0][2]=nSpecies;		Reactions[15][1][0]=2;		Reactions[15][1][1]=3;		Reactions[15][1][2]= nSpecies;
        // NO + O -> O2 + N
        Reactions[16][0][0]=2;		Reactions[16][0][1]=4;		Reactions[16][0][2]=nSpecies;		Reactions[16][1][0]=1;		Reactions[16][1][1]=3;		Reactions[16][1][2]= nSpecies;
        
        /*--- Set Arrhenius coefficients for reactions ---*/
        // Pre-exponential factor
        ArrheniusCoefficient[0]  = 7.0E21;
        ArrheniusCoefficient[1]  = 7.0E21;
        ArrheniusCoefficient[2]  = 7.0E21;
        ArrheniusCoefficient[3]  = 3.0E22;
        ArrheniusCoefficient[4]  = 3.0E22;
        ArrheniusCoefficient[5]  = 2.0E21;
        ArrheniusCoefficient[6]  = 2.0E21;
        ArrheniusCoefficient[7]  = 2.0E21;
        ArrheniusCoefficient[8]  = 1.0E22;
        ArrheniusCoefficient[9]  = 1.0E22;
        ArrheniusCoefficient[10] = 5.0E15;
        ArrheniusCoefficient[11] = 5.0E15;
        ArrheniusCoefficient[12] = 5.0E15;
        ArrheniusCoefficient[13] = 1.1E17;
        ArrheniusCoefficient[14] = 1.1E17;
        ArrheniusCoefficient[15] = 6.4E17;
        ArrheniusCoefficient[16] = 8.4E12;
        
        // Rate-controlling temperature exponent
        ArrheniusEta[0]  = -1.60;
        ArrheniusEta[1]  = -1.60;
        ArrheniusEta[2]  = -1.60;
        ArrheniusEta[3]  = -1.60;
        ArrheniusEta[4]  = -1.60;
        ArrheniusEta[5]  = -1.50;
        ArrheniusEta[6]  = -1.50;
        ArrheniusEta[7]  = -1.50;
        ArrheniusEta[8]  = -1.50;
        ArrheniusEta[9]  = -1.50;
        ArrheniusEta[10] = 0.0;
        ArrheniusEta[11] = 0.0;
        ArrheniusEta[12] = 0.0;
        ArrheniusEta[13] = 0.0;
        ArrheniusEta[14] = 0.0;
        ArrheniusEta[15] = -1.0;
        ArrheniusEta[16] = 0.0;
        
        // Characteristic temperature
        ArrheniusTheta[0]  = 113200.0;
        ArrheniusTheta[1]  = 113200.0;
        ArrheniusTheta[2]  = 113200.0;
        ArrheniusTheta[3]  = 113200.0;
        ArrheniusTheta[4]  = 113200.0;
        ArrheniusTheta[5]  = 59500.0;
        ArrheniusTheta[6]  = 59500.0;
        ArrheniusTheta[7]  = 59500.0;
        ArrheniusTheta[8]  = 59500.0;
        ArrheniusTheta[9]  = 59500.0;
        ArrheniusTheta[10] = 75500.0;
        ArrheniusTheta[11] = 75500.0;
        ArrheniusTheta[12] = 75500.0;
        ArrheniusTheta[13] = 75500.0;
        ArrheniusTheta[14] = 75500.0;
        ArrheniusTheta[15] = 38400.0;
        ArrheniusTheta[16] = 19450.0;
        
        /*--- Set rate-controlling temperature exponents ---*/
        //  -----------  Tc = Ttr^a * Tve^b  -----------
        //
        // Forward Reactions
        //   Dissociation:      a = 0.5, b = 0.5  (OR a = 0.7, b =0.3)
        //   Exchange:          a = 1,   b = 0
        //   Impact ionization: a = 0,   b = 1
        //
        // Backward Reactions
        //   Recomb ionization:      a = 0, b = 1
        //   Impact ionization:      a = 0, b = 1
        //   N2 impact dissociation: a = 0, b = 1
        //   Others:                 a = 1, b = 0
        Tcf_a[0]  = 0.5; Tcf_b[0]  = 0.5; Tcb_a[0]  = 1;  Tcb_b[0] = 0;
        Tcf_a[1]  = 0.5; Tcf_b[1]  = 0.5; Tcb_a[1]  = 1;  Tcb_b[1] = 0;
        Tcf_a[2]  = 0.5; Tcf_b[2]  = 0.5; Tcb_a[2]  = 1;  Tcb_b[2] = 0;
        Tcf_a[3]  = 0.5; Tcf_b[3]  = 0.5; Tcb_a[3]  = 1;  Tcb_b[3] = 0;
        Tcf_a[4]  = 0.5; Tcf_b[4]  = 0.5; Tcb_a[4]  = 1;  Tcb_b[4] = 0;
        
        Tcf_a[5]  = 0.5; Tcf_b[5]  = 0.5; Tcb_a[5]  = 1;  Tcb_b[5] = 0;
        Tcf_a[6]  = 0.5; Tcf_b[6]  = 0.5; Tcb_a[6]  = 1;  Tcb_b[6] = 0;
        Tcf_a[7]  = 0.5; Tcf_b[7]  = 0.5; Tcb_a[7]  = 1;  Tcb_b[7] = 0;
        Tcf_a[8]  = 0.5; Tcf_b[8]  = 0.5; Tcb_a[8]  = 1;  Tcb_b[8] = 0;
        Tcf_a[9]  = 0.5; Tcf_b[9]  = 0.5; Tcb_a[9]  = 1;  Tcb_b[9] = 0;
        
        Tcf_a[10] = 0.5; Tcf_b[10] = 0.5; Tcb_a[10] = 1;  Tcb_b[10] = 0;
        Tcf_a[11] = 0.5; Tcf_b[11] = 0.5; Tcb_a[11] = 1;  Tcb_b[11] = 0;
        Tcf_a[12] = 0.5; Tcf_b[12] = 0.5; Tcb_a[12] = 1;  Tcb_b[12] = 0;
        Tcf_a[13] = 0.5; Tcf_b[13] = 0.5; Tcb_a[13] = 1;  Tcb_b[13] = 0;
        Tcf_a[14] = 0.5; Tcf_b[14] = 0.5; Tcb_a[14] = 1;  Tcb_b[14] = 0;
        
        Tcf_a[15] = 1.0; Tcf_b[15] = 0.0; Tcb_a[15] = 1;  Tcb_b[15] = 0;
        Tcf_a[16] = 1.0; Tcf_b[16] = 0.0; Tcb_a[16] = 1;  Tcb_b[16] = 0;
        
        /*--- Collision integral data ---*/
        // Omega(0,0) ----------------------
        //N2
        Omega00[0][0][0] = -6.0614558E-03;  Omega00[0][0][1] = 1.2689102E-01;   Omega00[0][0][2] = -1.0616948E+00;  Omega00[0][0][3] = 8.0955466E+02;
        Omega00[0][1][0] = -3.7959091E-03;  Omega00[0][1][1] = 9.5708295E-02;   Omega00[0][1][2] = -1.0070611E+00;  Omega00[0][1][3] = 8.9392313E+02;
        Omega00[0][2][0] = -1.9295666E-03;  Omega00[0][2][1] = 2.7995735E-02;   Omega00[0][2][2] = -3.1588514E-01;  Omega00[0][2][3] = 1.2880734E+02;
        Omega00[0][3][0] = -1.0796249E-02;  Omega00[0][3][1] = 2.2656509E-01;   Omega00[0][3][2] = -1.7910602E+00;  Omega00[0][3][3] = 4.0455218E+03;
        Omega00[0][4][0] = -2.7244269E-03;  Omega00[0][4][1] = 6.9587171E-02;   Omega00[0][4][2] = -7.9538667E-01;  Omega00[0][4][3] = 4.0673730E+02;
        //O2
        Omega00[1][0][0] = -3.7959091E-03;  Omega00[1][0][1] = 9.5708295E-02;   Omega00[1][0][2] = -1.0070611E+00;  Omega00[1][0][3] = 8.9392313E+02;
        Omega00[1][1][0] = -8.0682650E-04;  Omega00[1][1][1] = 1.6602480E-02;   Omega00[1][1][2] = -3.1472774E-01;  Omega00[1][1][3] = 1.4116458E+02;
        Omega00[1][2][0] = -6.4433840E-04;  Omega00[1][2][1] = 8.5378580E-03;   Omega00[1][2][2] = -2.3225102E-01;  Omega00[1][2][3] = 1.1371608E+02;
        Omega00[1][3][0] = -1.1453028E-03;  Omega00[1][3][1] = 1.2654140E-02;   Omega00[1][3][2] = -2.2435218E-01;  Omega00[1][3][3] = 7.7201588E+01;
        Omega00[1][4][0] = -4.8405803E-03;  Omega00[1][4][1] = 1.0297688E-01;   Omega00[1][4][2] = -9.6876576E-01;  Omega00[1][4][3] = 6.1629812E+02;
        //NO
        Omega00[2][0][0] = -1.9295666E-03;  Omega00[2][0][1] = 2.7995735E-02;   Omega00[2][0][2] = -3.1588514E-01;  Omega00[2][0][3] = 1.2880734E+02;
        Omega00[2][1][0] = -6.4433840E-04;  Omega00[2][1][1] = 8.5378580E-03;   Omega00[2][1][2] = -2.3225102E-01;  Omega00[2][1][3] = 1.1371608E+02;
        Omega00[2][2][0] = -0.0000000E+00;  Omega00[2][2][1] = -1.1056066E-02;  Omega00[2][2][2] = -5.9216250E-02;  Omega00[2][2][3] = 7.2542367E+01;
        Omega00[2][3][0] = -1.5770918E-03;  Omega00[2][3][1] = 1.9578381E-02;   Omega00[2][3][2] = -2.7873624E-01;  Omega00[2][3][3] = 9.9547944E+01;
        Omega00[2][4][0] = -1.0885815E-03;  Omega00[2][4][1] = 1.1883688E-02;   Omega00[2][4][2] = -2.1844909E-01;  Omega00[2][4][3] = 7.5512560E+01;
        //N
        Omega00[3][0][0] = -1.0796249E-02;  Omega00[3][0][1] = 2.2656509E-01;   Omega00[3][0][2] = -1.7910602E+00;  Omega00[3][0][3] = 4.0455218E+03;
        Omega00[3][1][0] = -1.1453028E-03;  Omega00[3][1][1] = 1.2654140E-02;   Omega00[3][1][2] = -2.2435218E-01;  Omega00[3][1][3] = 7.7201588E+01;
        Omega00[3][2][0] = -1.5770918E-03;  Omega00[3][2][1] = 1.9578381E-02;   Omega00[3][2][2] = -2.7873624E-01;  Omega00[3][2][3] = 9.9547944E+01;
        Omega00[3][3][0] = -9.6083779E-03;  Omega00[3][3][1] = 2.0938971E-01;   Omega00[3][3][2] = -1.7386904E+00;  Omega00[3][3][3] = 3.3587983E+03;
        Omega00[3][4][0] = -7.8147689E-03;  Omega00[3][4][1] = 1.6792705E-01;   Omega00[3][4][2] = -1.4308628E+00;  Omega00[3][4][3] = 1.6628859E+03;
        //O
        Omega00[4][0][0] = -2.7244269E-03;  Omega00[4][0][1] = 6.9587171E-02;   Omega00[4][0][2] = -7.9538667E-01;  Omega00[4][0][3] = 4.0673730E+02;
        Omega00[4][1][0] = -4.8405803E-03;  Omega00[4][1][1] = 1.0297688E-01;   Omega00[4][1][2] = -9.6876576E-01;  Omega00[4][1][3] = 6.1629812E+02;
        Omega00[4][2][0] = -1.0885815E-03;  Omega00[4][2][1] = 1.1883688E-02;   Omega00[4][2][2] = -2.1844909E-01;  Omega00[4][2][3] = 7.5512560E+01;
        Omega00[4][3][0] = -7.8147689E-03;  Omega00[4][3][1] = 1.6792705E-01;   Omega00[4][3][2] = -1.4308628E+00;  Omega00[4][3][3] = 1.6628859E+03;
        Omega00[4][4][0] = -6.4040535E-03;  Omega00[4][4][1] = 1.4629949E-01;   Omega00[4][4][2] = -1.3892121E+00;  Omega00[4][4][3] = 2.0903441E+03;
        
        // Omega(1,1) ----------------------
        //N2
        Omega11[0][0][0] = -7.6303990E-03;  Omega11[0][0][1] = 1.6878089E-01;   Omega11[0][0][2] = -1.4004234E+00;  Omega11[0][0][3] = 2.1427708E+03;
        Omega11[0][1][0] = -8.0457321E-03;  Omega11[0][1][1] = 1.9228905E-01;   Omega11[0][1][2] = -1.7102854E+00;  Omega11[0][1][3] = 5.2213857E+03;
        Omega11[0][2][0] = -6.8237776E-03;  Omega11[0][2][1] = 1.4360616E-01;   Omega11[0][2][2] = -1.1922240E+00;  Omega11[0][2][3] = 1.2433086E+03;
        Omega11[0][3][0] = -8.3493693E-03;  Omega11[0][3][1] = 1.7808911E-01;   Omega11[0][3][2] = -1.4466155E+00;  Omega11[0][3][3] = 1.9324210E+03;
        Omega11[0][4][0] = -8.3110691E-03;  Omega11[0][4][1] = 1.9617877E-01;   Omega11[0][4][2] = -1.7205427E+00;  Omega11[0][4][3] = 4.0812829E+03;
        //O2
        Omega11[1][0][0] = -8.0457321E-03;  Omega11[1][0][1] = 1.9228905E-01;   Omega11[1][0][2] = -1.7102854E+00;  Omega11[1][0][3] = 5.2213857E+03;
        Omega11[1][1][0] = -6.2931612E-03;  Omega11[1][1][1] = 1.4624645E-01;   Omega11[1][1][2] = -1.3006927E+00;  Omega11[1][1][3] = 1.8066892E+03;
        Omega11[1][2][0] = -6.8508672E-03;  Omega11[1][2][1] = 1.5524564E-01;   Omega11[1][2][2] = -1.3479583E+00;  Omega11[1][2][3] = 2.0037890E+03;
        Omega11[1][3][0] = -1.0608832E-03;  Omega11[1][3][1] = 1.1782595E-02;   Omega11[1][3][2] = -2.1246301E-01;  Omega11[1][3][3] = 8.4561598E+01;
        Omega11[1][4][0] = -3.7969686E-03;  Omega11[1][4][1] = 7.6789981E-02;   Omega11[1][4][2] = -7.3056809E-01;  Omega11[1][4][3] = 3.3958171E+02;
        //NO
        Omega11[2][0][0] = -6.8237776E-03;  Omega11[2][0][1] = 1.4360616E-01;   Omega11[2][0][2] = -1.1922240E+00;  Omega11[2][0][3] = 1.2433086E+03;
        Omega11[2][1][0] = -6.8508672E-03;  Omega11[2][1][1] = 1.5524564E-01;   Omega11[2][1][2] = -1.3479583E+00;  Omega11[2][1][3] = 2.0037890E+03;
        Omega11[2][2][0] = -7.4942466E-03;  Omega11[2][2][1] = 1.6626193E-01;   Omega11[2][2][2] = -1.4107027E+00;  Omega11[2][2][3] = 2.3097604E+03;
        Omega11[2][3][0] = -1.4719259E-03;  Omega11[2][3][1] = 1.8446968E-02;   Omega11[2][3][2] = -2.6460411E-01;  Omega11[2][3][3] = 1.0911124E+02;
        Omega11[2][4][0] = -1.0066279E-03;  Omega11[2][4][1] = 1.1029264E-02;   Omega11[2][4][2] = -2.0671266E-01;  Omega11[2][4][3] = 8.2644384E+01;
        //N
        Omega11[3][0][0] = -8.3493693E-03;  Omega11[3][0][1] = 1.7808911E-01;   Omega11[3][0][2] = -1.4466155E+00;  Omega11[3][0][3] = 1.9324210E+03;
        Omega11[3][1][0] = -1.0608832E-03;  Omega11[3][1][1] = 1.1782595E-02;   Omega11[3][1][2] = -2.1246301E-01;  Omega11[3][1][3] = 8.4561598E+01;
        Omega11[3][2][0] = -1.4719259E-03;  Omega11[3][2][1] = 1.8446968E-02;   Omega11[3][2][2] = -2.6460411E-01;  Omega11[3][2][3] = 1.0911124E+02;
        Omega11[3][3][0] = -7.7439615E-03;  Omega11[3][3][1] = 1.7129007E-01;   Omega11[3][3][2] = -1.4809088E+00;  Omega11[3][3][3] = 2.1284951E+03;
        Omega11[3][4][0] = -5.0478143E-03;  Omega11[3][4][1] = 1.0236186E-01;   Omega11[3][4][2] = -9.0058935E-01;  Omega11[3][4][3] = 4.4472565E+02;
        //O
        Omega11[4][0][0] = -8.3110691E-03;  Omega11[4][0][1] = 1.9617877E-01;   Omega11[4][0][2] = -1.7205427E+00;  Omega11[4][0][3] = 4.0812829E+03;
        Omega11[4][1][0] = -3.7969686E-03;  Omega11[4][1][1] = 7.6789981E-02;   Omega11[4][1][2] = -7.3056809E-01;  Omega11[4][1][3] = 3.3958171E+02;
        Omega11[4][2][0] = -1.0066279E-03;  Omega11[4][2][1] = 1.1029264E-02;   Omega11[4][2][2] = -2.0671266E-01;  Omega11[4][2][3] = 8.2644384E+01;
        Omega11[4][3][0] = -5.0478143E-03;  Omega11[4][3][1] = 1.0236186E-01;   Omega11[4][3][2] = -9.0058935E-01;  Omega11[4][3][3] = 4.4472565E+02;
        Omega11[4][4][0] = -4.2451096E-03;  Omega11[4][4][1] = 9.6820337E-02;   Omega11[4][4][2] = -9.9770795E-01;  Omega11[4][4][3] = 8.3320644E+02;
        
        break;
    }
  }
  
  /*--- Check for constant lift mode  ---*/
  if (Fixed_CL_Mode) {
    
    /*--- The initial AoA will be taken as the value input in the
     config file (the default is zero). ---*/
    
    /*--- We will force the use of the cauchy convergence criteria for
     constant lift mode. ---*/
    
    ConvCriteria = CAUCHY;
    Cauchy_Func_Flow = LIFT_COEFFICIENT;
    
    /*--- Initialize the update flag for the AoA with each iteration to false ---*/
    
    Update_AoA = false;
    
  }
  
  if (DirectDiff != NO_DERIVATIVE){
#if !defined COMPLEX_TYPE && !defined ADOLC_FORWARD_TYPE && !defined CODI_FORWARD_TYPE
      if (Kind_SU2 == SU2_CFD){
        cout << "SU2_CFD: Config option DIRECT_DIFF= YES requires AD or complex support!" << endl;
        cout << "Please use SU2_CFD_DIRECTDIFF (configuration/compilation is done using the preconfigure.py script)." << endl;
        exit(EXIT_FAILURE);
      }
#endif
    /*--- Initialize the derivative values --- */
    switch (DirectDiff) {
      case D_MACH:
        SU2_TYPE::SetDerivative(Mach, 1.0);
        break;
      case D_AOA:
        SU2_TYPE::SetDerivative(AoA, 1.0);
        break;
      case D_SIDESLIP:
        SU2_TYPE::SetDerivative(AoS, 1.0);
        break;
      case D_REYNOLDS:
        SU2_TYPE::SetDerivative(Reynolds, 1.0);
        break;
      case D_TURB2LAM:
       SU2_TYPE::SetDerivative(Turb2LamViscRatio_FreeStream, 1.0);
        break;
      default:
        /*--- All other cases are handled in the specific solver ---*/
        break;
      }
  }

  if (DiscreteAdjoint){
#if !defined ADOLC_REVERSE_TYPE && !defined CODI_REVERSE_TYPE
    if (Kind_SU2 == SU2_CFD){
      cout << "SU2_CFD: Config option MATH_PROBLEM= DISCRETE_ADJOINT requires AD support!" << endl;
      cout << "Please use SU2_CFD_REVERSE (configuration/compilation is done using the preconfigure.py script)." << endl;
      exit(EXIT_FAILURE);
    }
#endif
    switch(Kind_Solver){
      case EULER:
        Kind_Solver = DISC_ADJ_EULER;
        break;
      case RANS:
        Kind_Solver = DISC_ADJ_RANS;
        Frozen_Visc = false;
        break;
      case NAVIER_STOKES:
        Kind_Solver = DISC_ADJ_NAVIER_STOKES;
        break;
      default:
        break;
    }
  }

  /*--- Check for 2nd order w/ limiting for JST and correct ---*/
  
  if ((Kind_ConvNumScheme_Flow == SPACE_CENTERED) && (Kind_Centered_Flow == JST) && (SpatialOrder_Flow == SECOND_ORDER_LIMITER))
    SpatialOrder_Flow = SECOND_ORDER;
  
  if ((Kind_ConvNumScheme_AdjFlow == SPACE_CENTERED) && (Kind_Centered_AdjFlow == JST) && (SpatialOrder_AdjFlow == SECOND_ORDER_LIMITER))
    SpatialOrder_AdjFlow = SECOND_ORDER;
  
  delete [] tmp_smooth;
  
}

void CConfig::SetMarkers(unsigned short val_software) {

  unsigned short iMarker_All, iMarker_CfgFile, iMarker_Euler, iMarker_Custom,
  iMarker_FarField, iMarker_SymWall, iMarker_Pressure, iMarker_PerBound,
  iMarker_NearFieldBound, iMarker_InterfaceBound, iMarker_Dirichlet,
  iMarker_Inlet, iMarker_Riemann, iMarker_Outlet, iMarker_Isothermal, iMarker_IsothermalCatalytic,
  iMarker_IsothermalNonCatalytic, iMarker_HeatFlux, iMarker_HeatFluxNoncatalytic,
  iMarker_HeatFluxCatalytic, iMarker_EngineInflow, iMarker_EngineBleed, iMarker_EngineExhaust,
  iMarker_Displacement, iMarker_Load, iMarker_FlowLoad, iMarker_Neumann,
  iMarker_Monitoring, iMarker_Designing, iMarker_GeoEval, iMarker_Plotting,
  iMarker_DV, iMarker_Moving, iMarker_Supersonic_Inlet, iMarker_Supersonic_Outlet,
  iMarker_Clamped, iMarker_FSIinterface, iMarker_Load_Dir, iMarker_Load_Sine,
  iMarker_ActDisk_Inlet, iMarker_ActDisk_Outlet, iMarker_Out_1D;

  int size = SINGLE_NODE;
  
#ifdef HAVE_MPI
  if (val_software != SU2_MSH)
    MPI_Comm_size(MPI_COMM_WORLD, &size);
#endif

  /*--- Compute the total number of markers in the config file ---*/
  
  nMarker_CfgFile = nMarker_Euler + nMarker_FarField + nMarker_SymWall +
  nMarker_Pressure + nMarker_PerBound + nMarker_NearFieldBound +
  nMarker_InterfaceBound + nMarker_Dirichlet + nMarker_Neumann + nMarker_Inlet + nMarker_Riemann +
  nMarker_Outlet + nMarker_Isothermal + nMarker_IsothermalNonCatalytic +
  nMarker_IsothermalCatalytic + nMarker_HeatFlux + nMarker_HeatFluxNonCatalytic +
  nMarker_HeatFluxCatalytic + nMarker_EngineInflow + nMarker_EngineBleed + nMarker_EngineExhaust +
  nMarker_Supersonic_Inlet + nMarker_Supersonic_Outlet + nMarker_Displacement + nMarker_Load +
  nMarker_FlowLoad + nMarker_Custom +
  nMarker_Clamped + nMarker_Load_Sine + nMarker_Load_Dir +
  nMarker_ActDisk_Inlet + nMarker_ActDisk_Outlet + nMarker_Out_1D;
  
  /*--- Add the possible send/receive domains ---*/

  nMarker_Max = nMarker_CfgFile + 2*size;
  
  /*--- Basic dimensionalization of the markers (worst scenario) ---*/

  nMarker_All = nMarker_Max;

  /*--- Allocate the memory (markers in each domain) ---*/
  
  Marker_All_TagBound   = new string[nMarker_All];			    // Store the tag that correspond with each marker.
  Marker_All_SendRecv   = new short[nMarker_All];						// +#domain (send), -#domain (receive).
  Marker_All_KindBC     = new unsigned short[nMarker_All];	// Store the kind of boundary condition.
  Marker_All_Monitoring = new unsigned short[nMarker_All];	// Store whether the boundary should be monitored.
  Marker_All_Designing  = new unsigned short[nMarker_All];  // Store whether the boundary should be designed.
  Marker_All_Plotting   = new unsigned short[nMarker_All];	// Store whether the boundary should be plotted.
  Marker_All_FSIinterface   = new unsigned short[nMarker_All];	// Store whether the boundary is in the FSI interface.
  Marker_All_GeoEval    = new unsigned short[nMarker_All];	// Store whether the boundary should be geometry evaluation.
  Marker_All_DV         = new unsigned short[nMarker_All];	// Store whether the boundary should be affected by design variables.
  Marker_All_Moving     = new unsigned short[nMarker_All];	// Store whether the boundary should be in motion.
  Marker_All_PerBound   = new short[nMarker_All];						// Store whether the boundary belongs to a periodic boundary.
  Marker_All_Out_1D     = new unsigned short[nMarker_All];  // Store whether the boundary belongs to a 1-d output boundary.

  for (iMarker_All = 0; iMarker_All < nMarker_All; iMarker_All++) {
    Marker_All_TagBound[iMarker_All]   = "SEND_RECEIVE";
    Marker_All_SendRecv[iMarker_All]   = 0;
    Marker_All_KindBC[iMarker_All]     = 0;
    Marker_All_Monitoring[iMarker_All] = 0;
    Marker_All_GeoEval[iMarker_All]    = 0;
    Marker_All_Designing[iMarker_All]  = 0;
    Marker_All_Plotting[iMarker_All]   = 0;
    Marker_All_FSIinterface[iMarker_All]   = 0;
    Marker_All_DV[iMarker_All]         = 0;
    Marker_All_Moving[iMarker_All]     = 0;
    Marker_All_PerBound[iMarker_All]   = 0;
    Marker_All_Out_1D[iMarker_All]     = 0;
  }

  /*--- Allocate the memory (markers in the config file) ---*/

  Marker_CfgFile_TagBound   = new string[nMarker_CfgFile];
  Marker_CfgFile_KindBC     = new unsigned short[nMarker_CfgFile];
  Marker_CfgFile_Monitoring = new unsigned short[nMarker_CfgFile];
  Marker_CfgFile_Designing  = new unsigned short[nMarker_CfgFile];
  Marker_CfgFile_Plotting   = new unsigned short[nMarker_CfgFile];
  Marker_CfgFile_GeoEval    = new unsigned short[nMarker_CfgFile];
  Marker_CfgFile_FSIinterface	= new unsigned short[nMarker_CfgFile];
  Marker_CfgFile_DV         = new unsigned short[nMarker_CfgFile];
  Marker_CfgFile_Moving     = new unsigned short[nMarker_CfgFile];
  Marker_CfgFile_PerBound   = new unsigned short[nMarker_CfgFile];
  Marker_CfgFile_Out_1D     = new unsigned short[nMarker_CfgFile];

  for (iMarker_CfgFile = 0; iMarker_CfgFile < nMarker_CfgFile; iMarker_CfgFile++) {
    Marker_CfgFile_TagBound[iMarker_CfgFile]   = "SEND_RECEIVE";
    Marker_CfgFile_KindBC[iMarker_CfgFile]     = 0;
    Marker_CfgFile_Monitoring[iMarker_CfgFile] = 0;
    Marker_CfgFile_GeoEval[iMarker_CfgFile]    = 0;
    Marker_CfgFile_Designing[iMarker_CfgFile]  = 0;
    Marker_CfgFile_Plotting[iMarker_CfgFile]   = 0;
    Marker_CfgFile_FSIinterface[iMarker_CfgFile]   = 0;
    Marker_CfgFile_DV[iMarker_CfgFile]         = 0;
    Marker_CfgFile_Moving[iMarker_CfgFile]     = 0;
    Marker_CfgFile_PerBound[iMarker_CfgFile]   = 0;
    Marker_CfgFile_Out_1D[iMarker_CfgFile]     = 0;
  }

  /*--- Populate the marker information in the config file (all domains) ---*/

  iMarker_CfgFile = 0;
  for (iMarker_Euler = 0; iMarker_Euler < nMarker_Euler; iMarker_Euler++) {
    Marker_CfgFile_TagBound[iMarker_CfgFile] = Marker_Euler[iMarker_Euler];
    Marker_CfgFile_KindBC[iMarker_CfgFile] = EULER_WALL;
    iMarker_CfgFile++;
  }

  for (iMarker_FarField = 0; iMarker_FarField < nMarker_FarField; iMarker_FarField++) {
    Marker_CfgFile_TagBound[iMarker_CfgFile] = Marker_FarField[iMarker_FarField];
    Marker_CfgFile_KindBC[iMarker_CfgFile] = FAR_FIELD;
    iMarker_CfgFile++;
  }

  for (iMarker_SymWall = 0; iMarker_SymWall < nMarker_SymWall; iMarker_SymWall++) {
    Marker_CfgFile_TagBound[iMarker_CfgFile] = Marker_SymWall[iMarker_SymWall];
    Marker_CfgFile_KindBC[iMarker_CfgFile] = SYMMETRY_PLANE;
    iMarker_CfgFile++;
  }

  for (iMarker_Pressure = 0; iMarker_Pressure < nMarker_Pressure; iMarker_Pressure++) {
    Marker_CfgFile_TagBound[iMarker_CfgFile] = Marker_Pressure[iMarker_Pressure];
    Marker_CfgFile_KindBC[iMarker_CfgFile] = PRESSURE_BOUNDARY;
    iMarker_CfgFile++;
  }

  for (iMarker_PerBound = 0; iMarker_PerBound < nMarker_PerBound; iMarker_PerBound++) {
    Marker_CfgFile_TagBound[iMarker_CfgFile] = Marker_PerBound[iMarker_PerBound];
    Marker_CfgFile_KindBC[iMarker_CfgFile] = PERIODIC_BOUNDARY;
    Marker_CfgFile_PerBound[iMarker_CfgFile] = iMarker_PerBound + 1;
    iMarker_CfgFile++;
  }

  for (iMarker_ActDisk_Inlet = 0; iMarker_ActDisk_Inlet < nMarker_ActDisk_Inlet; iMarker_ActDisk_Inlet++) {
		Marker_CfgFile_TagBound[iMarker_CfgFile] = Marker_ActDisk_Inlet[iMarker_ActDisk_Inlet];
		Marker_CfgFile_KindBC[iMarker_CfgFile] = ACTDISK_INLET;
		iMarker_CfgFile++;
	}

  for (iMarker_ActDisk_Outlet = 0; iMarker_ActDisk_Outlet < nMarker_ActDisk_Outlet; iMarker_ActDisk_Outlet++) {
		Marker_CfgFile_TagBound[iMarker_CfgFile] = Marker_ActDisk_Outlet[iMarker_ActDisk_Outlet];
		Marker_CfgFile_KindBC[iMarker_CfgFile] = ACTDISK_OUTLET;
		iMarker_CfgFile++;
	}

  for (iMarker_NearFieldBound = 0; iMarker_NearFieldBound < nMarker_NearFieldBound; iMarker_NearFieldBound++) {
    Marker_CfgFile_TagBound[iMarker_CfgFile] = Marker_NearFieldBound[iMarker_NearFieldBound];
    Marker_CfgFile_KindBC[iMarker_CfgFile] = NEARFIELD_BOUNDARY;
    iMarker_CfgFile++;
  }

  for (iMarker_InterfaceBound = 0; iMarker_InterfaceBound < nMarker_InterfaceBound; iMarker_InterfaceBound++) {
    Marker_CfgFile_TagBound[iMarker_CfgFile] = Marker_InterfaceBound[iMarker_InterfaceBound];
    Marker_CfgFile_KindBC[iMarker_CfgFile] = INTERFACE_BOUNDARY;
    iMarker_CfgFile++;
  }

  for (iMarker_Dirichlet = 0; iMarker_Dirichlet < nMarker_Dirichlet; iMarker_Dirichlet++) {
    Marker_CfgFile_TagBound[iMarker_CfgFile] = Marker_Dirichlet[iMarker_Dirichlet];
    Marker_CfgFile_KindBC[iMarker_CfgFile] = DIRICHLET;
    iMarker_CfgFile++;
  }

  for (iMarker_Inlet = 0; iMarker_Inlet < nMarker_Inlet; iMarker_Inlet++) {
    Marker_CfgFile_TagBound[iMarker_CfgFile] = Marker_Inlet[iMarker_Inlet];
    Marker_CfgFile_KindBC[iMarker_CfgFile] = INLET_FLOW;
    iMarker_CfgFile++;
  }

  for (iMarker_Riemann = 0; iMarker_Riemann < nMarker_Riemann; iMarker_Riemann++) {
    Marker_CfgFile_TagBound[iMarker_CfgFile] = Marker_Riemann[iMarker_Riemann];
    Marker_CfgFile_KindBC[iMarker_CfgFile] = RIEMANN_BOUNDARY;
    iMarker_CfgFile++;
  }

  Inflow_Mach = new su2double[nMarker_EngineInflow];
  Inflow_Pressure = new su2double[nMarker_EngineInflow];

  for (iMarker_EngineInflow = 0; iMarker_EngineInflow < nMarker_EngineInflow; iMarker_EngineInflow++) {
    Marker_CfgFile_TagBound[iMarker_CfgFile] = Marker_EngineInflow[iMarker_EngineInflow];
    Marker_CfgFile_KindBC[iMarker_CfgFile] = ENGINE_INFLOW;
    Inflow_Mach[iMarker_EngineInflow] = 0.0;
    Inflow_Pressure[iMarker_EngineInflow] = 0.0;
    iMarker_CfgFile++;
  }
  
  Bleed_MassFlow = new su2double[nMarker_EngineBleed];
  Bleed_Temperature = new su2double[nMarker_EngineBleed];
  Bleed_Pressure = new su2double[nMarker_EngineBleed];

  for (iMarker_EngineBleed = 0; iMarker_EngineBleed < nMarker_EngineBleed; iMarker_EngineBleed++) {
    Marker_CfgFile_TagBound[iMarker_CfgFile] = Marker_EngineBleed[iMarker_EngineBleed];
    Marker_CfgFile_KindBC[iMarker_CfgFile] = ENGINE_BLEED;
    Bleed_MassFlow[iMarker_EngineBleed] = 0.0;
    Bleed_Temperature[iMarker_EngineBleed] = 0.0;
    Bleed_Pressure[iMarker_EngineBleed] = 0.0;
    iMarker_CfgFile++;
  }

  Exhaust_Pressure = new su2double[nMarker_EngineExhaust];
  Exhaust_Temperature = new su2double[nMarker_EngineExhaust];

  for (iMarker_EngineExhaust = 0; iMarker_EngineExhaust < nMarker_EngineExhaust; iMarker_EngineExhaust++) {
    Marker_CfgFile_TagBound[iMarker_CfgFile] = Marker_EngineExhaust[iMarker_EngineExhaust];
    Marker_CfgFile_KindBC[iMarker_CfgFile] = ENGINE_EXHAUST;
    Exhaust_Pressure[iMarker_EngineExhaust] = 0.0;
    Exhaust_Temperature[iMarker_EngineExhaust] = 0.0;
    iMarker_CfgFile++;
  }

  for (iMarker_Supersonic_Inlet = 0; iMarker_Supersonic_Inlet < nMarker_Supersonic_Inlet; iMarker_Supersonic_Inlet++) {
    Marker_CfgFile_TagBound[iMarker_CfgFile] = Marker_Supersonic_Inlet[iMarker_Supersonic_Inlet];
    Marker_CfgFile_KindBC[iMarker_CfgFile] = SUPERSONIC_INLET;
    iMarker_CfgFile++;
  }
  
  for (iMarker_Supersonic_Outlet = 0; iMarker_Supersonic_Outlet < nMarker_Supersonic_Outlet; iMarker_Supersonic_Outlet++) {
    Marker_CfgFile_TagBound[iMarker_CfgFile] = Marker_Supersonic_Outlet[iMarker_Supersonic_Outlet];
    Marker_CfgFile_KindBC[iMarker_CfgFile] = SUPERSONIC_OUTLET;
    iMarker_CfgFile++;
  }

  for (iMarker_Neumann = 0; iMarker_Neumann < nMarker_Neumann; iMarker_Neumann++) {
    Marker_CfgFile_TagBound[iMarker_CfgFile] = Marker_Neumann[iMarker_Neumann];
    Marker_CfgFile_KindBC[iMarker_CfgFile] = NEUMANN;
    iMarker_CfgFile++;
  }

  for (iMarker_Custom = 0; iMarker_Custom < nMarker_Custom; iMarker_Custom++) {
    Marker_CfgFile_TagBound[iMarker_CfgFile] = Marker_Custom[iMarker_Custom];
    Marker_CfgFile_KindBC[iMarker_CfgFile] = CUSTOM_BOUNDARY;
    iMarker_CfgFile++;
  }

  for (iMarker_Outlet = 0; iMarker_Outlet < nMarker_Outlet; iMarker_Outlet++) {
    Marker_CfgFile_TagBound[iMarker_CfgFile] = Marker_Outlet[iMarker_Outlet];
    Marker_CfgFile_KindBC[iMarker_CfgFile] = OUTLET_FLOW;
    iMarker_CfgFile++;
  }

  for (iMarker_Isothermal = 0; iMarker_Isothermal < nMarker_Isothermal; iMarker_Isothermal++) {
    Marker_CfgFile_TagBound[iMarker_CfgFile] = Marker_Isothermal[iMarker_Isothermal];
    Marker_CfgFile_KindBC[iMarker_CfgFile] = ISOTHERMAL;
    iMarker_CfgFile++;
  }

  for (iMarker_IsothermalCatalytic = 0; iMarker_IsothermalCatalytic < nMarker_IsothermalCatalytic; iMarker_IsothermalCatalytic++) {
    Marker_CfgFile_TagBound[iMarker_CfgFile] = Marker_IsothermalCatalytic[iMarker_IsothermalCatalytic];
    Marker_CfgFile_KindBC[iMarker_CfgFile] = ISOTHERMAL_CATALYTIC;
    iMarker_CfgFile++;
  }

  for (iMarker_IsothermalNonCatalytic = 0; iMarker_IsothermalNonCatalytic < nMarker_IsothermalNonCatalytic; iMarker_IsothermalNonCatalytic++) {
    Marker_CfgFile_TagBound[iMarker_CfgFile] = Marker_IsothermalNonCatalytic[iMarker_IsothermalNonCatalytic];
    Marker_CfgFile_KindBC[iMarker_CfgFile] = ISOTHERMAL_NONCATALYTIC;
    iMarker_CfgFile++;
  }

  for (iMarker_HeatFlux = 0; iMarker_HeatFlux < nMarker_HeatFlux; iMarker_HeatFlux++) {
    Marker_CfgFile_TagBound[iMarker_CfgFile] = Marker_HeatFlux[iMarker_HeatFlux];
    Marker_CfgFile_KindBC[iMarker_CfgFile] = HEAT_FLUX;
    iMarker_CfgFile++;
  }

  for (iMarker_HeatFluxCatalytic = 0; iMarker_HeatFluxCatalytic < nMarker_HeatFluxCatalytic; iMarker_HeatFluxCatalytic++) {
    Marker_CfgFile_TagBound[iMarker_CfgFile] = Marker_HeatFluxCatalytic[iMarker_HeatFluxCatalytic];
    Marker_CfgFile_KindBC[iMarker_CfgFile] = HEAT_FLUX_CATALYTIC;
    iMarker_CfgFile++;
  }

  for (iMarker_HeatFluxNoncatalytic = 0; iMarker_HeatFluxNoncatalytic < nMarker_HeatFluxNonCatalytic; iMarker_HeatFluxNoncatalytic++) {
    Marker_CfgFile_TagBound[iMarker_CfgFile] = Marker_HeatFluxNonCatalytic[iMarker_HeatFluxNoncatalytic];
    Marker_CfgFile_KindBC[iMarker_CfgFile] = HEAT_FLUX_NONCATALYTIC;
    iMarker_CfgFile++;
  }

  for (iMarker_Clamped = 0; iMarker_Clamped < nMarker_Clamped; iMarker_Clamped++) {
    Marker_CfgFile_TagBound[iMarker_CfgFile] = Marker_Clamped[iMarker_Clamped];
    Marker_CfgFile_KindBC[iMarker_CfgFile] = CLAMPED_BOUNDARY;
    iMarker_CfgFile++;
  }

  for (iMarker_Displacement = 0; iMarker_Displacement < nMarker_Displacement; iMarker_Displacement++) {
    Marker_CfgFile_TagBound[iMarker_CfgFile] = Marker_Displacement[iMarker_Displacement];
    Marker_CfgFile_KindBC[iMarker_CfgFile] = DISPLACEMENT_BOUNDARY;
    iMarker_CfgFile++;
  }

  for (iMarker_Load = 0; iMarker_Load < nMarker_Load; iMarker_Load++) {
    Marker_CfgFile_TagBound[iMarker_CfgFile] = Marker_Load[iMarker_Load];
    Marker_CfgFile_KindBC[iMarker_CfgFile] = LOAD_BOUNDARY;
    iMarker_CfgFile++;
  }

  for (iMarker_Load_Dir = 0; iMarker_Load_Dir < nMarker_Load_Dir; iMarker_Load_Dir++) {
    Marker_CfgFile_TagBound[iMarker_CfgFile] = Marker_Load_Dir[iMarker_Load_Dir];
    Marker_CfgFile_KindBC[iMarker_CfgFile] = LOAD_DIR_BOUNDARY;
    iMarker_CfgFile++;
  }

  for (iMarker_Load_Sine = 0; iMarker_Load_Sine < nMarker_Load_Sine; iMarker_Load_Sine++) {
    Marker_CfgFile_TagBound[iMarker_CfgFile] = Marker_Load_Sine[iMarker_Load_Sine];
    Marker_CfgFile_KindBC[iMarker_CfgFile] = LOAD_SINE_BOUNDARY;
    iMarker_CfgFile++;
  }


  for (iMarker_FlowLoad = 0; iMarker_FlowLoad < nMarker_FlowLoad; iMarker_FlowLoad++) {
    Marker_CfgFile_TagBound[iMarker_CfgFile] = Marker_FlowLoad[iMarker_FlowLoad];
    Marker_CfgFile_KindBC[iMarker_CfgFile] = FLOWLOAD_BOUNDARY;
    iMarker_CfgFile++;
  }

  for (iMarker_CfgFile = 0; iMarker_CfgFile < nMarker_CfgFile; iMarker_CfgFile++) {
    Marker_CfgFile_Monitoring[iMarker_CfgFile] = NO;
    for (iMarker_Monitoring = 0; iMarker_Monitoring < nMarker_Monitoring; iMarker_Monitoring++)
      if (Marker_CfgFile_TagBound[iMarker_CfgFile] == Marker_Monitoring[iMarker_Monitoring])
        Marker_CfgFile_Monitoring[iMarker_CfgFile] = YES;
  }

  for (iMarker_CfgFile = 0; iMarker_CfgFile < nMarker_CfgFile; iMarker_CfgFile++) {
    Marker_CfgFile_GeoEval[iMarker_CfgFile] = NO;
    for (iMarker_GeoEval = 0; iMarker_GeoEval < nMarker_GeoEval; iMarker_GeoEval++)
      if (Marker_CfgFile_TagBound[iMarker_CfgFile] == Marker_GeoEval[iMarker_GeoEval])
        Marker_CfgFile_GeoEval[iMarker_CfgFile] = YES;
  }

  for (iMarker_CfgFile = 0; iMarker_CfgFile < nMarker_CfgFile; iMarker_CfgFile++) {
    Marker_CfgFile_Designing[iMarker_CfgFile] = NO;
    for (iMarker_Designing = 0; iMarker_Designing < nMarker_Designing; iMarker_Designing++)
      if (Marker_CfgFile_TagBound[iMarker_CfgFile] == Marker_Designing[iMarker_Designing])
        Marker_CfgFile_Designing[iMarker_CfgFile] = YES;
  }

  for (iMarker_CfgFile = 0; iMarker_CfgFile < nMarker_CfgFile; iMarker_CfgFile++) {
    Marker_CfgFile_Plotting[iMarker_CfgFile] = NO;
    for (iMarker_Plotting = 0; iMarker_Plotting < nMarker_Plotting; iMarker_Plotting++)
      if (Marker_CfgFile_TagBound[iMarker_CfgFile] == Marker_Plotting[iMarker_Plotting])
        Marker_CfgFile_Plotting[iMarker_CfgFile] = YES;
  }

  /*--- Identification of Fluid-Structure interface markers ---*/

  for (iMarker_CfgFile = 0; iMarker_CfgFile < nMarker_CfgFile; iMarker_CfgFile++) {
	unsigned short indexMarker=0;
    Marker_CfgFile_FSIinterface[iMarker_CfgFile] = NO;
    for (iMarker_FSIinterface = 0; iMarker_FSIinterface < nMarker_FSIinterface; iMarker_FSIinterface++)
      if (Marker_CfgFile_TagBound[iMarker_CfgFile] == Marker_FSIinterface[iMarker_FSIinterface])
      	indexMarker=(int)(iMarker_FSIinterface/2+1);
        Marker_CfgFile_FSIinterface[iMarker_CfgFile] = indexMarker;
  }

  for (iMarker_CfgFile = 0; iMarker_CfgFile < nMarker_CfgFile; iMarker_CfgFile++) {
    Marker_CfgFile_DV[iMarker_CfgFile] = NO;
    for (iMarker_DV = 0; iMarker_DV < nMarker_DV; iMarker_DV++)
      if (Marker_CfgFile_TagBound[iMarker_CfgFile] == Marker_DV[iMarker_DV])
        Marker_CfgFile_DV[iMarker_CfgFile] = YES;
  }

  for (iMarker_CfgFile = 0; iMarker_CfgFile < nMarker_CfgFile; iMarker_CfgFile++) {
    Marker_CfgFile_Moving[iMarker_CfgFile] = NO;
    for (iMarker_Moving = 0; iMarker_Moving < nMarker_Moving; iMarker_Moving++)
      if (Marker_CfgFile_TagBound[iMarker_CfgFile] == Marker_Moving[iMarker_Moving])
        Marker_CfgFile_Moving[iMarker_CfgFile] = YES;
  }

  for (iMarker_CfgFile = 0; iMarker_CfgFile < nMarker_CfgFile; iMarker_CfgFile++) {
    Marker_CfgFile_Out_1D[iMarker_CfgFile] = NO;
    for (iMarker_Out_1D = 0; iMarker_Out_1D < nMarker_Out_1D; iMarker_Out_1D++)
      if (Marker_CfgFile_TagBound[iMarker_CfgFile] == Marker_Out_1D[iMarker_Out_1D])
        Marker_CfgFile_Out_1D[iMarker_CfgFile] = YES;
  }

}

void CConfig::SetOutput(unsigned short val_software, unsigned short val_izone) {

  unsigned short iMarker_Euler, iMarker_Custom, iMarker_FarField,
  iMarker_SymWall, iMarker_PerBound, iMarker_Pressure, iMarker_NearFieldBound,
  iMarker_InterfaceBound, iMarker_Dirichlet, iMarker_Inlet, iMarker_Riemann, iMarker_Outlet,
  iMarker_Isothermal, iMarker_IsothermalNonCatalytic, iMarker_IsothermalCatalytic,
  iMarker_HeatFlux, iMarker_HeatFluxNonCatalytic, iMarker_HeatFluxCatalytic,
  iMarker_EngineInflow, iMarker_EngineBleed, iMarker_EngineExhaust, iMarker_Displacement,
  iMarker_Load, iMarker_FlowLoad,  iMarker_Neumann, iMarker_Monitoring,
  iMarker_Designing, iMarker_GeoEval, iMarker_Plotting, iMarker_DV,
  iMarker_FSIinterface, iMarker_Load_Dir, iMarker_Load_Sine, iMarker_Clamped,
  iMarker_Moving, iMarker_Supersonic_Inlet, iMarker_Supersonic_Outlet, iMarker_ActDisk_Inlet,
  iMarker_ActDisk_Outlet;
  
  time_t now = time(0);
  string dt = ctime(&now); dt[24] = '.';

  cout << endl << "-------------------------------------------------------------------------" << endl;
  cout << "|    ___ _   _ ___                                                      |" << endl;
  cout << "|   / __| | | |_  )   Release 4.0.1  \"Cardinal\"                         |" << endl;
  cout << "|   \\__ \\ |_| |/ /                                                      |" << endl;
  switch (val_software) {
    case SU2_CFD: cout << "|   |___/\\___//___|   Suite (Computational Fluid Dynamics Code)         |" << endl; break;
    case SU2_DEF: cout << "|   |___/\\___//___|   Suite (Mesh Deformation Code)                     |" << endl; break;
    case SU2_DOT: cout << "|   |___/\\___//___|   Suite (Gradient Projection Code)                  |" << endl; break;
    case SU2_MSH: cout << "|   |___/\\___//___|   Suite (Mesh Adaptation Code)                      |" << endl; break;
    case SU2_GEO: cout << "|   |___/\\___//___|   Suite (Geometry Definition Code)                  |" << endl; break;
    case SU2_SOL: cout << "|   |___/\\___//___|   Suite (Solution Exporting Code)                   |" << endl; break;
  }

  cout << "|                                                                       |" << endl;
  cout << "|   Local date and time: " << dt << "                      |" << endl;
  cout <<"-------------------------------------------------------------------------" << endl;
  cout << "| SU2 Lead Dev.: Dr. Francisco Palacios, Francisco.D.Palacios@boeing.com|" << endl;
  cout << "|                Dr. Thomas D. Economon, economon@stanford.edu          |" << endl;
  cout <<"-------------------------------------------------------------------------" << endl;
  cout << "| SU2 Developers:                                                       |" << endl;
  cout << "| - Prof. Juan J. Alonso's group at Stanford University.                |" << endl;
  cout << "| - Prof. Piero Colonna's group at Delft University of Technology.      |" << endl;
  cout << "| - Prof. Nicolas R. Gauger's group at Kaiserslautern U. of Technology. |" << endl;
  cout << "| - Prof. Alberto Guardone's group at Polytechnic University of Milan.  |" << endl;
  cout << "| - Prof. Rafael Palacios' group at Imperial College London.            |" << endl;
  cout <<"-------------------------------------------------------------------------" << endl;
  cout << "| Copyright (C) 2012-2015 SU2, the open-source CFD code.                |" << endl;
  cout << "|                                                                       |" << endl;
  cout << "| SU2 is free software; you can redistribute it and/or                  |" << endl;
  cout << "| modify it under the terms of the GNU Lesser General Public            |" << endl;
  cout << "| License as published by the Free Software Foundation; either          |" << endl;
  cout << "| version 2.1 of the License, or (at your option) any later version.    |" << endl;
  cout << "|                                                                       |" << endl;
  cout << "| SU2 is distributed in the hope that it will be useful,                |" << endl;
  cout << "| but WITHOUT ANY WARRANTY; without even the implied warranty of        |" << endl;
  cout << "| MERCHANTABILITY or FITNESS FOR A PARTICULAR PURPOSE. See the GNU      |" << endl;
  cout << "| Lesser General Public License for more details.                       |" << endl;
  cout << "|                                                                       |" << endl;
  cout << "| You should have received a copy of the GNU Lesser General Public      |" << endl;
  cout << "| License along with SU2. If not, see <http://www.gnu.org/licenses/>.   |" << endl;
  cout <<"-------------------------------------------------------------------------" << endl;

  cout << endl <<"------------------------ Physical Case Definition -----------------------" << endl;
  if (val_software == SU2_CFD) {
	if (FSI_Problem){
	   cout << "Fluid-Structure Interaction." << endl;
	}

  if (DiscreteAdjoint){
     cout <<"Discrete Adjoint equations using Algorithmic Differentiation " << endl;
     cout <<"based on the physical case: ";
  }
    switch (Kind_Solver) {
      case EULER: case DISC_ADJ_EULER:
        if (Kind_Regime == COMPRESSIBLE) cout << "Compressible Euler equations." << endl;
        if (Kind_Regime == INCOMPRESSIBLE) cout << "Incompressible Euler equations." << endl;
        if (Kind_Regime == FREESURFACE) {
          cout << "Incompressible Euler equations with FreeSurface." << endl;
          cout << "Free surface flow equation. Density ratio: " << RatioDensity << "." << endl;
          cout << "The free surface is located at: " << FreeSurface_Zero <<", and its thickness is: " << FreeSurface_Thickness << "." << endl;
        }
        break;
      case NAVIER_STOKES: case DISC_ADJ_NAVIER_STOKES:
        if (Kind_Regime == COMPRESSIBLE) cout << "Compressible Laminar Navier-Stokes' equations." << endl;
        if (Kind_Regime == INCOMPRESSIBLE) cout << "Incompressible Laminar Navier-Stokes' equations." << endl;
        if (Kind_Regime == FREESURFACE) {
          cout << "Incompressible Laminar Navier-Stokes' equations with FreeSurface." << endl;
          cout << "Free surface flow equation. Density ratio: " << RatioDensity <<". Viscosity ratio: "<< RatioViscosity << "." << endl;
          cout << "The free surface is located at: " << FreeSurface_Zero <<", and its thickness is: " << FreeSurface_Thickness << "." << endl;
        }
        break;
      case RANS: case DISC_ADJ_RANS:
        if (Kind_Regime == COMPRESSIBLE) cout << "Compressible RANS equations." << endl;
        if (Kind_Regime == INCOMPRESSIBLE) cout << "Incompressible RANS equations." << endl;
        if (Kind_Regime == FREESURFACE) {
          cout << "Incompressible RANS equations with FreeSurface." << endl;
          cout << "Free surface flow equation. Density ratio: " << RatioDensity <<". Viscosity ratio: "<< RatioViscosity << "." << endl;
          cout << "The free surface is located at: " << FreeSurface_Zero <<", and its thickness is: " << FreeSurface_Thickness << "." << endl;
        }
        cout << "Turbulence model: ";
        switch (Kind_Turb_Model) {
          case SA:     cout << "Spalart Allmaras" << endl; break;
          case SA_NEG: cout << "Negative Spalart Allmaras" << endl; break;
          case SST:    cout << "Menter's SST"     << endl; break;
          case ML:     cout << "Machine Learning" << endl;break;
        }
        break;
      case TNE2_EULER:
        cout << "Compressible TNE2 Euler equations." << endl;
        break;
      case TNE2_NAVIER_STOKES:
        cout << "Compressible TNE2 Laminar Navier-Stokes' equations." << endl;
        break;
      case POISSON_EQUATION: cout << "Poisson equation." << endl; break;
      case WAVE_EQUATION: cout << "Wave equation." << endl; break;
      case HEAT_EQUATION: cout << "Heat equation." << endl; break;
      case LINEAR_ELASTICITY: cout << "Linear elasticity solver." << endl; break;
      case ADJ_EULER: cout << "Continuous Euler adjoint equations." << endl; break;
      case ADJ_NAVIER_STOKES:
        if (Frozen_Visc)
          cout << "Continuous Navier-Stokes adjoint equations with frozen (laminar) viscosity." << endl;
        else
          cout << "Continuous Navier-Stokes adjoint equations." << endl;
        break;
      case ADJ_TNE2_EULER: cout << "Continuous TNE2 Euler adjoint equations." << endl; break;
      case ADJ_TNE2_NAVIER_STOKES:
        cout << "Continuous TNE2 Navier-Stokes adjoint equations with frozen (laminar) viscosity." << endl;
        break;
      case ADJ_RANS:
        if (Frozen_Visc)
          cout << "Continuous RANS adjoint equations with frozen (laminar and eddy) viscosity." << endl;
        else
          cout << "Continuous RANS adjoint equations." << endl;

        break;
      case LIN_EULER: cout << "Linearized Euler equations." << endl; break;

    }

    if ((Kind_Regime == COMPRESSIBLE) && (Kind_Solver != LINEAR_ELASTICITY) &&
        (Kind_Solver != HEAT_EQUATION) && (Kind_Solver != WAVE_EQUATION)) {
      cout << "Mach number: " << Mach <<"."<< endl;
      cout << "Angle of attack (AoA): " << AoA <<" deg, and angle of sideslip (AoS): " << AoS <<" deg."<< endl;
      if ((Kind_Solver == NAVIER_STOKES) || (Kind_Solver == ADJ_NAVIER_STOKES) ||
          (Kind_Solver == RANS) || (Kind_Solver == ADJ_RANS))
        cout << "Reynolds number: " << Reynolds <<"."<< endl;
    }

    if (EquivArea) {
      cout <<"The equivalent area is going to be evaluated on the near-field."<< endl;
      cout <<"The lower integration limit is "<<EA_IntLimit[0]<<", and the upper is "<<EA_IntLimit[1]<<"."<< endl;
      cout <<"The near-field is situated at "<<EA_IntLimit[2]<<"."<< endl;
    }

    if (Grid_Movement) {
      cout << "Performing a dynamic mesh simulation: ";
      switch (Kind_GridMovement[ZONE_0]) {
        case NO_MOVEMENT:     cout << "no movement." << endl; break;
        case DEFORMING:       cout << "deforming mesh motion." << endl; break;
        case RIGID_MOTION:    cout << "rigid mesh motion." << endl; break;
        case MOVING_WALL:     cout << "moving walls." << endl; break;
        case ROTATING_FRAME:  cout << "rotating reference frame." << endl; break;
        case AEROELASTIC:     cout << "aeroelastic motion." << endl; break;
        case FLUID_STRUCTURE: cout << "fluid-structure motion." << endl; break;
        case EXTERNAL:        cout << "externally prescribed motion." << endl; break;
        case AEROELASTIC_RIGID_MOTION:  cout << "rigid mesh motion plus aeroelastic motion." << endl; break;
      }
    }

    if (Restart) {
      if (!Adjoint && !Linearized) cout << "Read flow solution from: " << Solution_FlowFileName << "." << endl;
      if (Adjoint) cout << "Read adjoint solution from: " << Solution_AdjFileName << "." << endl;
      if (Linearized) cout << "Read linearized solution from: " << Solution_LinFileName << "." << endl;
    }
    else {
      cout << "No restart solution, use the values at infinity (freestream)." << endl;
    }

    if (Adjoint || Linearized)
      cout << "Read flow solution from: " << Solution_FlowFileName << "." << endl;

    
    if (Ref_NonDim == DIMENSIONAL) { cout << "Dimensional simulation." << endl; }
    else if (Ref_NonDim == FREESTREAM_PRESS_EQ_ONE) { cout << "Non-Dimensional simulation (P=1.0, Rho=1.0, T=1.0 at the farfield)." << endl; }
    else if (Ref_NonDim == FREESTREAM_VEL_EQ_MACH) { cout << "Non-Dimensional simulation (V=Mach, Rho=1.0, T=1.0 at the farfield)." << endl; }
    else if (Ref_NonDim == FREESTREAM_VEL_EQ_ONE) { cout << "Non-Dimensional simulation (V=1.0, Rho=1.0, T=1.0 at the farfield)." << endl; }
    
    if (RefAreaCoeff == 0) cout << "The reference length/area will be computed using y(2D) or z(3D) projection." << endl;
    else cout << "The reference length/area (force coefficient) is " << RefAreaCoeff << "." << endl;
    cout << "The reference length (moment computation) is " << RefLengthMoment << "." << endl;

    if ((nRefOriginMoment_X > 1) || (nRefOriginMoment_Y > 1) || (nRefOriginMoment_Z > 1)) {
      cout << "Surface(s) where the force coefficients are evaluated and \n";
      cout << "their reference origin for moment computation: \n";

      for (iMarker_Monitoring = 0; iMarker_Monitoring < nMarker_Monitoring; iMarker_Monitoring++) {
        cout << "   - " << Marker_Monitoring[iMarker_Monitoring] << " (" << RefOriginMoment_X[iMarker_Monitoring] <<", "<<RefOriginMoment_Y[iMarker_Monitoring] <<", "<< RefOriginMoment_Z[iMarker_Monitoring] << ")";
        if (iMarker_Monitoring < nMarker_Monitoring-1) cout << ".\n";
        else cout <<"."<< endl;
      }
    }
    else {
      cout << "Reference origin (moment computation) is (" << RefOriginMoment_X[0] << ", " << RefOriginMoment_Y[0] << ", " << RefOriginMoment_Z[0] << ")." << endl;
      cout << "Surface(s) where the force coefficients are evaluated: ";
      for (iMarker_Monitoring = 0; iMarker_Monitoring < nMarker_Monitoring; iMarker_Monitoring++) {
        cout << Marker_Monitoring[iMarker_Monitoring];
        if (iMarker_Monitoring < nMarker_Monitoring-1) cout << ", ";
        else cout <<"."<< endl;
      }
    }

    if (nMarker_Designing != 0) {
      cout << "Surface(s) where the objective function is evaluated: ";
      for (iMarker_Designing = 0; iMarker_Designing < nMarker_Designing; iMarker_Designing++) {
        cout << Marker_Designing[iMarker_Designing];
        if (iMarker_Designing < nMarker_Designing-1) cout << ", ";
        else cout <<".";
      }
      cout<< endl;
    }

    cout << "Surface(s) plotted in the output file: ";
    for (iMarker_Plotting = 0; iMarker_Plotting < nMarker_Plotting; iMarker_Plotting++) {
      cout << Marker_Plotting[iMarker_Plotting];
      if (iMarker_Plotting < nMarker_Plotting-1) cout << ", ";
      else cout <<".";
    }
    cout<< endl;

    cout << "Surface(s) belonging to the Fluid-Structure Interaction problem: ";
    for (iMarker_FSIinterface = 0; iMarker_FSIinterface < nMarker_FSIinterface; iMarker_FSIinterface++) {
      cout << Marker_FSIinterface[iMarker_FSIinterface];
      if (iMarker_FSIinterface < nMarker_FSIinterface-1) cout << ", ";
      else cout <<".";
    }
    cout<<endl;

    if (nMarker_DV != 0) {
      cout << "Surface(s) affected by the design variables: ";
      for (iMarker_DV = 0; iMarker_DV < nMarker_DV; iMarker_DV++) {
        cout << Marker_DV[iMarker_DV];
        if (iMarker_DV < nMarker_DV-1) cout << ", ";
        else cout <<".";
      }
      cout<< endl;
    }

    if ((Kind_GridMovement[ZONE_0] == DEFORMING) || (Kind_GridMovement[ZONE_0] == MOVING_WALL)) {
      cout << "Surface(s) in motion: ";
      for (iMarker_Moving = 0; iMarker_Moving < nMarker_Moving; iMarker_Moving++) {
        cout << Marker_Moving[iMarker_Moving];
        if (iMarker_Moving < nMarker_Moving-1) cout << ", ";
        else cout <<".";
      }
      cout<< endl;
    }

  }

  if (val_software == SU2_GEO) {
    if (nMarker_GeoEval != 0) {
      cout << "Surface(s) where the geometrical based functions is evaluated: ";
      for (iMarker_GeoEval = 0; iMarker_GeoEval < nMarker_GeoEval; iMarker_GeoEval++) {
        cout << Marker_GeoEval[iMarker_GeoEval];
        if (iMarker_GeoEval < nMarker_GeoEval-1) cout << ", ";
        else cout <<".";
      }
      cout<< endl;
    }
  }

  cout << "Input mesh file name: " << Mesh_FileName << endl;

	if (val_software == SU2_DOT) {
		cout << "Input sensitivity file name: " << SurfAdjCoeff_FileName << "." << endl;
	}

	if (val_software == SU2_MSH) {
		switch (Kind_Adaptation) {
		case FULL: case WAKE: case FULL_FLOW: case FULL_ADJOINT: case FULL_LINEAR: case SMOOTHING: case SUPERSONIC_SHOCK:
			break;
		case GRAD_FLOW:
			cout << "Read flow solution from: " << Solution_FlowFileName << "." << endl;
			break;
		case GRAD_ADJOINT:
			cout << "Read adjoint flow solution from: " << Solution_AdjFileName << "." << endl;
			break;
		case GRAD_FLOW_ADJ: case ROBUST: case COMPUTABLE_ROBUST: case COMPUTABLE: case REMAINING:
			cout << "Read flow solution from: " << Solution_FlowFileName << "." << endl;
			cout << "Read adjoint flow solution from: " << Solution_AdjFileName << "." << endl;
			break;
		}
	}

	if (val_software == SU2_DEF) {
		cout << endl <<"---------------------- Grid deformation parameters ----------------------" << endl;
		cout << "Grid deformation using a linear elasticity method." << endl;

    if (Hold_GridFixed == YES) cout << "Hold some regions of the mesh fixed (hardcode implementation)." << endl;
  }

  if (val_software == SU2_DOT) {
  cout << endl <<"-------------------- Surface deformation parameters ---------------------" << endl;
  }

  if ((val_software == SU2_DEF) || (val_software == SU2_DOT)) {


    for (unsigned short iDV = 0; iDV < nDV; iDV++) {

      
      if ((Design_Variable[iDV] != FFD_SETTING) &&
          (Design_Variable[iDV] != SURFACE_FILE)) {
        
        if (iDV == 0)
          cout << "Design variables definition (markers <-> value <-> param):" << endl;
        
        switch (Design_Variable[iDV]) {
          case FFD_CONTROL_POINT_2D:  cout << "FFD 2D (control point) <-> "; break;
          case FFD_CAMBER_2D:         cout << "FFD 2D (camber) <-> "; break;
          case FFD_THICKNESS_2D:      cout << "FFD 2D (thickness) <-> "; break;
          case HICKS_HENNE:           cout << "Hicks Henne <-> " ; break;
          case TRANSLATION:           cout << "Translation design variable."; break;
          case SCALE:                 cout << "Scale design variable."; break;
          case NACA_4DIGITS:          cout << "NACA four digits <-> "; break;
          case PARABOLIC:             cout << "Parabolic <-> "; break;
          case AIRFOIL:               cout << "Airfoil <-> "; break;
          case ROTATION:              cout << "Rotation <-> "; break;
          case FFD_CONTROL_POINT:     cout << "FFD (control point) <-> "; break;
          case FFD_DIHEDRAL_ANGLE:    cout << "FFD (dihedral angle) <-> "; break;
          case FFD_TWIST_ANGLE:       cout << "FFD (twist angle) <-> "; break;
          case FFD_ROTATION:          cout << "FFD (rotation) <-> "; break;
          case FFD_CONTROL_SURFACE:   cout << "FFD (control surface) <-> "; break;
          case FFD_CAMBER:            cout << "FFD (camber) <-> "; break;
          case FFD_THICKNESS:         cout << "FFD (thickness) <-> "; break;
        }
        
        for (iMarker_DV = 0; iMarker_DV < nMarker_DV; iMarker_DV++) {
          cout << Marker_DV[iMarker_DV];
          if (iMarker_DV < nMarker_DV-1) cout << ", ";
          else cout << " <-> ";
        }
        cout << DV_Value[iDV] << " <-> ";

        if (Design_Variable[iDV] == FFD_SETTING) nParamDV = 0;
        if (Design_Variable[iDV] == SCALE) nParamDV = 0;
        if ((Design_Variable[iDV] == FFD_CAMBER_2D) ||
            (Design_Variable[iDV] == FFD_THICKNESS_2D) ||
            (Design_Variable[iDV] == HICKS_HENNE) ||
            (Design_Variable[iDV] == PARABOLIC) ||
            (Design_Variable[iDV] == AIRFOIL) ) nParamDV = 2;
        if ((Design_Variable[iDV] ==  TRANSLATION) ||
            (Design_Variable[iDV] ==  NACA_4DIGITS) ||
            (Design_Variable[iDV] ==  FFD_CAMBER) ||
            (Design_Variable[iDV] ==  FFD_THICKNESS) ) nParamDV = 3;
        if (Design_Variable[iDV] == FFD_CONTROL_POINT_2D) nParamDV = 5;
        if (Design_Variable[iDV] == ROTATION) nParamDV = 6;
        if ((Design_Variable[iDV] ==  FFD_CONTROL_POINT) ||
            (Design_Variable[iDV] ==  FFD_DIHEDRAL_ANGLE) ||
            (Design_Variable[iDV] ==  FFD_TWIST_ANGLE) ||
            (Design_Variable[iDV] ==  FFD_ROTATION) ||
            (Design_Variable[iDV] ==  FFD_CONTROL_SURFACE) ) nParamDV = 7;

        for (unsigned short iParamDV = 0; iParamDV < nParamDV; iParamDV++) {

          if (iParamDV == 0) cout << "( ";

          if ((iParamDV == 0) &&
              ((Design_Variable[iDV] == FFD_SETTING) ||
               (Design_Variable[iDV] == FFD_CONTROL_POINT_2D) ||
               (Design_Variable[iDV] == FFD_CAMBER_2D) ||
               (Design_Variable[iDV] == FFD_THICKNESS_2D) ||
               (Design_Variable[iDV] == FFD_CONTROL_POINT) ||
               (Design_Variable[iDV] == FFD_DIHEDRAL_ANGLE) ||
               (Design_Variable[iDV] == FFD_TWIST_ANGLE) ||
               (Design_Variable[iDV] == FFD_ROTATION) ||
               (Design_Variable[iDV] == FFD_CONTROL_SURFACE) ||
               (Design_Variable[iDV] == FFD_CAMBER) ||
               (Design_Variable[iDV] == FFD_THICKNESS))) cout << FFDTag[iDV];
          else cout << ParamDV[iDV][iParamDV];

          if (iParamDV < nParamDV-1) cout << ", ";
          else cout <<" )"<< endl;
          
        }

      }
      
      else if (Design_Variable[iDV] == FFD_SETTING) {
        
        cout << "Setting the FFD box structure." << endl;
        cout << "FFD boxes definition (FFD tag <-> degree <-> coord):" << endl;
        
        for (unsigned short iFFDBox = 0; iFFDBox < nFFDBox; iFFDBox++) {
          
          cout << TagFFDBox[iFFDBox] << " <-> ";
          
          for (unsigned short iDegreeFFD = 0; iDegreeFFD < 3; iDegreeFFD++) {
            if (iDegreeFFD == 0) cout << "( ";
            cout << DegreeFFDBox[iFFDBox][iDegreeFFD];
            if (iDegreeFFD < 2) cout << ", ";
            else cout <<" )";
          }
          
          cout << " <-> ";

          for (unsigned short iCoordFFD = 0; iCoordFFD < 24; iCoordFFD++) {
            if (iCoordFFD == 0) cout << "( ";
            cout << CoordFFDBox[iFFDBox][iCoordFFD];
            if (iCoordFFD < 23) cout << ", ";
            else cout <<" )"<< endl;
          }
          
        }
        
      }
      
      else cout << endl;

		}
	}

	if (((val_software == SU2_CFD) && ( Adjoint )) || (val_software == SU2_DOT)) {

		cout << endl <<"----------------------- Design problem definition -----------------------" << endl;
<<<<<<< HEAD
		if (nObj==1){
      switch (Kind_ObjFunc[0]) {
        case DRAG_COEFFICIENT:        cout << "CD objective function." << endl; break;
        case LIFT_COEFFICIENT:        cout << "CL objective function." << endl; break;
        case MOMENT_X_COEFFICIENT:    cout << "CMx objective function." << endl; break;
        case MOMENT_Y_COEFFICIENT:    cout << "CMy objective function." << endl; break;
        case MOMENT_Z_COEFFICIENT:    cout << "CMz objective function." << endl; break;
        case INVERSE_DESIGN_PRESSURE: cout << "Inverse design (Cp) objective function." << endl; break;
        case INVERSE_DESIGN_HEATFLUX: cout << "Inverse design (Heat Flux) objective function." << endl; break;
        case SIDEFORCE_COEFFICIENT:   cout << "Side force objective function." << endl; break;
        case EFFICIENCY:              cout << "CL/CD objective function." << endl; break;
        case EQUIVALENT_AREA:         cout << "Equivalent area objective function. CD weight: " << WeightCd <<"."<< endl;  break;
        case NEARFIELD_PRESSURE:      cout << "Nearfield pressure objective function. CD weight: " << WeightCd <<"."<< endl;  break;
        case FORCE_X_COEFFICIENT:     cout << "X-force objective function." << endl; break;
        case FORCE_Y_COEFFICIENT:     cout << "Y-force objective function." << endl; break;
        case FORCE_Z_COEFFICIENT:     cout << "Z-force objective function." << endl; break;
        case THRUST_COEFFICIENT:      cout << "Thrust objective function." << endl; break;
        case TORQUE_COEFFICIENT:      cout << "Torque efficiency objective function." << endl; break;
        case TOTAL_HEATFLUX:          cout << "Total heat flux objective function." << endl; break;
        case MAXIMUM_HEATFLUX:        cout << "Maximum heat flux objective function." << endl; break;
        case FIGURE_OF_MERIT:         cout << "Rotor Figure of Merit objective function." << endl; break;
        case FREE_SURFACE:            cout << "Free-Surface objective function." << endl; break;
        case AVG_TOTAL_PRESSURE:      cout << "Average total objective pressure." << endl; break;
        case AVG_OUTLET_PRESSURE:     cout << "Average static objective pressure." << endl; break;
        case MASS_FLOW_RATE:          cout << "Mass flow rate objective function." << endl; break;
      }
		}
		else{
		  cout << "Weighted sum objective function." << endl;
=======
		switch (Kind_ObjFunc) {
      case DRAG_COEFFICIENT:        cout << "CD objective function." << endl; break;
      case LIFT_COEFFICIENT:        cout << "CL objective function." << endl; break;
      case MOMENT_X_COEFFICIENT:    cout << "CMx objective function." << endl; break;
      case MOMENT_Y_COEFFICIENT:    cout << "CMy objective function." << endl; break;
      case MOMENT_Z_COEFFICIENT:    cout << "CMz objective function." << endl; break;
      case INVERSE_DESIGN_PRESSURE: cout << "Inverse design (Cp) objective function." << endl; break;
      case INVERSE_DESIGN_HEATFLUX: cout << "Inverse design (Heat Flux) objective function." << endl; break;
      case SIDEFORCE_COEFFICIENT:   cout << "Side force objective function." << endl; break;
      case EFFICIENCY:              cout << "CL/CD objective function." << endl; break;
      case EQUIVALENT_AREA:         cout << "Equivalent area objective function. CD weight: " << WeightCd <<"."<< endl;  break;
      case NEARFIELD_PRESSURE:      cout << "Nearfield pressure objective function. CD weight: " << WeightCd <<"."<< endl;  break;
      case FORCE_X_COEFFICIENT:     cout << "X-force objective function." << endl; break;
      case FORCE_Y_COEFFICIENT:     cout << "Y-force objective function." << endl; break;
      case FORCE_Z_COEFFICIENT:     cout << "Z-force objective function." << endl; break;
      case THRUST_COEFFICIENT:      cout << "Thrust objective function." << endl; break;
      case TORQUE_COEFFICIENT:      cout << "Torque efficiency objective function." << endl; break;
      case TOTAL_HEATFLUX:          cout << "Total heat flux objective function." << endl; break;
      case MAXIMUM_HEATFLUX:        cout << "Maximum heat flux objective function." << endl; break;
      case FIGURE_OF_MERIT:         cout << "Rotor Figure of Merit objective function." << endl; break;
      case FREE_SURFACE:            cout << "Free-Surface objective function." << endl; break;
      case AVG_TOTAL_PRESSURE:      cout << "Average total objective pressure." << endl; break;
      case AVG_OUTLET_PRESSURE:     cout << "Average static objective pressure." << endl; break;
      case MASS_FLOW_RATE:          cout << "Mass flow rate objective function." << endl; break;
      case OUTLET_CHAIN_RULE:       cout << "Objective function defined by chain rule." << endl; break;
>>>>>>> f5f481c9
		}

	}

	if (val_software == SU2_CFD) {
		cout << endl <<"---------------------- Space Numerical Integration ----------------------" << endl;

		if (SmoothNumGrid) cout << "There are some smoothing iterations on the grid coordinates." << endl;

    if ((Kind_Solver == EULER) || (Kind_Solver == NAVIER_STOKES) || (Kind_Solver == RANS) ||
         (Kind_Solver == DISC_ADJ_EULER) || (Kind_Solver == DISC_ADJ_NAVIER_STOKES) || (Kind_Solver == DISC_ADJ_RANS) ) {

      if (Kind_ConvNumScheme_Flow == SPACE_CENTERED) {
        if (Kind_Centered_Flow == JST) {
          cout << "Jameson-Schmidt-Turkel scheme for the flow inviscid terms."<< endl;
          cout << "JST viscous coefficients (1st, 2nd & 4th): " << Kappa_1st_Flow
          << ", " << Kappa_2nd_Flow << ", " << Kappa_4th_Flow <<"."<< endl;
          cout << "The method includes a grid stretching correction (p = 0.3)."<< endl;
          cout << "Second order integration." << endl;
        }
        if (Kind_Centered_Flow == JST_KE) {
          cout << "Jameson-Schmidt-Turkel scheme for the flow inviscid terms."<< endl;
          cout << "JST viscous coefficients (1st, 2nd): " << Kappa_1st_Flow
          << ", " << Kappa_2nd_Flow << "."<< endl;
          cout << "The method includes a grid stretching correction (p = 0.3)."<< endl;
          cout << "Second order integration." << endl;
        }
        if (Kind_Centered_Flow == LAX) {
          cout << "Lax-Friedrich scheme for the flow inviscid terms."<< endl;
          cout << "First order integration." << endl;
        }
      }

			if (Kind_ConvNumScheme_Flow == SPACE_UPWIND) {
				if (Kind_Upwind_Flow == ROE) cout << "Roe (with entropy fix) solver for the flow inviscid terms."<< endl;
				if (Kind_Upwind_Flow == TURKEL) cout << "Roe-Turkel solver for the flow inviscid terms."<< endl;
				if (Kind_Upwind_Flow == AUSM)	cout << "AUSM solver for the flow inviscid terms."<< endl;
				if (Kind_Upwind_Flow == HLLC)	cout << "HLLC solver for the flow inviscid terms."<< endl;
				if (Kind_Upwind_Flow == SW)	cout << "Steger-Warming solver for the flow inviscid terms."<< endl;
				if (Kind_Upwind_Flow == MSW)	cout << "Modified Steger-Warming solver for the flow inviscid terms."<< endl;
        if (Kind_Upwind_Flow == CUSP)	cout << "CUSP solver for the flow inviscid terms."<< endl;
        switch (SpatialOrder_Flow) {
          case FIRST_ORDER: cout << "First order integration." << endl; break;
          case SECOND_ORDER: cout << "Second order integration." << endl; break;
          case SECOND_ORDER_LIMITER: cout << "Second order integration with slope limiter." << endl;
            switch (Kind_SlopeLimit_Flow) {
              case VENKATAKRISHNAN:
                cout << "Venkatakrishnan slope-limiting method, with constant: " << LimiterCoeff <<". "<< endl;
                cout << "The reference element size is: " << RefElemLength <<". "<< endl;
                break;
              case BARTH_JESPERSEN:
                cout << "Barth-Jespersen slope-limiting method." << endl;
                break;
            }
            break;
        }
			}

		}

    if ((Kind_Solver == RANS) || (Kind_Solver == DISC_ADJ_RANS)) {
      if (Kind_ConvNumScheme_Turb == SPACE_UPWIND) {
        if (Kind_Upwind_Turb == SCALAR_UPWIND) cout << "Scalar upwind solver (first order) for the turbulence model."<< endl;
        switch (SpatialOrder_Turb) {
          case FIRST_ORDER: cout << "First order integration." << endl; break;
          case SECOND_ORDER: cout << "Second order integration." << endl; break;
          case SECOND_ORDER_LIMITER: cout << "Second order integration with slope limiter." << endl;
            switch (Kind_SlopeLimit_Turb) {
              case VENKATAKRISHNAN:
                cout << "Venkatakrishnan slope-limiting method, with constant: " << LimiterCoeff <<". "<< endl;
                cout << "The reference element size is: " << RefElemLength <<". "<< endl;
                break;
              case BARTH_JESPERSEN:
                cout << "Barth-Jespersen slope-limiting method." << endl;
                break;
            }
            break;
        }
      }
    }

    if ((Kind_Solver == TNE2_EULER) || (Kind_Solver == TNE2_NAVIER_STOKES)) {

      if (Kind_ConvNumScheme_TNE2 == SPACE_CENTERED) {
        if (Kind_ConvNumScheme_TNE2 == LAX) {
          cout << "Lax-Friedrich convective scheme for the inviscid terms of the two-temperature model." << endl;
          cout << "First order integration." << endl;
        }
      }
      if (Kind_ConvNumScheme_TNE2 == SPACE_UPWIND) {
        if (Kind_Upwind_TNE2 == ROE) cout << "Roe (with entropy fix) solver for the inviscid terms of the two-temperature model."<< endl;
        if (Kind_Upwind_TNE2 == TURKEL) cout << "Roe-Turkel solver for the inviscid terms of the two-temperature model."<< endl;
        if (Kind_Upwind_TNE2 == AUSM)	cout << "AUSM solver for the inviscid terms of the two-temperature model."<< endl;
        if (Kind_Upwind_TNE2 == HLLC)	cout << "HLLC solver for the inviscid terms of the two-temperature model."<< endl;
        if (Kind_Upwind_TNE2 == SW)	cout << "Steger-Warming solver for the inviscid terms of the two-temperature model."<< endl;
        if (Kind_Upwind_TNE2 == MSW)	cout << "Modified Steger-Warming solver for the inviscid terms of the two-temperature model."<< endl;
        switch (SpatialOrder_TNE2) {
          case FIRST_ORDER: cout << "First order integration." << endl; break;
          case SECOND_ORDER: cout << "Second order integration." << endl; break;
          case SECOND_ORDER_LIMITER: cout << "Second order integration with slope limiter." << endl;
            switch (Kind_SlopeLimit_TNE2) {
              case VENKATAKRISHNAN:
                cout << "Venkatakrishnan slope-limiting method, with constant: " << LimiterCoeff <<". "<< endl;
                cout << "The reference element size is: " << RefElemLength <<". "<< endl;
                break;
              case BARTH_JESPERSEN:
                cout << "Barth-Jespersen slope-limiting method." << endl;
                break;
            }
            break;
        }
      }

    }

    if ((Kind_Solver == ADJ_EULER) || (Kind_Solver == ADJ_NAVIER_STOKES) || (Kind_Solver == ADJ_RANS)) {

      if (Kind_ConvNumScheme_AdjFlow == SPACE_CENTERED) {
        if (Kind_Centered_AdjFlow == JST) {
          cout << "Jameson-Schmidt-Turkel scheme for the adjoint inviscid terms."<< endl;
          cout << "JST viscous coefficients (1st, 2nd, & 4th): " << Kappa_1st_AdjFlow
          << ", " << Kappa_2nd_AdjFlow << ", " << Kappa_4th_AdjFlow <<"."<< endl;
          cout << "The method includes a grid stretching correction (p = 0.3)."<< endl;
          cout << "Second order integration." << endl;
        }
        if (Kind_Centered_AdjFlow == LAX) {
          cout << "Lax-Friedrich scheme for the adjoint inviscid terms."<< endl;
          cout << "First order integration." << endl;
        }
      }

      if (Kind_ConvNumScheme_AdjFlow == SPACE_UPWIND) {
        if (Kind_Upwind_AdjFlow == ROE) cout << "Roe (with entropy fix) solver for the adjoint inviscid terms."<< endl;
        switch (SpatialOrder_AdjFlow) {
          case FIRST_ORDER: cout << "First order integration." << endl; break;
          case SECOND_ORDER: cout << "Second order integration." << endl; break;
          case SECOND_ORDER_LIMITER: cout << "Second order integration with slope limiter." << endl;
            switch (Kind_SlopeLimit_AdjFlow) {
              case VENKATAKRISHNAN:
                cout << "Venkatakrishnan slope-limiting method, with constant: " << LimiterCoeff <<". "<< endl;
                cout << "The reference element size is: " << RefElemLength <<". "<< endl;
                break;
              case SHARP_EDGES:
                cout << "Sharp edges slope-limiting method, with constant: " << LimiterCoeff <<". "<< endl;
                cout << "The reference element size is: " << RefElemLength <<". "<< endl;
                cout << "The reference sharp edge distance is: " << SharpEdgesCoeff*RefElemLength*LimiterCoeff <<". "<< endl;
                break;
              case SOLID_WALL_DISTANCE:
                cout << "Wall distance slope-limiting method, with constant: " << LimiterCoeff <<". "<< endl;
                cout << "The reference element size is: " << RefElemLength <<". "<< endl;
                cout << "The reference wall distance is: " << SharpEdgesCoeff*RefElemLength*LimiterCoeff <<". "<< endl;
                break;
              case BARTH_JESPERSEN:
                cout << "Barth-Jespersen slope-limiting method." << endl;
                break;
            }
            break;
        }
      }
      
      cout << "The reference sharp edge distance is: " << SharpEdgesCoeff*RefElemLength*LimiterCoeff <<". "<< endl;

    }

    if ((Kind_Solver == ADJ_RANS) && (!Frozen_Visc)) {
      if (Kind_ConvNumScheme_AdjTurb == SPACE_UPWIND) {
        if (Kind_Upwind_Turb == SCALAR_UPWIND) cout << "Scalar upwind solver (first order) for the adjoint turbulence model."<< endl;
        switch (SpatialOrder_AdjTurb) {
          case FIRST_ORDER: cout << "First order integration." << endl; break;
          case SECOND_ORDER: cout << "Second order integration." << endl; break;
          case SECOND_ORDER_LIMITER: cout << "Second order integration with slope limiter." << endl;
            switch (Kind_SlopeLimit_AdjTurb) {
              case VENKATAKRISHNAN:
                cout << "Venkatakrishnan slope-limiting method, with constant: " << LimiterCoeff <<". "<< endl;
                cout << "The reference element size is: " << RefElemLength <<". "<< endl;
                break;
              case SHARP_EDGES:
                cout << "Sharp edges slope-limiting method, with constant: " << LimiterCoeff <<". "<< endl;
                cout << "The reference element size is: " << RefElemLength <<". "<< endl;
                cout << "The reference sharp edge distance is: " << SharpEdgesCoeff*RefElemLength*LimiterCoeff <<". "<< endl;
                break;
              case SOLID_WALL_DISTANCE:
                cout << "Wall distance slope-limiting method, with constant: " << LimiterCoeff <<". "<< endl;
                cout << "The reference element size is: " << RefElemLength <<". "<< endl;
                cout << "The reference wall distance is: " << SharpEdgesCoeff*RefElemLength*LimiterCoeff <<". "<< endl;
                break;
              case BARTH_JESPERSEN:
                cout << "Barth-Jespersen slope-limiting method." << endl;
                break;
            }
            break;
        }
      }
    }

    if (Kind_Solver == ADJ_TNE2_EULER || Kind_Solver == ADJ_TNE2_NAVIER_STOKES) {

      if (Kind_ConvNumScheme_AdjTNE2 == SPACE_CENTERED) {
        if (Kind_Centered_AdjTNE2 == JST) {
          cout << "Jameson-Schmidt-Turkel scheme for the adjoint inviscid terms."<< endl;
          cout << "JST viscous coefficients (1st, 2nd, & 4th): " << Kappa_1st_AdjTNE2
          << ", " << Kappa_2nd_AdjTNE2 << ", " << Kappa_4th_AdjTNE2 <<"."<< endl;
          cout << "The method includes a grid stretching correction (p = 0.3)."<< endl;
          cout << "The reference sharp edge distance is: " << SharpEdgesCoeff*RefElemLength*LimiterCoeff <<". "<< endl;
          cout << "Second order integration." << endl;
        }
        if (Kind_Centered_AdjTNE2 == LAX) {
          cout << "Lax-Friedrich scheme for the adjoint inviscid terms."<< endl;
          cout << "First order integration." << endl;
        }
      }

      if (Kind_ConvNumScheme_AdjTNE2 == SPACE_UPWIND) {
        if (Kind_Upwind_AdjTNE2 == ROE) cout << "Roe (with entropy fix) solver for the adjoint inviscid terms."<< endl;

        switch (SpatialOrder_AdjTNE2) {
          case FIRST_ORDER: cout << "First order integration." << endl; break;
          case SECOND_ORDER: cout << "Second order integration." << endl; break;
          case SECOND_ORDER_LIMITER: cout << "Second order integration with slope limiter." << endl;
            switch (SpatialOrder_AdjTNE2) {
              case VENKATAKRISHNAN:
                cout << "Venkatakrishnan slope-limiting method, with constant: " << LimiterCoeff <<". "<< endl;
                cout << "The reference element size is: " << RefElemLength <<". "<< endl;
                break;
              case SHARP_EDGES:
                cout << "Sharp edges slope-limiting method, with constant: " << LimiterCoeff <<". "<< endl;
                cout << "The reference element size is: " << RefElemLength <<". "<< endl;
                cout << "The reference sharp edge distance is: " << SharpEdgesCoeff*RefElemLength*LimiterCoeff <<". "<< endl;
                break;
              case SOLID_WALL_DISTANCE:
                cout << "Wall distance slope-limiting method, with constant: " << LimiterCoeff <<". "<< endl;
                cout << "The reference element size is: " << RefElemLength <<". "<< endl;
                cout << "The reference wall distance is: " << SharpEdgesCoeff*RefElemLength*LimiterCoeff <<". "<< endl;
                break;
              case BARTH_JESPERSEN:
                cout << "Barth-Jespersen slope-limiting method." << endl;
                break;
            }
            break;
        }
      }

    }

    if (Kind_Solver == LIN_EULER) {

      if (Kind_ConvNumScheme_LinFlow == SPACE_CENTERED) {
        if (Kind_Centered_LinFlow == JST) {
          cout << "Jameson-Schmidt-Turkel scheme for the linearized inviscid terms."<< endl;
          cout << "JST viscous coefficients (1st, & 4th): " << Kappa_1st_LinFlow
          << ", " << Kappa_4th_LinFlow <<"."<< endl;
          cout << "The method includes a grid stretching correction (p = 0.3)."<< endl;
          cout << "Second order integration." << endl;
        }
        if (Kind_Centered_LinFlow == LAX) {
          cout << "Lax-Friedrich scheme for the linearized inviscid terms."<< endl;
          cout << "First order integration." << endl;
        }
      }

    }

    if ((Kind_Solver == NAVIER_STOKES) || (Kind_Solver == RANS) ||
        (Kind_Solver == DISC_ADJ_NAVIER_STOKES) || (Kind_Solver == DISC_ADJ_RANS)) {
        cout << "Average of gradients with correction (viscous flow terms)." << endl;
    }

    if (Kind_Solver == TNE2_NAVIER_STOKES) {
        cout << "Average of gradients with correction (viscous flow terms)." << endl;
    }

    if ((Kind_Solver == ADJ_NAVIER_STOKES) || (Kind_Solver == ADJ_RANS)) {
      cout << "Average of gradients with correction (viscous adjoint terms)." << endl;
    }

    if ((Kind_Solver == RANS) || (Kind_Solver == DISC_ADJ_RANS)) {
      cout << "Average of gradients with correction (viscous turbulence terms)." << endl;
    }

    if (Kind_Solver == POISSON_EQUATION) {
      cout << "Galerkin method for viscous terms computation of the poisson potential equation." << endl;
    }

    if ((Kind_Solver == ADJ_RANS) && (!Frozen_Visc)) {
      cout << "Average of gradients with correction (2nd order) for computation of adjoint viscous turbulence terms." << endl;
      if (Kind_TimeIntScheme_AdjTurb == EULER_IMPLICIT) cout << "Euler implicit method for the turbulent adjoint equation." << endl;
    }

    switch (Kind_Gradient_Method) {
      case GREEN_GAUSS: cout << "Gradient computation using Green-Gauss theorem." << endl; break;
      case WEIGHTED_LEAST_SQUARES: cout << "Gradient Computation using weighted Least-Squares method." << endl; break;
    }

    if ((Kind_Regime == INCOMPRESSIBLE) || (Kind_Regime == FREESURFACE)) {
      cout << "Artificial compressibility factor: " << ArtComp_Factor << "." << endl;
    }

    cout << endl <<"---------------------- Time Numerical Integration -----------------------" << endl;

    if ((Kind_Solver != LINEAR_ELASTICITY)) {
		switch (Unsteady_Simulation) {
		  case NO:
			cout << "Local time stepping (steady state simulation)." << endl; break;
		  case TIME_STEPPING:
			cout << "Unsteady simulation using a time stepping strategy."<< endl;
			if (Unst_CFL != 0.0) cout << "Time step computed by the code. Unsteady CFL number: " << Unst_CFL <<"."<< endl;
			else cout << "Unsteady time step provided by the user (s): "<< Delta_UnstTime << "." << endl;
			break;
		  case DT_STEPPING_1ST: case DT_STEPPING_2ND:
			if (Unsteady_Simulation == DT_STEPPING_1ST) cout << "Unsteady simulation, dual time stepping strategy (first order in time)."<< endl;
			if (Unsteady_Simulation == DT_STEPPING_2ND) cout << "Unsteady simulation, dual time stepping strategy (second order in time)."<< endl;
			if (Unst_CFL != 0.0) cout << "Time step computed by the code. Unsteady CFL number: " << Unst_CFL <<"."<< endl;
			else cout << "Unsteady time step provided by the user (s): "<< Delta_UnstTime << "." << endl;
			cout << "Total number of internal Dual Time iterations: "<< Unst_nIntIter <<"." << endl;
			break;
		}
    }
	else {
		switch (Dynamic_Analysis) {
		  case NO:
			cout << "Static structural analysis." << endl; break;
		  case YES:
			cout << "Dynamic structural analysis."<< endl;
			cout << "Time step provided by the user for the dynamic analysis(s): "<< Delta_DynTime << "." << endl;
			break;
		}
	}

    if ((Kind_Solver == EULER) || (Kind_Solver == NAVIER_STOKES) || (Kind_Solver == RANS) ||
        (Kind_Solver == DISC_ADJ_EULER) || (Kind_Solver == DISC_ADJ_NAVIER_STOKES) || (Kind_Solver == DISC_ADJ_RANS)) {
      switch (Kind_TimeIntScheme_Flow) {
        case RUNGE_KUTTA_EXPLICIT:
          cout << "Runge-Kutta explicit method for the flow equations." << endl;
          cout << "Number of steps: " << nRKStep << endl;
          cout << "Alpha coefficients: ";
          for (unsigned short iRKStep = 0; iRKStep < nRKStep; iRKStep++) {
            cout << "\t" << RK_Alpha_Step[iRKStep];
          }
          cout << endl;
          break;
        case EULER_EXPLICIT: cout << "Euler explicit method for the flow equations." << endl; break;
        case EULER_IMPLICIT:
          cout << "Euler implicit method for the flow equations." << endl;
          switch (Kind_Linear_Solver) {
            case BCGSTAB:
              cout << "BCGSTAB is used for solving the linear system." << endl;
              cout << "Convergence criteria of the linear solver: "<< Linear_Solver_Error <<"."<< endl;
              cout << "Max number of iterations: "<< Linear_Solver_Iter <<"."<< endl;
              break;
            case FGMRES || RESTARTED_FGMRES:
              cout << "FGMRES is used for solving the linear system." << endl;
              cout << "Convergence criteria of the linear solver: "<< Linear_Solver_Error <<"."<< endl;
              cout << "Max number of iterations: "<< Linear_Solver_Iter <<"."<< endl;
              break;
            case SMOOTHER_JACOBI:
              cout << "A Jacobi method is used for smoothing the linear system." << endl;
              break;
            case SMOOTHER_ILU:
              cout << "A ILU0 method is used for smoothing the linear system." << endl;
              break;
            case SMOOTHER_LUSGS:
              cout << "A LU-SGS method is used for smoothing the linear system." << endl;
              break;
            case SMOOTHER_LINELET:
              cout << "A Linelet method is used for smoothing the linear system." << endl;
              break;
          }
          break;
      }
    }

    if ((Kind_Solver == TNE2_EULER) || (Kind_Solver == TNE2_NAVIER_STOKES)) {
      switch (Kind_TimeIntScheme_TNE2) {
        case EULER_IMPLICIT:
          cout << "Euler implicit method for the flow equations." << endl;
          switch (Kind_Linear_Solver) {
            case BCGSTAB:
              cout << "BCGSTAB is used for solving the linear system." << endl;
              cout << "Convergence criteria of the linear solver: "<< Linear_Solver_Error <<"."<< endl;
              cout << "Max number of iterations: "<< Linear_Solver_Iter <<"."<< endl;
              break;
            case FGMRES || RESTARTED_FGMRES:
              cout << "FGMRES is used for solving the linear system." << endl;
              cout << "Convergence criteria of the linear solver: "<< Linear_Solver_Error <<"."<< endl;
              cout << "Max number of iterations: "<< Linear_Solver_Iter <<"."<< endl;
              break;
          }
          break;
      }
    }

    if ((Kind_Solver == ADJ_EULER) || (Kind_Solver == ADJ_NAVIER_STOKES) || (Kind_Solver == ADJ_RANS)) {
      switch (Kind_TimeIntScheme_AdjFlow) {
        case RUNGE_KUTTA_EXPLICIT:
          cout << "Runge-Kutta explicit method for the adjoint equations." << endl;
          cout << "Number of steps: " << nRKStep << endl;
          cout << "Alpha coefficients: ";
          for (unsigned short iRKStep = 0; iRKStep < nRKStep; iRKStep++) {
            cout << "\t" << RK_Alpha_Step[iRKStep];
          }
          cout << endl;
          break;
        case EULER_EXPLICIT: cout << "Euler explicit method for the adjoint equations." << endl; break;
        case EULER_IMPLICIT: cout << "Euler implicit method for the adjoint equations." << endl; break;
      }
    }

    if (Kind_Solver == LIN_EULER) {
      switch (Kind_TimeIntScheme_LinFlow) {
        case RUNGE_KUTTA_EXPLICIT:
          cout << "Runge-Kutta explicit explicit method for the linearized equations." << endl;
          cout << "Number of steps: " << nRKStep << endl;
          cout << "Alpha coefficients: ";
          for (unsigned short iRKStep = 0; iRKStep < nRKStep; iRKStep++) {
            cout << "\t" << RK_Alpha_Step[iRKStep];
          }
          cout << endl;
          break;
        case EULER_EXPLICIT: cout << "Euler explicit method for the linearized equations." << endl; break;
      }
    }

    if ((Kind_Solver == ADJ_TNE2_EULER) || (Kind_Solver == ADJ_TNE2_NAVIER_STOKES)) {
      switch (Kind_TimeIntScheme_AdjTNE2) {
        case RUNGE_KUTTA_EXPLICIT:
          cout << "Runge-Kutta explicit method for the adjoint equations." << endl;
          cout << "Number of steps: " << nRKStep << endl;
          cout << "Alpha coefficients: ";
          for (unsigned short iRKStep = 0; iRKStep < nRKStep; iRKStep++) {
            cout << "\t" << RK_Alpha_Step[iRKStep];
          }
          cout << endl;
          break;
        case EULER_EXPLICIT: cout << "Euler explicit method for the adjoint equations." << endl; break;
        case EULER_IMPLICIT: cout << "Euler implicit method for the adjoint equations." << endl; break;
      }
    }

    if (nMGLevels !=0) {
      
      if (nStartUpIter != 0) cout << "A total of " << nStartUpIter << " start up iterations on the fine grid."<< endl;
      if (MGCycle == V_CYCLE) cout << "V Multigrid Cycle, with " << nMGLevels << " multigrid levels."<< endl;
      if (MGCycle == W_CYCLE) cout << "W Multigrid Cycle, with " << nMGLevels << " multigrid levels."<< endl;
      if (MGCycle == FULLMG_CYCLE) cout << "Full Multigrid Cycle, with " << nMGLevels << " multigrid levels."<< endl;

      cout << "Damping factor for the residual restriction: " << Damp_Res_Restric <<"."<< endl;
      cout << "Damping factor for the correction prolongation: " << Damp_Correc_Prolong <<"."<< endl;
    }

    if ((Kind_Solver != LINEAR_ELASTICITY) && (Kind_Solver != HEAT_EQUATION) && (Kind_Solver != WAVE_EQUATION)) {

      if (CFL_AdaptParam[0] == 1.0) cout << "No CFL adaptation." << endl;
      else cout << "CFL adaptation. Factor down: "<< CFL_AdaptParam[0] <<", factor up: "<< CFL_AdaptParam[1]
        <<", lower limit: "<< CFL_AdaptParam[2] <<", upper limit: " << CFL_AdaptParam[3] <<"."<< endl;

      if (nMGLevels !=0) {
        cout << "Multigrid Level:                  ";
        for (unsigned short iLevel = 0; iLevel < nMGLevels+1; iLevel++) {
          cout.width(6); cout << iLevel;
        }
        cout << endl;
      }

      cout << "Courant-Friedrichs-Lewy number:   ";
      cout.precision(3);
      cout.width(6); cout << CFL[0];
      cout << endl;

      if (nMGLevels !=0) {
        cout.precision(3);
        cout << "MG PreSmooth coefficients:        ";
        for (unsigned short iMG_PreSmooth = 0; iMG_PreSmooth < nMGLevels+1; iMG_PreSmooth++) {
          cout.width(6); cout << MG_PreSmooth[iMG_PreSmooth];
        }
        cout << endl;
      }

      if (nMGLevels !=0) {
        cout.precision(3);
        cout << "MG PostSmooth coefficients:       ";
        for (unsigned short iMG_PostSmooth = 0; iMG_PostSmooth < nMGLevels+1; iMG_PostSmooth++) {
          cout.width(6); cout << MG_PostSmooth[iMG_PostSmooth];
        }
        cout << endl;
      }

      if (nMGLevels !=0) {
        cout.precision(3);
        cout << "MG CorrecSmooth coefficients:     ";
        for (unsigned short iMG_CorrecSmooth = 0; iMG_CorrecSmooth < nMGLevels+1; iMG_CorrecSmooth++) {
          cout.width(6); cout << MG_CorrecSmooth[iMG_CorrecSmooth];
        }
        cout << endl;
      }

    }

    if ((Kind_Solver == RANS) || (Kind_Solver == DISC_ADJ_RANS))
      if (Kind_TimeIntScheme_Turb == EULER_IMPLICIT)
        cout << "Euler implicit time integration for the turbulence model." << endl;
  }

  if (val_software == SU2_CFD) {

    cout << endl <<"------------------------- Convergence Criteria --------------------------" << endl;

    cout << "Maximum number of iterations: " << nExtIter <<"."<< endl;

    if (ConvCriteria == CAUCHY) {
      if (!Adjoint && !Linearized && !DiscreteAdjoint)
        switch (Cauchy_Func_Flow) {
          case LIFT_COEFFICIENT: cout << "Cauchy criteria for Lift using "
            << Cauchy_Elems << " elements and epsilon " <<Cauchy_Eps<< "."<< endl; break;
          case DRAG_COEFFICIENT: cout << "Cauchy criteria for Drag using "
            << Cauchy_Elems << " elements and epsilon " <<Cauchy_Eps<< "."<< endl; break;
        }

      if (Adjoint || DiscreteAdjoint)
        switch (Cauchy_Func_AdjFlow) {
          case SENS_GEOMETRY: cout << "Cauchy criteria for geo. sensitivity using "
            << Cauchy_Elems << " elements and epsilon " <<Cauchy_Eps<< "."<< endl; break;
          case SENS_MACH: cout << "Cauchy criteria for Mach number sensitivity using "
            << Cauchy_Elems << " elements and epsilon " <<Cauchy_Eps<< "."<< endl; break;
        }

      if (Linearized)
        switch (Cauchy_Func_LinFlow) {
          case DELTA_LIFT_COEFFICIENT: cout << "Cauchy criteria for linearized Lift using "
            << Cauchy_Elems << " elements and epsilon " <<Cauchy_Eps<< "."<< endl; break;
          case DELTA_DRAG_COEFFICIENT: cout << "Cauchy criteria for linearized Drag using "
            << Cauchy_Elems << " elements and epsilon " <<Cauchy_Eps<< "."<< endl; break;
        }

      cout << "Start convergence criteria at iteration " << StartConv_Iter<< "."<< endl;
      
    }


    if (ConvCriteria == RESIDUAL) {
      if (!Adjoint && !Linearized && !DiscreteAdjoint) {
        cout << "Reduce the density residual " << OrderMagResidual << " orders of magnitude."<< endl;
        cout << "The minimum bound for the density residual is 10^(" << MinLogResidual<< ")."<< endl;
        cout << "Start convergence criteria at iteration " << StartConv_Iter<< "."<< endl;
      }

      if (Adjoint || DiscreteAdjoint) {
        cout << "Reduce the adjoint density residual " << OrderMagResidual << " orders of magnitude."<< endl;
        cout << "The minimum value for the adjoint density residual is 10^(" << MinLogResidual<< ")."<< endl;
      }

      if (Linearized) {
        cout << "Reduce the linearized density residual " << OrderMagResidual << " orders of magnitude."<< endl;
        cout << "The minimum value for the linearized density residual is 10^(" << MinLogResidual<< ")."<< endl;
      }

    }

  }

  if (val_software == SU2_MSH) {
    cout << endl <<"----------------------- Grid adaptation strategy ------------------------" << endl;

    switch (Kind_Adaptation) {
      case NONE: break;
      case PERIODIC: cout << "Grid modification to run periodic bc problems." << endl; break;
      case FULL: cout << "Grid adaptation using a complete refinement." << endl; break;
      case WAKE: cout << "Grid adaptation of the wake." << endl; break;
      case FULL_FLOW: cout << "Flow grid adaptation using a complete refinement." << endl; break;
      case FULL_ADJOINT: cout << "Adjoint grid adaptation using a complete refinement." << endl; break;
      case FULL_LINEAR: cout << "Linear grid adaptation using a complete refinement." << endl; break;
      case GRAD_FLOW: cout << "Grid adaptation using gradient based strategy (density)." << endl; break;
      case GRAD_ADJOINT: cout << "Grid adaptation using gradient based strategy (adjoint density)." << endl; break;
      case GRAD_FLOW_ADJ: cout << "Grid adaptation using gradient based strategy (density and adjoint density)." << endl; break;
      case ROBUST: cout << "Grid adaptation using robust adaptation."<< endl; break;
      case COMPUTABLE: cout << "Grid adaptation using computable correction."<< endl; break;
      case COMPUTABLE_ROBUST: cout << "Grid adaptation using computable correction."<< endl; break;
      case REMAINING: cout << "Grid adaptation using remaining error."<< endl; break;
      case SMOOTHING: cout << "Grid smoothing using an implicit method."<< endl; break;
      case SUPERSONIC_SHOCK: cout << "Grid adaptation for a supersonic shock at Mach: " << Mach <<"."<< endl; break;
    }

    switch (Kind_Adaptation) {
      case GRAD_FLOW: case GRAD_ADJOINT: case GRAD_FLOW_ADJ: case ROBUST: case COMPUTABLE: case COMPUTABLE_ROBUST: case REMAINING:
        cout << "Power of the dual volume in the adaptation sensor: " << DualVol_Power << endl;
        cout << "Percentage of new elements in the adaptation process: " << New_Elem_Adapt << "."<< endl;
        break;
    }

    if (Analytical_Surface != NONE)
      cout << "Use analytical definition for including points in the surfaces." << endl;

  }

  cout << endl <<"-------------------------- Output Information ---------------------------" << endl;

  if (val_software == SU2_CFD) {

    if (Low_MemoryOutput) cout << "Writing output files with low memory RAM requirements."<< endl;
    cout << "Writing a flow solution every " << Wrt_Sol_Freq <<" iterations."<< endl;
    cout << "Writing the convergence history every " << Wrt_Con_Freq <<" iterations."<< endl;
    if ((Unsteady_Simulation == DT_STEPPING_1ST) || (Unsteady_Simulation == DT_STEPPING_2ND)) {
      cout << "Writing the dual time flow solution every " << Wrt_Sol_Freq_DualTime <<" iterations."<< endl;
      cout << "Writing the dual time convergence history every " << Wrt_Con_Freq_DualTime <<" iterations."<< endl;
    }

    switch (Output_FileFormat) {
      case PARAVIEW: cout << "The output file format is Paraview ASCII (.vtk)." << endl; break;
      case TECPLOT: cout << "The output file format is Tecplot ASCII (.dat)." << endl; break;
      case TECPLOT_BINARY: cout << "The output file format is Tecplot binary (.plt)." << endl; break;
      case FIELDVIEW: cout << "The output file format is FieldView ASCII (.uns)." << endl; break;
      case FIELDVIEW_BINARY: cout << "The output file format is FieldView binary (.uns)." << endl; break;
      case CGNS_SOL: cout << "The output file format is CGNS (.cgns)." << endl; break;
    }

    cout << "Convergence history file name: " << Conv_FileName << "." << endl;

    cout << "Forces breakdown file name: " << Breakdown_FileName << "." << endl;

    if ((Kind_Solver != LINEAR_ELASTICITY) && (Kind_Solver != HEAT_EQUATION) && (Kind_Solver != WAVE_EQUATION)) {
      if (!Linearized && !Adjoint && !DiscreteAdjoint) {
        cout << "Surface flow coefficients file name: " << SurfFlowCoeff_FileName << "." << endl;
        cout << "Flow variables file name: " << Flow_FileName << "." << endl;
        cout << "Restart flow file name: " << Restart_FlowFileName << "." << endl;
      }

      if (Linearized) {
        cout << "Linearized flow solution file name: " << Solution_LinFileName << "." << endl;
        cout << "Restart linearized flow file name: " << Restart_LinFileName << "." << endl;
        cout << "Linearized variables file name: " << Lin_FileName << "." << endl;
        cout << "Surface linearized coefficients file name: " << SurfLinCoeff_FileName << "." << endl;
      }

      if (Adjoint || DiscreteAdjoint) {
        cout << "Adjoint solution file name: " << Solution_AdjFileName << "." << endl;
        cout << "Restart adjoint file name: " << Restart_AdjFileName << "." << endl;
        cout << "Adjoint variables file name: " << Adj_FileName << "." << endl;
        cout << "Surface adjoint coefficients file name: " << SurfAdjCoeff_FileName << "." << endl;
      }
    }
    else {
      cout << "Surface structure coefficients file name: " << SurfStructure_FileName << "." << endl;
      cout << "Structure variables file name: " << Structure_FileName << "." << endl;
      cout << "Restart structure file name: " << Restart_FlowFileName << "." << endl;
    }

  }

  if (val_software == SU2_SOL) {
    if (Low_MemoryOutput) cout << "Writing output files with low memory RAM requirements."<< endl;
    switch (Output_FileFormat) {
      case PARAVIEW: cout << "The output file format is Paraview ASCII (.dat)." << endl; break;
      case TECPLOT: cout << "The output file format is Tecplot ASCII (.dat)." << endl; break;
      case TECPLOT_BINARY: cout << "The output file format is Tecplot binary (.plt)." << endl; break;
      case FIELDVIEW: cout << "The output file format is FieldView ASCII (.dat)." << endl; break;
      case FIELDVIEW_BINARY: cout << "The output file format is FieldView ASCII (.dat)." << endl; break;
      case CGNS_SOL: cout << "The output file format is CGNS (.cgns)." << endl; break;
    }
    cout << "Flow variables file name: " << Flow_FileName << "." << endl;
  }

  if (val_software == SU2_DEF) {
    cout << "Output mesh file name: " << Mesh_Out_FileName << ". " << endl;
    if (Visualize_Deformation) cout << "A file will be created to visualize the deformation." << endl;
    else cout << "No file for visualizing the deformation." << endl;
    switch (GetDeform_Stiffness_Type()) {
      case INVERSE_VOLUME:
        cout << "Cell stiffness scaled by inverse of the cell volume." << endl;
        break;
      case WALL_DISTANCE:
        cout << "Cell stiffness scaled by distance from the deforming surface." << endl;
        break;
      case CONSTANT_STIFFNESS:
        cout << "Imposing constant cell stiffness (steel)." << endl;
        break;
    }
  }

  if (val_software == SU2_MSH) {
    cout << "Output mesh file name: " << Mesh_Out_FileName << ". " << endl;
  }

  if (val_software == SU2_DOT) {
    cout << "Output gradient file name: " << ObjFunc_Grad_FileName << ". " << endl;
  }

  if (val_software == SU2_MSH) {
    cout << "Output mesh file name: " << Mesh_Out_FileName << ". " << endl;
    cout << "Restart flow file name: " << Restart_FlowFileName << "." << endl;
    if ((Kind_Adaptation == FULL_ADJOINT) || (Kind_Adaptation == GRAD_ADJOINT) || (Kind_Adaptation == GRAD_FLOW_ADJ) ||
        (Kind_Adaptation == ROBUST) || (Kind_Adaptation == COMPUTABLE_ROBUST) || (Kind_Adaptation == COMPUTABLE) ||
        (Kind_Adaptation == REMAINING)) {
      if (Kind_ObjFunc[0] == DRAG_COEFFICIENT) cout << "Restart adjoint file name: " << Restart_AdjFileName << "." << endl;
      if (Kind_ObjFunc[0] == EQUIVALENT_AREA) cout << "Restart adjoint file name: " << Restart_AdjFileName << "." << endl;
      if (Kind_ObjFunc[0] == NEARFIELD_PRESSURE) cout << "Restart adjoint file name: " << Restart_AdjFileName << "." << endl;
      if (Kind_ObjFunc[0] == LIFT_COEFFICIENT) cout << "Restart adjoint file name: " << Restart_AdjFileName << "." << endl;
    }
  }

  cout << endl <<"------------------- Config File Boundary Information --------------------" << endl;

  if (nMarker_Euler != 0) {
    cout << "Euler wall boundary marker(s): ";
    for (iMarker_Euler = 0; iMarker_Euler < nMarker_Euler; iMarker_Euler++) {
      cout << Marker_Euler[iMarker_Euler];
      if (iMarker_Euler < nMarker_Euler-1) cout << ", ";
      else cout <<"."<< endl;
    }
  }

  if (nMarker_FarField != 0) {
    cout << "Far-field boundary marker(s): ";
    for (iMarker_FarField = 0; iMarker_FarField < nMarker_FarField; iMarker_FarField++) {
      cout << Marker_FarField[iMarker_FarField];
      if (iMarker_FarField < nMarker_FarField-1) cout << ", ";
      else cout <<"."<< endl;
    }
  }

  if (nMarker_SymWall != 0) {
    cout << "Symmetry plane boundary marker(s): ";
    for (iMarker_SymWall = 0; iMarker_SymWall < nMarker_SymWall; iMarker_SymWall++) {
      cout << Marker_SymWall[iMarker_SymWall];
      if (iMarker_SymWall < nMarker_SymWall-1) cout << ", ";
      else cout <<"."<< endl;
    }
  }

  if (nMarker_Pressure != 0) {
    cout << "Pressure boundary marker(s): ";
    for (iMarker_Pressure = 0; iMarker_Pressure < nMarker_Pressure; iMarker_Pressure++) {
      cout << Marker_Pressure[iMarker_Pressure];
      if (iMarker_Pressure < nMarker_Pressure-1) cout << ", ";
      else cout <<"."<< endl;
    }
  }

  if (nMarker_PerBound != 0) {
    cout << "Periodic boundary marker(s): ";
    for (iMarker_PerBound = 0; iMarker_PerBound < nMarker_PerBound; iMarker_PerBound++) {
      cout << Marker_PerBound[iMarker_PerBound];
      if (iMarker_PerBound < nMarker_PerBound-1) cout << ", ";
      else cout <<"."<< endl;
    }
  }

  if (nMarker_NearFieldBound != 0) {
    cout << "Near-field boundary marker(s): ";
    for (iMarker_NearFieldBound = 0; iMarker_NearFieldBound < nMarker_NearFieldBound; iMarker_NearFieldBound++) {
      cout << Marker_NearFieldBound[iMarker_NearFieldBound];
      if (iMarker_NearFieldBound < nMarker_NearFieldBound-1) cout << ", ";
      else cout <<"."<< endl;
    }
  }

  if (nMarker_InterfaceBound != 0) {
    cout << "Interface boundary marker(s): ";
    for (iMarker_InterfaceBound = 0; iMarker_InterfaceBound < nMarker_InterfaceBound; iMarker_InterfaceBound++) {
      cout << Marker_InterfaceBound[iMarker_InterfaceBound];
      if (iMarker_InterfaceBound < nMarker_InterfaceBound-1) cout << ", ";
      else cout <<"."<< endl;
    }
  }

  if (nMarker_Dirichlet != 0) {
    cout << "Dirichlet boundary marker(s): ";
    for (iMarker_Dirichlet = 0; iMarker_Dirichlet < nMarker_Dirichlet; iMarker_Dirichlet++) {
      cout << Marker_Dirichlet[iMarker_Dirichlet];
      if (iMarker_Dirichlet < nMarker_Dirichlet-1) cout << ", ";
      else cout <<"."<< endl;
    }
  }

  if (nMarker_FlowLoad != 0) {
    cout << "Flow Load boundary marker(s): ";
    for (iMarker_FlowLoad = 0; iMarker_FlowLoad < nMarker_FlowLoad; iMarker_FlowLoad++) {
      cout << Marker_FlowLoad[iMarker_FlowLoad];
      if (iMarker_FlowLoad < nMarker_FlowLoad-1) cout << ", ";
      else cout <<"."<< endl;
    }
  }

  if (nMarker_Neumann != 0) {
    cout << "Neumann boundary marker(s): ";
    for (iMarker_Neumann = 0; iMarker_Neumann < nMarker_Neumann; iMarker_Neumann++) {
      cout << Marker_Neumann[iMarker_Neumann];
      if (iMarker_Neumann < nMarker_Neumann-1) cout << ", ";
      else cout <<"."<< endl;
    }
  }

  if (nMarker_Inlet != 0) {
    cout << "Inlet boundary marker(s): ";
    for (iMarker_Inlet = 0; iMarker_Inlet < nMarker_Inlet; iMarker_Inlet++) {
      cout << Marker_Inlet[iMarker_Inlet];
      if (iMarker_Inlet < nMarker_Inlet-1) cout << ", ";
      else cout <<"."<< endl;
    }
  }

  if (nMarker_Riemann != 0) {
      cout << "Riemann boundary marker(s): ";
      for (iMarker_Riemann = 0; iMarker_Riemann < nMarker_Riemann; iMarker_Riemann++) {
        cout << Marker_Riemann[iMarker_Riemann];
        if (iMarker_Riemann < nMarker_Riemann-1) cout << ", ";
        else cout <<"."<< endl;
    }
  }
  
  if (nMarker_EngineInflow != 0) {
    cout << "Engine inflow boundary marker(s): ";
    for (iMarker_EngineInflow = 0; iMarker_EngineInflow < nMarker_EngineInflow; iMarker_EngineInflow++) {
      cout << Marker_EngineInflow[iMarker_EngineInflow];
      if (iMarker_EngineInflow < nMarker_EngineInflow-1) cout << ", ";
      else cout <<"."<< endl;
    }
  }
  
  if (nMarker_EngineBleed != 0) {
    cout << "Engine bleed boundary marker(s): ";
    for (iMarker_EngineBleed = 0; iMarker_EngineBleed < nMarker_EngineBleed; iMarker_EngineBleed++) {
      cout << Marker_EngineBleed[iMarker_EngineBleed];
      if (iMarker_EngineBleed < nMarker_EngineBleed-1) cout << ", ";
      else cout <<"."<< endl;
    }
  }

  if (nMarker_EngineExhaust != 0) {
    cout << "Engine exhaust boundary marker(s): ";
    for (iMarker_EngineExhaust = 0; iMarker_EngineExhaust < nMarker_EngineExhaust; iMarker_EngineExhaust++) {
      cout << Marker_EngineExhaust[iMarker_EngineExhaust];
      if (iMarker_EngineExhaust < nMarker_EngineExhaust-1) cout << ", ";
      else cout <<"."<< endl;
    }
  }

  if (nMarker_Supersonic_Inlet != 0) {
    cout << "Supersonic inlet boundary marker(s): ";
    for (iMarker_Supersonic_Inlet = 0; iMarker_Supersonic_Inlet < nMarker_Supersonic_Inlet; iMarker_Supersonic_Inlet++) {
      cout << Marker_Supersonic_Inlet[iMarker_Supersonic_Inlet];
      if (iMarker_Supersonic_Inlet < nMarker_Supersonic_Inlet-1) cout << ", ";
      else cout <<"."<< endl;
    }
  }
  
  if (nMarker_Supersonic_Outlet != 0) {
    cout << "Supersonic outlet boundary marker(s): ";
    for (iMarker_Supersonic_Outlet = 0; iMarker_Supersonic_Outlet < nMarker_Supersonic_Outlet; iMarker_Supersonic_Outlet++) {
      cout << Marker_Supersonic_Outlet[iMarker_Supersonic_Outlet];
      if (iMarker_Supersonic_Outlet < nMarker_Supersonic_Outlet-1) cout << ", ";
      else cout <<"."<< endl;
    }
  }

  if (nMarker_Outlet != 0) {
    cout << "Outlet boundary marker(s): ";
    for (iMarker_Outlet = 0; iMarker_Outlet < nMarker_Outlet; iMarker_Outlet++) {
      cout << Marker_Outlet[iMarker_Outlet];
      if (iMarker_Outlet < nMarker_Outlet-1) cout << ", ";
      else cout <<"."<< endl;
    }
  }

  if (nMarker_Isothermal != 0) {
    cout << "Isothermal wall boundary marker(s): ";
    for (iMarker_Isothermal = 0; iMarker_Isothermal < nMarker_Isothermal; iMarker_Isothermal++) {
      cout << Marker_Isothermal[iMarker_Isothermal];
      if (iMarker_Isothermal < nMarker_Isothermal-1) cout << ", ";
      else cout <<"."<< endl;
    }
  }

  if (nMarker_IsothermalNonCatalytic != 0) {
    cout << "Non-catalytic isothermal wall boundary marker(s): ";
    for (iMarker_IsothermalNonCatalytic = 0; iMarker_IsothermalNonCatalytic < nMarker_IsothermalNonCatalytic; iMarker_IsothermalNonCatalytic++) {
      cout << Marker_IsothermalNonCatalytic[iMarker_IsothermalNonCatalytic];
      if (iMarker_IsothermalNonCatalytic < nMarker_IsothermalNonCatalytic-1) cout << ", ";
      else cout <<"."<< endl;
    }
  }

  if (nMarker_IsothermalCatalytic != 0) {
    cout << "Catalytic isothermal wall boundary marker(s): ";
    for (iMarker_IsothermalCatalytic = 0; iMarker_IsothermalCatalytic < nMarker_IsothermalCatalytic; iMarker_IsothermalCatalytic++) {
      cout << Marker_IsothermalCatalytic[iMarker_IsothermalCatalytic];
      if (iMarker_IsothermalCatalytic < nMarker_IsothermalCatalytic-1) cout << ", ";
      else cout <<"."<< endl;
    }
  }

  if (nMarker_HeatFlux != 0) {
    cout << "Constant heat flux wall boundary marker(s): ";
    for (iMarker_HeatFlux = 0; iMarker_HeatFlux < nMarker_HeatFlux; iMarker_HeatFlux++) {
      cout << Marker_HeatFlux[iMarker_HeatFlux];
      if (iMarker_HeatFlux < nMarker_HeatFlux-1) cout << ", ";
      else cout <<"."<< endl;
    }
  }

  if (nMarker_HeatFluxNonCatalytic != 0) {
    cout << "Non-catalytic constant heat flux wall boundary marker(s): ";
    for (iMarker_HeatFluxNonCatalytic = 0; iMarker_HeatFluxNonCatalytic < nMarker_HeatFluxNonCatalytic; iMarker_HeatFluxNonCatalytic++) {
      cout << Marker_HeatFluxNonCatalytic[iMarker_HeatFluxNonCatalytic];
      if (iMarker_HeatFluxNonCatalytic < nMarker_HeatFluxNonCatalytic-1) cout << ", ";
      else cout <<"."<< endl;
    }
  }

  if (nMarker_HeatFluxCatalytic != 0) {
    cout << "Catalytic constant heat flux wall boundary marker(s): ";
    for (iMarker_HeatFluxCatalytic = 0; iMarker_HeatFluxCatalytic < nMarker_HeatFluxCatalytic; iMarker_HeatFluxCatalytic++) {
      cout << Marker_HeatFluxCatalytic[iMarker_HeatFluxCatalytic];
      if (iMarker_HeatFluxCatalytic < nMarker_HeatFluxCatalytic-1) cout << ", ";
      else cout <<"."<< endl;
    }
  }

  if (nMarker_Clamped != 0) {
    cout << "Clamped boundary marker(s): ";
    for (iMarker_Clamped = 0; iMarker_Clamped < nMarker_Clamped; iMarker_Clamped++) {
      cout << Marker_Clamped[iMarker_Clamped];
      if (iMarker_Clamped < nMarker_Clamped-1) cout << ", ";
      else cout <<"."<<endl;
    }
  }

  if (nMarker_Displacement != 0) {
    cout << "Displacement boundary marker(s): ";
    for (iMarker_Displacement = 0; iMarker_Displacement < nMarker_Displacement; iMarker_Displacement++) {
      cout << Marker_Displacement[iMarker_Displacement];
      if (iMarker_Displacement < nMarker_Displacement-1) cout << ", ";
      else cout <<"."<< endl;
    }
  }

  if (nMarker_Load != 0) {
    cout << "Normal load boundary marker(s): ";
    for (iMarker_Load = 0; iMarker_Load < nMarker_Load; iMarker_Load++) {
      cout << Marker_Load[iMarker_Load];
      if (iMarker_Load < nMarker_Load-1) cout << ", ";
      else cout <<"."<< endl;
    }
  }

  if (nMarker_Load_Dir != 0) {
    cout << "Load boundary marker(s) in cartesian coordinates: ";
    for (iMarker_Load_Dir = 0; iMarker_Load_Dir < nMarker_Load_Dir; iMarker_Load_Dir++) {
      cout << Marker_Load_Dir[iMarker_Load_Dir];
      if (iMarker_Load_Dir < nMarker_Load_Dir-1) cout << ", ";
      else cout <<"."<<endl;
    }
  }

  if (nMarker_Load_Sine != 0) {
    cout << "Sine-Wave Load boundary marker(s): ";
    for (iMarker_Load_Sine = 0; iMarker_Load_Sine < nMarker_Load_Sine; iMarker_Load_Sine++) {
      cout << Marker_Load_Sine[iMarker_Load_Sine];
      if (iMarker_Load_Sine < nMarker_Load_Sine-1) cout << ", ";
      else cout <<"."<<endl;
    }
  }

  if (nMarker_Neumann != 0) {
    cout << "Neumann boundary marker(s): ";
    for (iMarker_Neumann = 0; iMarker_Neumann < nMarker_Neumann; iMarker_Neumann++) {
      cout << Marker_Neumann[iMarker_Neumann];
      if (iMarker_Neumann < nMarker_Neumann-1) cout << ", ";
      else cout <<"."<< endl;
    }
  }

  if (nMarker_Custom != 0) {
    cout << "Custom boundary marker(s): ";
    for (iMarker_Custom = 0; iMarker_Custom < nMarker_Custom; iMarker_Custom++) {
      cout << Marker_Custom[iMarker_Custom];
      if (iMarker_Custom < nMarker_Custom-1) cout << ", ";
      else cout <<"."<< endl;
    }
  }

  if (nMarker_ActDisk_Inlet != 0) {
		cout << "Actuator disk (inlet) boundary marker(s): ";
		for (iMarker_ActDisk_Inlet = 0; iMarker_ActDisk_Inlet < nMarker_ActDisk_Inlet; iMarker_ActDisk_Inlet++) {
			cout << Marker_ActDisk_Inlet[iMarker_ActDisk_Inlet];
			if (iMarker_ActDisk_Inlet < nMarker_ActDisk_Inlet-1) cout << ", ";
			else cout <<"."<< endl;
		}
	}

  if (nMarker_ActDisk_Outlet != 0) {
		cout << "Actuator disk (outlet) boundary marker(s): ";
		for (iMarker_ActDisk_Outlet = 0; iMarker_ActDisk_Outlet < nMarker_ActDisk_Outlet; iMarker_ActDisk_Outlet++) {
			cout << Marker_ActDisk_Outlet[iMarker_ActDisk_Outlet];
			if (iMarker_ActDisk_Outlet < nMarker_ActDisk_Outlet-1) cout << ", ";
			else cout <<"."<< endl;
		}
	}

}


void CConfig::GetChemistryEquilConstants(su2double **RxnConstantTable, unsigned short iReaction) {
  switch (Kind_GasModel) {
    case O2:
      //O2 + M -> 2O + M
      RxnConstantTable[0][0] = 1.8103;	RxnConstantTable[0][1] = 1.9607;	RxnConstantTable[0][2] = 3.5716;	RxnConstantTable[0][3] = -7.3623;		RxnConstantTable[0][4] = 0.083861;
      RxnConstantTable[1][0] = 0.91354;	RxnConstantTable[1][1] = 2.3160;	RxnConstantTable[1][2] = 2.2885;	RxnConstantTable[1][3] = -6.7969;		RxnConstantTable[1][4] = 0.046338;
      RxnConstantTable[2][0] = 0.64183;	RxnConstantTable[2][1] = 2.4253;	RxnConstantTable[2][2] = 1.9026;	RxnConstantTable[2][3] = -6.6277;		RxnConstantTable[2][4] = 0.035151;
      RxnConstantTable[3][0] = 0.55388;	RxnConstantTable[3][1] = 2.4600;	RxnConstantTable[3][2] = 1.7763;	RxnConstantTable[3][3] = -6.5720;		RxnConstantTable[3][4] = 0.031445;
      RxnConstantTable[4][0] = 0.52455;	RxnConstantTable[4][1] = 2.4715;	RxnConstantTable[4][2] = 1.7342;	RxnConstantTable[4][3] = -6.55534;	RxnConstantTable[4][4] = 0.030209;
      RxnConstantTable[5][0] = 0.50989;	RxnConstantTable[5][1] = 2.4773;	RxnConstantTable[5][2] = 1.7132;	RxnConstantTable[5][3] = -6.5441;		RxnConstantTable[5][4] = 0.029591;
      break;
    case N2:
      //N2 + M -> 2N + M
      RxnConstantTable[0][0] = 3.4907;	RxnConstantTable[0][1] = 0.83133;	RxnConstantTable[0][2] = 4.0978;	RxnConstantTable[0][3] = -12.728;	RxnConstantTable[0][4] = 0.07487;		//n = 1E14
      RxnConstantTable[1][0] = 2.0723;	RxnConstantTable[1][1] = 1.38970;	RxnConstantTable[1][2] = 2.0617;	RxnConstantTable[1][3] = -11.828;	RxnConstantTable[1][4] = 0.015105;	//n = 1E15
      RxnConstantTable[2][0] = 1.6060;	RxnConstantTable[2][1] = 1.57320;	RxnConstantTable[2][2] = 1.3923;	RxnConstantTable[2][3] = -11.533;	RxnConstantTable[2][4] = -0.004543;	//n = 1E16
      RxnConstantTable[3][0] = 1.5351;	RxnConstantTable[3][1] = 1.60610;	RxnConstantTable[3][2] = 1.2993;	RxnConstantTable[3][3] = -11.494;	RxnConstantTable[3][4] = -0.00698;	//n = 1E17
      RxnConstantTable[4][0] = 1.4766;	RxnConstantTable[4][1] = 1.62910;	RxnConstantTable[4][2] = 1.2153;	RxnConstantTable[4][3] = -11.457;	RxnConstantTable[4][4] = -0.00944;	//n = 1E18
      RxnConstantTable[5][0] = 1.4766;	RxnConstantTable[5][1] = 1.62910;	RxnConstantTable[5][2] = 1.2153;	RxnConstantTable[5][3] = -11.457;	RxnConstantTable[5][4] = -0.00944;	//n = 1E19
      break;

    case ARGON_SID:
      //N2 + M -> 2N + M
      RxnConstantTable[0][0] = 3.4907;	RxnConstantTable[0][1] = 0.83133;	RxnConstantTable[0][2] = 4.0978;	RxnConstantTable[0][3] = -12.728;	RxnConstantTable[0][4] = 0.07487;		//n = 1E14
      RxnConstantTable[1][0] = 2.0723;	RxnConstantTable[1][1] = 1.38970;	RxnConstantTable[1][2] = 2.0617;	RxnConstantTable[1][3] = -11.828;	RxnConstantTable[1][4] = 0.015105;	//n = 1E15
      RxnConstantTable[2][0] = 1.6060;	RxnConstantTable[2][1] = 1.57320;	RxnConstantTable[2][2] = 1.3923;	RxnConstantTable[2][3] = -11.533;	RxnConstantTable[2][4] = -0.004543;	//n = 1E16
      RxnConstantTable[3][0] = 1.5351;	RxnConstantTable[3][1] = 1.60610;	RxnConstantTable[3][2] = 1.2993;	RxnConstantTable[3][3] = -11.494;	RxnConstantTable[3][4] = -0.00698;	//n = 1E17
      RxnConstantTable[4][0] = 1.4766;	RxnConstantTable[4][1] = 1.62910;	RxnConstantTable[4][2] = 1.2153;	RxnConstantTable[4][3] = -11.457;	RxnConstantTable[4][4] = -0.00944;	//n = 1E18
      RxnConstantTable[5][0] = 1.4766;	RxnConstantTable[5][1] = 1.62910;	RxnConstantTable[5][2] = 1.2153;	RxnConstantTable[5][3] = -11.457;	RxnConstantTable[5][4] = -0.00944;	//n = 1E19
      break;

    case AIR5:
      if (iReaction <= 4) {
        //N2 + M -> 2N + M
        RxnConstantTable[0][0] = 3.4907;	RxnConstantTable[0][1] = 0.83133;	RxnConstantTable[0][2] = 4.0978;	RxnConstantTable[0][3] = -12.728;	RxnConstantTable[0][4] = 0.07487;		//n = 1E14
        RxnConstantTable[1][0] = 2.0723;	RxnConstantTable[1][1] = 1.38970;	RxnConstantTable[1][2] = 2.0617;	RxnConstantTable[1][3] = -11.828;	RxnConstantTable[1][4] = 0.015105;	//n = 1E15
        RxnConstantTable[2][0] = 1.6060;	RxnConstantTable[2][1] = 1.57320;	RxnConstantTable[2][2] = 1.3923;	RxnConstantTable[2][3] = -11.533;	RxnConstantTable[2][4] = -0.004543;	//n = 1E16
        RxnConstantTable[3][0] = 1.5351;	RxnConstantTable[3][1] = 1.60610;	RxnConstantTable[3][2] = 1.2993;	RxnConstantTable[3][3] = -11.494;	RxnConstantTable[3][4] = -0.00698;	//n = 1E17
        RxnConstantTable[4][0] = 1.4766;	RxnConstantTable[4][1] = 1.62910;	RxnConstantTable[4][2] = 1.2153;	RxnConstantTable[4][3] = -11.457;	RxnConstantTable[4][4] = -0.00944;	//n = 1E18
        RxnConstantTable[5][0] = 1.4766;	RxnConstantTable[5][1] = 1.62910;	RxnConstantTable[5][2] = 1.2153;	RxnConstantTable[5][3] = -11.457;	RxnConstantTable[5][4] = -0.00944;	//n = 1E19
      } else if (iReaction > 4 && iReaction <= 9) {
        //O2 + M -> 2O + M
        RxnConstantTable[0][0] = 1.8103;	RxnConstantTable[0][1] = 1.9607;	RxnConstantTable[0][2] = 3.5716;	RxnConstantTable[0][3] = -7.3623;		RxnConstantTable[0][4] = 0.083861;
        RxnConstantTable[1][0] = 0.91354;	RxnConstantTable[1][1] = 2.3160;	RxnConstantTable[1][2] = 2.2885;	RxnConstantTable[1][3] = -6.7969;		RxnConstantTable[1][4] = 0.046338;
        RxnConstantTable[2][0] = 0.64183;	RxnConstantTable[2][1] = 2.4253;	RxnConstantTable[2][2] = 1.9026;	RxnConstantTable[2][3] = -6.6277;		RxnConstantTable[2][4] = 0.035151;
        RxnConstantTable[3][0] = 0.55388;	RxnConstantTable[3][1] = 2.4600;	RxnConstantTable[3][2] = 1.7763;	RxnConstantTable[3][3] = -6.5720;		RxnConstantTable[3][4] = 0.031445;
        RxnConstantTable[4][0] = 0.52455;	RxnConstantTable[4][1] = 2.4715;	RxnConstantTable[4][2] = 1.7342;	RxnConstantTable[4][3] = -6.55534;	RxnConstantTable[4][4] = 0.030209;
        RxnConstantTable[5][0] = 0.50989;	RxnConstantTable[5][1] = 2.4773;	RxnConstantTable[5][2] = 1.7132;	RxnConstantTable[5][3] = -6.5441;		RxnConstantTable[5][4] = 0.029591;
      } else if (iReaction > 9 && iReaction <= 14) {
        //NO + M -> N + O + M
        RxnConstantTable[0][0] = 2.1649;	RxnConstantTable[0][1] = 0.078577;	RxnConstantTable[0][2] = 2.8508;	RxnConstantTable[0][3] = -8.5422;	RxnConstantTable[0][4] = 0.053043;
        RxnConstantTable[1][0] = 1.0072;	RxnConstantTable[1][1] = 0.53545;		RxnConstantTable[1][2] = 1.1911;	RxnConstantTable[1][3] = -7.8098;	RxnConstantTable[1][4] = 0.004394;
        RxnConstantTable[2][0] = 0.63817;	RxnConstantTable[2][1] = 0.68189;		RxnConstantTable[2][2] = 0.66336;	RxnConstantTable[2][3] = -7.5773;	RxnConstantTable[2][4] = -0.011025;
        RxnConstantTable[3][0] = 0.55889;	RxnConstantTable[3][1] = 0.71558;		RxnConstantTable[3][2] = 0.55396;	RxnConstantTable[3][3] = -7.5304;	RxnConstantTable[3][4] = -0.014089;
        RxnConstantTable[4][0] = 0.5150;	RxnConstantTable[4][1] = 0.73286;		RxnConstantTable[4][2] = 0.49096;	RxnConstantTable[4][3] = -7.5025;	RxnConstantTable[4][4] = -0.015938;
        RxnConstantTable[5][0] = 0.50765;	RxnConstantTable[5][1] = 0.73575;		RxnConstantTable[5][2] = 0.48042;	RxnConstantTable[5][3] = -7.4979;	RxnConstantTable[5][4] = -0.016247;
      } else if (iReaction == 15) {
        //N2 + O -> NO + N
        RxnConstantTable[0][0] = 1.3261;	RxnConstantTable[0][1] = 0.75268;	RxnConstantTable[0][2] = 1.2474;	RxnConstantTable[0][3] = -4.1857;	RxnConstantTable[0][4] = 0.02184;
        RxnConstantTable[1][0] = 1.0653;	RxnConstantTable[1][1] = 0.85417;	RxnConstantTable[1][2] = 0.87093;	RxnConstantTable[1][3] = -4.0188;	RxnConstantTable[1][4] = 0.010721;
        RxnConstantTable[2][0] = 0.96794;	RxnConstantTable[2][1] = 0.89131;	RxnConstantTable[2][2] = 0.7291;	RxnConstantTable[2][3] = -3.9555;	RxnConstantTable[2][4] = 0.006488;
        RxnConstantTable[3][0] = 0.97646;	RxnConstantTable[3][1] = 0.89043;	RxnConstantTable[3][2] = 0.74572;	RxnConstantTable[3][3] = -3.9642;	RxnConstantTable[3][4] = 0.007123;
        RxnConstantTable[4][0] = 0.96188;	RxnConstantTable[4][1] = 0.89617;	RxnConstantTable[4][2] = 0.72479;	RxnConstantTable[4][3] = -3.955;	RxnConstantTable[4][4] = 0.006509;
        RxnConstantTable[5][0] = 0.96921;	RxnConstantTable[5][1] = 0.89329;	RxnConstantTable[5][2] = 0.73531;	RxnConstantTable[5][3] = -3.9596;	RxnConstantTable[5][4] = 0.006818;
      } else if (iReaction == 16) {
        //NO + O -> O2 + N
        RxnConstantTable[0][0] = 0.35438;		RxnConstantTable[0][1] = -1.8821;	RxnConstantTable[0][2] = -0.72111;	RxnConstantTable[0][3] = -1.1797;		RxnConstantTable[0][4] = -0.030831;
        RxnConstantTable[1][0] = 0.093613;	RxnConstantTable[1][1] = -1.7806;	RxnConstantTable[1][2] = -1.0975;		RxnConstantTable[1][3] = -1.0128;		RxnConstantTable[1][4] = -0.041949;
        RxnConstantTable[2][0] = -0.003732;	RxnConstantTable[2][1] = -1.7434;	RxnConstantTable[2][2] = -1.2394;		RxnConstantTable[2][3] = -0.94952;	RxnConstantTable[2][4] = -0.046182;
        RxnConstantTable[3][0] = 0.004815;	RxnConstantTable[3][1] = -1.7443;	RxnConstantTable[3][2] = -1.2227;		RxnConstantTable[3][3] = -0.95824;	RxnConstantTable[3][4] = -0.045545;
        RxnConstantTable[4][0] = -0.009758;	RxnConstantTable[4][1] = -1.7386;	RxnConstantTable[4][2] = -1.2436;		RxnConstantTable[4][3] = -0.949;		RxnConstantTable[4][4] = -0.046159;
        RxnConstantTable[5][0] = -0.002428;	RxnConstantTable[5][1] = -1.7415;	RxnConstantTable[5][2] = -1.2331;		RxnConstantTable[5][3] = -0.95365;	RxnConstantTable[5][4] = -0.04585;
      }
      break;
    case AIR7:
      if (iReaction <= 6) {
        //N2 + M -> 2N + M
        RxnConstantTable[0][0] = 3.4907;	RxnConstantTable[0][1] = 0.83133;	RxnConstantTable[0][2] = 4.0978;	RxnConstantTable[0][3] = -12.728;	RxnConstantTable[0][4] = 0.07487;		//n = 1E14
        RxnConstantTable[1][0] = 2.0723;	RxnConstantTable[1][1] = 1.38970;	RxnConstantTable[1][2] = 2.0617;	RxnConstantTable[1][3] = -11.828;	RxnConstantTable[1][4] = 0.015105;	//n = 1E15
        RxnConstantTable[2][0] = 1.6060;	RxnConstantTable[2][1] = 1.57320;	RxnConstantTable[2][2] = 1.3923;	RxnConstantTable[2][3] = -11.533;	RxnConstantTable[2][4] = -0.004543;	//n = 1E16
        RxnConstantTable[3][0] = 1.5351;	RxnConstantTable[3][1] = 1.60610;	RxnConstantTable[3][2] = 1.2993;	RxnConstantTable[3][3] = -11.494;	RxnConstantTable[3][4] = -0.00698;	//n = 1E17
        RxnConstantTable[4][0] = 1.4766;	RxnConstantTable[4][1] = 1.62910;	RxnConstantTable[4][2] = 1.2153;	RxnConstantTable[4][3] = -11.457;	RxnConstantTable[4][4] = -0.00944;	//n = 1E18
        RxnConstantTable[5][0] = 1.4766;	RxnConstantTable[5][1] = 1.62910;	RxnConstantTable[5][2] = 1.2153;	RxnConstantTable[5][3] = -11.457;	RxnConstantTable[5][4] = -0.00944;	//n = 1E19
      } else if (iReaction > 6 && iReaction <= 13) {
        //O2 + M -> 2O + M
        RxnConstantTable[0][0] = 1.8103;	RxnConstantTable[0][1] = 1.9607;	RxnConstantTable[0][2] = 3.5716;	RxnConstantTable[0][3] = -7.3623;		RxnConstantTable[0][4] = 0.083861;
        RxnConstantTable[1][0] = 0.91354;	RxnConstantTable[1][1] = 2.3160;	RxnConstantTable[1][2] = 2.2885;	RxnConstantTable[1][3] = -6.7969;		RxnConstantTable[1][4] = 0.046338;
        RxnConstantTable[2][0] = 0.64183;	RxnConstantTable[2][1] = 2.4253;	RxnConstantTable[2][2] = 1.9026;	RxnConstantTable[2][3] = -6.6277;		RxnConstantTable[2][4] = 0.035151;
        RxnConstantTable[3][0] = 0.55388;	RxnConstantTable[3][1] = 2.4600;	RxnConstantTable[3][2] = 1.7763;	RxnConstantTable[3][3] = -6.5720;		RxnConstantTable[3][4] = 0.031445;
        RxnConstantTable[4][0] = 0.52455;	RxnConstantTable[4][1] = 2.4715;	RxnConstantTable[4][2] = 1.7342;	RxnConstantTable[4][3] = -6.55534;	RxnConstantTable[4][4] = 0.030209;
        RxnConstantTable[5][0] = 0.50989;	RxnConstantTable[5][1] = 2.4773;	RxnConstantTable[5][2] = 1.7132;	RxnConstantTable[5][3] = -6.5441;		RxnConstantTable[5][4] = 0.029591;
      } else if (iReaction > 13 && iReaction <= 20) {
        //NO + M -> N + O + M
        RxnConstantTable[0][0] = 2.1649;	RxnConstantTable[0][1] = 0.078577;	RxnConstantTable[0][2] = 2.8508;	RxnConstantTable[0][3] = -8.5422;	RxnConstantTable[0][4] = 0.053043;
        RxnConstantTable[1][0] = 1.0072;	RxnConstantTable[1][1] = 0.53545;		RxnConstantTable[1][2] = 1.1911;	RxnConstantTable[1][3] = -7.8098;	RxnConstantTable[1][4] = 0.004394;
        RxnConstantTable[2][0] = 0.63817;	RxnConstantTable[2][1] = 0.68189;		RxnConstantTable[2][2] = 0.66336;	RxnConstantTable[2][3] = -7.5773;	RxnConstantTable[2][4] = -0.011025;
        RxnConstantTable[3][0] = 0.55889;	RxnConstantTable[3][1] = 0.71558;		RxnConstantTable[3][2] = 0.55396;	RxnConstantTable[3][3] = -7.5304;	RxnConstantTable[3][4] = -0.014089;
        RxnConstantTable[4][0] = 0.5150;	RxnConstantTable[4][1] = 0.73286;		RxnConstantTable[4][2] = 0.49096;	RxnConstantTable[4][3] = -7.5025;	RxnConstantTable[4][4] = -0.015938;
        RxnConstantTable[5][0] = 0.50765;	RxnConstantTable[5][1] = 0.73575;		RxnConstantTable[5][2] = 0.48042;	RxnConstantTable[5][3] = -7.4979;	RxnConstantTable[5][4] = -0.016247;
      } else if (iReaction == 21) {
        //N2 + O -> NO + N
        RxnConstantTable[0][0] = 1.3261;	RxnConstantTable[0][1] = 0.75268;	RxnConstantTable[0][2] = 1.2474;	RxnConstantTable[0][3] = -4.1857;	RxnConstantTable[0][4] = 0.02184;
        RxnConstantTable[1][0] = 1.0653;	RxnConstantTable[1][1] = 0.85417;	RxnConstantTable[1][2] = 0.87093;	RxnConstantTable[1][3] = -4.0188;	RxnConstantTable[1][4] = 0.010721;
        RxnConstantTable[2][0] = 0.96794;	RxnConstantTable[2][1] = 0.89131;	RxnConstantTable[2][2] = 0.7291;	RxnConstantTable[2][3] = -3.9555;	RxnConstantTable[2][4] = 0.006488;
        RxnConstantTable[3][0] = 0.97646;	RxnConstantTable[3][1] = 0.89043;	RxnConstantTable[3][2] = 0.74572;	RxnConstantTable[3][3] = -3.9642;	RxnConstantTable[3][4] = 0.007123;
        RxnConstantTable[4][0] = 0.96188;	RxnConstantTable[4][1] = 0.89617;	RxnConstantTable[4][2] = 0.72479;	RxnConstantTable[4][3] = -3.955;	RxnConstantTable[4][4] = 0.006509;
        RxnConstantTable[5][0] = 0.96921;	RxnConstantTable[5][1] = 0.89329;	RxnConstantTable[5][2] = 0.73531;	RxnConstantTable[5][3] = -3.9596;	RxnConstantTable[5][4] = 0.006818;
      } else if (iReaction == 22) {
        //NO + O -> O2 + N
        RxnConstantTable[0][0] = 0.35438;		RxnConstantTable[0][1] = -1.8821;	RxnConstantTable[0][2] = -0.72111;	RxnConstantTable[0][3] = -1.1797;		RxnConstantTable[0][4] = -0.030831;
        RxnConstantTable[1][0] = 0.093613;	RxnConstantTable[1][1] = -1.7806;	RxnConstantTable[1][2] = -1.0975;		RxnConstantTable[1][3] = -1.0128;		RxnConstantTable[1][4] = -0.041949;
        RxnConstantTable[2][0] = -0.003732;	RxnConstantTable[2][1] = -1.7434;	RxnConstantTable[2][2] = -1.2394;		RxnConstantTable[2][3] = -0.94952;	RxnConstantTable[2][4] = -0.046182;
        RxnConstantTable[3][0] = 0.004815;	RxnConstantTable[3][1] = -1.7443;	RxnConstantTable[3][2] = -1.2227;		RxnConstantTable[3][3] = -0.95824;	RxnConstantTable[3][4] = -0.045545;
        RxnConstantTable[4][0] = -0.009758;	RxnConstantTable[4][1] = -1.7386;	RxnConstantTable[4][2] = -1.2436;		RxnConstantTable[4][3] = -0.949;		RxnConstantTable[4][4] = -0.046159;
        RxnConstantTable[5][0] = -0.002428;	RxnConstantTable[5][1] = -1.7415;	RxnConstantTable[5][2] = -1.2331;		RxnConstantTable[5][3] = -0.95365;	RxnConstantTable[5][4] = -0.04585;
      } else if (iReaction == 23) {
        //N + O -> NO+ + e-
        RxnConstantTable[0][0] = -2.1852;		RxnConstantTable[0][1] = -6.6709;	RxnConstantTable[0][2] = -4.2968;	RxnConstantTable[0][3] = -2.2175;	RxnConstantTable[0][4] = -0.050748;
        RxnConstantTable[1][0] = -1.0276;		RxnConstantTable[1][1] = -7.1278;	RxnConstantTable[1][2] = -2.637;	RxnConstantTable[1][3] = -2.95;		RxnConstantTable[1][4] = -0.0021;
        RxnConstantTable[2][0] = -0.65871;	RxnConstantTable[2][1] = -7.2742;	RxnConstantTable[2][2] = -2.1096;	RxnConstantTable[2][3] = -3.1823;	RxnConstantTable[2][4] = 0.01331;
        RxnConstantTable[3][0] = -0.57924;	RxnConstantTable[3][1] = -7.3079;	RxnConstantTable[3][2] = -1.9999;	RxnConstantTable[3][3] = -3.2294;	RxnConstantTable[3][4] = 0.016382;
        RxnConstantTable[4][0] = -0.53538;	RxnConstantTable[4][1] = -7.3252;	RxnConstantTable[4][2] = -1.937;	RxnConstantTable[4][3] = -3.2572;	RxnConstantTable[4][4] = 0.01823;
        RxnConstantTable[5][0] = -0.52801;	RxnConstantTable[5][1] = -7.3281;	RxnConstantTable[5][2] = -1.9264;	RxnConstantTable[5][3] = -3.2618;	RxnConstantTable[5][4] = 0.01854;
      }
      break;
  }
}

bool CConfig::TokenizeString(string & str, string & option_name,
                             vector<string> & option_value) {
  const string delimiters(" ()[]{}:,\t\n\v\f\r");
  // check for comments or empty string
  string::size_type pos, last_pos;
  pos = str.find_first_of("%");
  if ( (str.length() == 0) || (pos == 0) ) {
    // str is empty or a comment line, so no option here
    return false;
  }
  if (pos != string::npos) {
    // remove comment at end if necessary
    str.erase(pos);
  }

  // look for line composed on only delimiters (usually whitespace)
  pos = str.find_first_not_of(delimiters);
  if (pos == string::npos) {
    return false;
  }

  // find the equals sign and split string
  string name_part, value_part;
  pos = str.find("=");
  if (pos == string::npos) {
    cerr << "Error in TokenizeString(): "
    << "line in the configuration file with no \"=\" sign."
    << endl;
    cout << "Look for: " << str << endl;
    cout << "str.length() = " << str.length() << endl;
    throw(-1);
  }
  name_part = str.substr(0, pos);
  value_part = str.substr(pos+1, string::npos);
  //cout << "name_part  = |" << name_part  << "|" << endl;
  //cout << "value_part = |" << value_part << "|" << endl;

  // the first_part should consist of one string with no interior delimiters
  last_pos = name_part.find_first_not_of(delimiters, 0);
  pos = name_part.find_first_of(delimiters, last_pos);
  if ( (name_part.length() == 0) || (last_pos == string::npos) ) {
    cerr << "Error in CConfig::TokenizeString(): "
    << "line in the configuration file with no name before the \"=\" sign."
    << endl;
    throw(-1);
  }
  if (pos == string::npos) pos = name_part.length();
  option_name = name_part.substr(last_pos, pos - last_pos);
  last_pos = name_part.find_first_not_of(delimiters, pos);
  if (last_pos != string::npos) {
    cerr << "Error in TokenizeString(): "
    << "two or more options before an \"=\" sign in the configuration file."
    << endl;
    throw(-1);
  }
  StringToUpperCase(option_name);

  //cout << "option_name = |" << option_name << "|" << endl;
  //cout << "pos = " << pos << ": last_pos = " << last_pos << endl;

  // now fill the option value vector
  option_value.clear();
  last_pos = value_part.find_first_not_of(delimiters, 0);
  pos = value_part.find_first_of(delimiters, last_pos);
  while (string::npos != pos || string::npos != last_pos) {
    // add token to the vector<string>
    option_value.push_back(value_part.substr(last_pos, pos - last_pos));
    // skip delimiters
    last_pos = value_part.find_first_not_of(delimiters, pos);
    // find next "non-delimiter"
    pos = value_part.find_first_of(delimiters, last_pos);
  }
  if (option_value.size() == 0) {
    cerr << "Error inT okenizeString(): "
    << "option " << option_name << " in configuration file with no value assigned."
    << endl;
    throw(-1);
  }

#if 0
  cout << "option value(s) = ";
  for (unsigned int i = 0; i < option_value.size(); i++)
    cout << option_value[i] << " ";
  cout << endl;
#endif

  // look for ';' DV delimiters attached to values
  vector<string>::iterator it;
  it = option_value.begin();
  while (it != option_value.end()) {
    if (it->compare(";") == 0) {
      it++;
      continue;
    }

    pos = it->find(';');
    if (pos != string::npos) {
      string before_semi = it->substr(0, pos);
      string after_semi= it->substr(pos+1, string::npos);
      if (before_semi.empty()) {
        *it = ";";
        it++;
        option_value.insert(it, after_semi);
      } else {
        *it = before_semi;
        it++;
        vector<string> to_insert;
        to_insert.push_back(";");
        if (!after_semi.empty())
          to_insert.push_back(after_semi);
        option_value.insert(it, to_insert.begin(), to_insert.end());
      }
      it = option_value.begin(); // go back to beginning; not efficient
      continue;
    } else {
      it++;
    }
  }
#if 0
  cout << "option value(s) = ";
  for (unsigned int i = 0; i < option_value.size(); i++)
    cout << option_value[i] << " ";
  cout << endl;
#endif
  // remove any consecutive ";"
  it = option_value.begin();
  bool semi_at_prev = false;
  while (it != option_value.end()) {
    if (semi_at_prev) {
      if (it->compare(";") == 0) {
        option_value.erase(it);
        it = option_value.begin();
        semi_at_prev = false;
        continue;
      }
    }
    if (it->compare(";") == 0) {
      semi_at_prev = true;
    } else {
      semi_at_prev = false;
    }
    it++;
  }

#if 0
  cout << "option value(s) = ";
  for (unsigned int i = 0; i < option_value.size(); i++)
    cout << option_value[i] << " ";
  cout << endl;
#endif
  return true;
}

unsigned short CConfig::GetMarker_CfgFile_TagBound(string val_marker) {

  unsigned short iMarker_CfgFile;

  for (iMarker_CfgFile = 0; iMarker_CfgFile < nMarker_CfgFile; iMarker_CfgFile++)
    if (Marker_CfgFile_TagBound[iMarker_CfgFile] == val_marker)
      return iMarker_CfgFile;

  cout <<"The configuration file doesn't have any definition for marker "<< val_marker <<"!!" << endl;
  exit(EXIT_FAILURE);
  
}

string CConfig::GetMarker_CfgFile_TagBound(unsigned short val_marker) {
  return Marker_CfgFile_TagBound[val_marker];
}

unsigned short CConfig::GetMarker_CfgFile_KindBC(string val_marker) {
  unsigned short iMarker_CfgFile;
  for (iMarker_CfgFile = 0; iMarker_CfgFile < nMarker_CfgFile; iMarker_CfgFile++)
    if (Marker_CfgFile_TagBound[iMarker_CfgFile] == val_marker) break;
  return Marker_CfgFile_KindBC[iMarker_CfgFile];
}

unsigned short CConfig::GetMarker_CfgFile_Monitoring(string val_marker) {
  unsigned short iMarker_CfgFile;
  for (iMarker_CfgFile = 0; iMarker_CfgFile < nMarker_CfgFile; iMarker_CfgFile++)
    if (Marker_CfgFile_TagBound[iMarker_CfgFile] == val_marker) break;
  return Marker_CfgFile_Monitoring[iMarker_CfgFile];
}

unsigned short CConfig::GetMarker_CfgFile_GeoEval(string val_marker) {
  unsigned short iMarker_CfgFile;
  for (iMarker_CfgFile = 0; iMarker_CfgFile < nMarker_CfgFile; iMarker_CfgFile++)
    if (Marker_CfgFile_TagBound[iMarker_CfgFile] == val_marker) break;
  return Marker_CfgFile_GeoEval[iMarker_CfgFile];
}

unsigned short CConfig::GetMarker_CfgFile_Designing(string val_marker) {
  unsigned short iMarker_CfgFile;
  for (iMarker_CfgFile = 0; iMarker_CfgFile < nMarker_CfgFile; iMarker_CfgFile++)
    if (Marker_CfgFile_TagBound[iMarker_CfgFile] == val_marker) break;
  return Marker_CfgFile_Designing[iMarker_CfgFile];
}

unsigned short CConfig::GetMarker_CfgFile_Plotting(string val_marker) {
  unsigned short iMarker_CfgFile;
  for (iMarker_CfgFile = 0; iMarker_CfgFile < nMarker_CfgFile; iMarker_CfgFile++)
    if (Marker_CfgFile_TagBound[iMarker_CfgFile] == val_marker) break;
  return Marker_CfgFile_Plotting[iMarker_CfgFile];
}


unsigned short CConfig::GetMarker_CfgFile_FSIinterface(string val_marker) {
  unsigned short iMarker_CfgFile;
  for (iMarker_CfgFile = 0; iMarker_CfgFile < nMarker_CfgFile; iMarker_CfgFile++)
    if (Marker_CfgFile_TagBound[iMarker_CfgFile] == val_marker) break;
  return Marker_CfgFile_FSIinterface[iMarker_CfgFile];
}

unsigned short CConfig::GetMarker_CfgFile_Out_1D(string val_marker) {
  unsigned short iMarker_CfgFile;
  for (iMarker_CfgFile = 0; iMarker_CfgFile < nMarker_CfgFile; iMarker_CfgFile++)
    if (Marker_CfgFile_TagBound[iMarker_CfgFile] == val_marker) break;
  return Marker_CfgFile_Out_1D[iMarker_CfgFile];
}

unsigned short CConfig::GetMarker_CfgFile_DV(string val_marker) {
  unsigned short iMarker_CfgFile;
  for (iMarker_CfgFile = 0; iMarker_CfgFile < nMarker_CfgFile; iMarker_CfgFile++)
    if (Marker_CfgFile_TagBound[iMarker_CfgFile] == val_marker) break;
  return Marker_CfgFile_DV[iMarker_CfgFile];
}

unsigned short CConfig::GetMarker_CfgFile_Moving(string val_marker) {
  unsigned short iMarker_CfgFile;
  for (iMarker_CfgFile = 0; iMarker_CfgFile < nMarker_CfgFile; iMarker_CfgFile++)
    if (Marker_CfgFile_TagBound[iMarker_CfgFile] == val_marker) break;
  return Marker_CfgFile_Moving[iMarker_CfgFile];
}

unsigned short CConfig::GetMarker_CfgFile_PerBound(string val_marker) {
  unsigned short iMarker_CfgFile;
  for (iMarker_CfgFile = 0; iMarker_CfgFile < nMarker_CfgFile; iMarker_CfgFile++)
    if (Marker_CfgFile_TagBound[iMarker_CfgFile] == val_marker) break;
  return Marker_CfgFile_PerBound[iMarker_CfgFile];
}

CConfig::~CConfig(void) {
  
  if (RK_Alpha_Step!=NULL) delete [] RK_Alpha_Step;
  if (MG_PreSmooth!=NULL) delete [] MG_PreSmooth;
  if (MG_PostSmooth!=NULL) delete [] MG_PostSmooth;
  if (U_FreeStreamND!=NULL) delete [] U_FreeStreamND;

  /*--- If allocated, delete arrays for Plasma solver ---*/
  
  if (Molar_Mass           != NULL) delete [] Molar_Mass;
  if (Gas_Composition      != NULL) delete [] Gas_Composition;
  if (Enthalpy_Formation   != NULL) delete [] Enthalpy_Formation;
  if (ArrheniusCoefficient != NULL) delete [] ArrheniusCoefficient;
  if (ArrheniusEta         != NULL) delete [] ArrheniusEta;
  if (ArrheniusTheta       != NULL) delete [] ArrheniusTheta;
  if (CharVibTemp          != NULL) delete [] CharVibTemp;
  if (CharElTemp           != NULL) {
    for (unsigned short iSpecies = 0; iSpecies < nSpecies; iSpecies++)
      delete[] CharElTemp[iSpecies];
    delete [] CharElTemp;
  }
  if (degen != NULL) {
    for (unsigned short iSpecies = 0; iSpecies < nSpecies; iSpecies++)
      delete[] degen[iSpecies];
    delete [] degen;
  }
  unsigned short ii, iReaction;
  if (Reactions != NULL) {
    for (iReaction = 0; iReaction < nReactions; iReaction++) {
      for (ii = 0; ii < 2; ii++) {
        delete [] Reactions[iReaction][ii];
      }
      delete[] Reactions[iReaction];
    }
    delete [] Reactions;
  }

  /*--- Free memory for Aeroelastic problems. ---*/
  
  if (Grid_Movement && Aeroelastic_Simulation) {

    delete[] Aeroelastic_pitch;
    delete[] Aeroelastic_plunge;
  }

  /*--- Free memory for unspecified grid motion parameters ---*/

  if (Kind_GridMovement != NULL)
    delete [] Kind_GridMovement;

  /*--- motion origin: ---*/
  
  if (Motion_Origin_X != NULL)
    delete [] Motion_Origin_X;
  if (Motion_Origin_Y != NULL)
    delete [] Motion_Origin_Y;
  if (Motion_Origin_Z != NULL)
    delete [] Motion_Origin_Z;
  if (MoveMotion_Origin != NULL)
    delete [] MoveMotion_Origin;

  /*--- rotation: ---*/
  
  if (Rotation_Rate_X != NULL)
    delete [] Rotation_Rate_X;
  if (Rotation_Rate_Y != NULL)
    delete [] Rotation_Rate_Y;
  if (Rotation_Rate_Z != NULL)
    delete [] Rotation_Rate_Z;

  /*--- pitching: ---*/
  
  if (Pitching_Omega_X != NULL)
    delete [] Pitching_Omega_X;
  if (Pitching_Omega_Y != NULL)
    delete [] Pitching_Omega_Y;
  if (Pitching_Omega_Z != NULL)
    delete [] Pitching_Omega_Z;

  /*--- pitching amplitude: ---*/
  
  if (Pitching_Ampl_X != NULL)
    delete [] Pitching_Ampl_X;
  if (Pitching_Ampl_Y != NULL)
    delete [] Pitching_Ampl_Y;
  if (Pitching_Ampl_Z != NULL)
    delete [] Pitching_Ampl_Z;

  /*--- pitching phase: ---*/
  
  if (Pitching_Phase_X != NULL)
    delete [] Pitching_Phase_X;
  if (Pitching_Phase_Y != NULL)
    delete [] Pitching_Phase_Y;
  if (Pitching_Phase_Z != NULL)
    delete [] Pitching_Phase_Z;

  /*--- plunging: ---*/
  
  if (Plunging_Omega_X != NULL)
    delete [] Plunging_Omega_X;
  if (Plunging_Omega_Y != NULL)
    delete [] Plunging_Omega_Y;
  if (Plunging_Omega_Z != NULL)
    delete [] Plunging_Omega_Z;

  /*--- plunging amplitude: ---*/
  
  if (Plunging_Ampl_X != NULL)
    delete [] Plunging_Ampl_X;
  if (Plunging_Ampl_Y != NULL)
    delete [] Plunging_Ampl_Y;
  if (Plunging_Ampl_Z != NULL)
    delete [] Plunging_Ampl_Z;

  if (RefOriginMoment != NULL)
    delete [] RefOriginMoment;
  if (RefOriginMoment_X != NULL)
    delete [] RefOriginMoment_X;
  if (RefOriginMoment_Y != NULL)
    delete [] RefOriginMoment_Y;
  if (RefOriginMoment_Z != NULL)
    delete [] RefOriginMoment_Z;

  /*--- Marker pointers ---*/
  
  if (Marker_CfgFile_Out_1D!=NULL)   delete[] Marker_CfgFile_Out_1D;
  if (Marker_All_Out_1D!=NULL)      delete[] Marker_All_Out_1D;
  if (Marker_CfgFile_GeoEval!=NULL)  delete[] Marker_CfgFile_GeoEval;
  if (Marker_All_GeoEval!=NULL)     delete[] Marker_All_GeoEval;
  if (Marker_CfgFile_TagBound!=NULL)      delete[] Marker_CfgFile_TagBound;
  if (Marker_All_TagBound!=NULL)         delete[] Marker_All_TagBound;
  if (Marker_CfgFile_KindBC!=NULL) delete[] Marker_CfgFile_KindBC;
  if (Marker_All_KindBC!=NULL)    delete[] Marker_All_KindBC;
  if (Marker_CfgFile_Monitoring!=NULL)    delete[] Marker_CfgFile_Monitoring;
  if (Marker_All_Monitoring!=NULL)   delete[] Marker_All_Monitoring;
  if (Marker_CfgFile_Designing!=NULL) delete[] Marker_CfgFile_Designing;
  if (Marker_All_Designing!=NULL)    delete[] Marker_All_Designing;
  if (Marker_CfgFile_Plotting!=NULL)  delete[] Marker_CfgFile_Plotting;
  if (Marker_CfgFile_FSIinterface!=NULL)  delete[] Marker_CfgFile_FSIinterface;
  if (Marker_All_Plotting!=NULL)     delete[] Marker_All_Plotting;
  if (Marker_All_FSIinterface!=NULL)     delete[] Marker_All_FSIinterface;
  if (Marker_CfgFile_DV!=NULL)        delete[] Marker_CfgFile_DV;
  if (Marker_All_DV!=NULL)           delete[] Marker_All_DV;
  if (Marker_CfgFile_Moving!=NULL)   delete[] Marker_CfgFile_Moving;
  if (Marker_All_Moving!=NULL)      delete[] Marker_All_Moving;
  if (Marker_CfgFile_PerBound!=NULL) delete[] Marker_CfgFile_PerBound;
  if (Marker_All_PerBound!=NULL)    delete[] Marker_All_PerBound;

  if (Marker_DV!=NULL)               delete[] Marker_DV;
  if (Marker_Moving!=NULL)           delete[] Marker_Moving;
  if (Marker_Monitoring!=NULL)      delete[] Marker_Monitoring;
  if (Marker_Designing!=NULL)       delete[] Marker_Designing;
  if (Marker_GeoEval!=NULL)         delete[] Marker_GeoEval;
  if (Marker_Plotting!=NULL)        delete[] Marker_Plotting;
  if (Marker_FSIinterface!=NULL)        delete[] Marker_FSIinterface;
  if (Marker_All_SendRecv!=NULL)    delete[] Marker_All_SendRecv;

  if (EA_IntLimit!=NULL)    delete[] EA_IntLimit;
  if (Hold_GridFixed_Coord!=NULL)    delete[] Hold_GridFixed_Coord ;
  if (Subsonic_Engine_Box!=NULL)    delete[] Subsonic_Engine_Box ;
  if (DV_Value!=NULL)    delete[] DV_Value;
  if (Design_Variable!=NULL)    delete[] Design_Variable;
  if (Kind_ObjFunc!=NULL)    delete[] Kind_ObjFunc;
  if (Dirichlet_Value!=NULL)    delete[] Dirichlet_Value;
  if (Exhaust_Temperature_Target!=NULL)    delete[]  Exhaust_Temperature_Target;
  if (Exhaust_Pressure_Target!=NULL)    delete[]  Exhaust_Pressure_Target;
  if (Inlet_Ttotal!=NULL)    delete[]  Inlet_Ttotal;
  if (Inlet_Ptotal!=NULL)    delete[]  Inlet_Ptotal;
  if (Inlet_FlowDir!=NULL)    delete[] Inlet_FlowDir;
  if (Inlet_Temperature!=NULL)    delete[] Inlet_Temperature;
  if (Inlet_Pressure!=NULL)    delete[] Inlet_Pressure;
  if (Inlet_Velocity!=NULL)    delete[] Inlet_Velocity ;
  if (Inflow_Mach_Target!=NULL)    delete[] Inflow_Mach_Target;
  if (Inflow_Mach!=NULL)    delete[]  Inflow_Mach;
  if (Inflow_Pressure!=NULL)    delete[] Inflow_Pressure;
  if (Bleed_MassFlow_Target!=NULL)    delete[] Bleed_MassFlow_Target;
  if (Bleed_MassFlow!=NULL)    delete[]  Bleed_MassFlow;
  if (Bleed_Temperature_Target!=NULL)    delete[] Bleed_Temperature_Target;
  if (Bleed_Temperature!=NULL)    delete[]  Bleed_Temperature;
  if (Bleed_Pressure!=NULL)    delete[] Bleed_Pressure;
  if (Exhaust_Pressure!=NULL)    delete[] Exhaust_Pressure;
  if (Exhaust_Temperature!=NULL)    delete[] Exhaust_Temperature;
  if (Outlet_Pressure!=NULL)    delete[] Outlet_Pressure;
  if (Isothermal_Temperature!=NULL)    delete[] Isothermal_Temperature;
  if (Heat_Flux!=NULL)    delete[] Heat_Flux;
  if (Heat_FluxNonCatalytic!=NULL)    delete[] Heat_FluxNonCatalytic;
  if (Heat_FluxCatalytic!=NULL)    delete[] Heat_FluxCatalytic;
  if (Displ_Value!=NULL)    delete[] Displ_Value;
  if (Load_Value!=NULL)    delete[] Load_Value;
  if (Load_Dir!=NULL)    delete[] Load_Dir;
  if (Load_Dir_Multiplier!=NULL)    delete[] Load_Dir_Multiplier;
  if (Load_Dir_Value!=NULL)    delete[] Load_Dir_Value;
  if (Load_Sine_Amplitude!=NULL)    delete[] Load_Sine_Amplitude;
  if (Load_Sine_Frequency!=NULL)    delete[] Load_Sine_Frequency;
  if (FlowLoad_Value!=NULL)    delete[] FlowLoad_Value;
  if (Periodic_RotCenter!=NULL)    delete[] Periodic_RotCenter;
  if (Periodic_RotAngles!=NULL)    delete[] Periodic_RotAngles;
  if (Periodic_Translation!=NULL)    delete[] Periodic_Translation;
  if (Periodic_Center!=NULL)    delete[] Periodic_Center;
  if (Periodic_Rotation!=NULL)    delete[] Periodic_Rotation;
  if (Periodic_Translate!=NULL)    delete[] Periodic_Translate;

  if (ParamDV!=NULL  )    delete[] ParamDV;
  if (MG_CorrecSmooth!=NULL    )    delete[] MG_CorrecSmooth;
  if (Section_Location!=NULL)    delete[] Section_Location;
  if (Kappa_Flow!=NULL      )    delete[] Kappa_Flow;
  if (Kappa_AdjFlow!=NULL             )    delete[] Kappa_AdjFlow;
  if (Kappa_TNE2!=NULL   )    delete[] Kappa_TNE2;
  if (Kappa_AdjTNE2!=NULL        )    delete[] Kappa_AdjTNE2;
  if (Kappa_LinFlow!=NULL  )    delete[] Kappa_LinFlow;
  if (PlaneTag!=NULL)    delete[] PlaneTag;
  if (CFL_AdaptParam!=NULL)    delete[] CFL_AdaptParam;
  if (CFL!=NULL)    delete[] CFL;
  
  /*--- String markers ---*/
  if (Marker_Euler!=NULL )              delete[] Marker_Euler;
  if (Marker_FarField!=NULL )           delete[] Marker_FarField;
  if (Marker_Custom!=NULL )             delete[] Marker_Custom;
  if (Marker_SymWall!=NULL )            delete[] Marker_SymWall;
  if (Marker_Pressure!=NULL )           delete[] Marker_Pressure;
  if (Marker_PerBound!=NULL )           delete[] Marker_PerBound;
  if (Marker_PerDonor!=NULL )           delete[] Marker_PerDonor;
  if (Marker_NearFieldBound!=NULL )     delete[] Marker_NearFieldBound;
  if (Marker_InterfaceBound!=NULL )     delete[] Marker_InterfaceBound;
  if (Marker_Dirichlet!=NULL )          delete[] Marker_Dirichlet;
  if (Marker_Dirichlet_Elec!=NULL )     delete[] Marker_Dirichlet_Elec;
  if (Marker_Inlet!=NULL )              delete[] Marker_Inlet;
  if (Marker_Supersonic_Inlet!=NULL )   delete[] Marker_Supersonic_Inlet;
  if (Marker_Supersonic_Outlet!=NULL )   delete[] Marker_Supersonic_Outlet;
  if (Marker_Outlet!=NULL )             delete[] Marker_Outlet;
  if (Marker_Out_1D!=NULL )             delete[] Marker_Out_1D;
  if (Marker_Isothermal!=NULL )         delete[] Marker_Isothermal;
  if (Marker_EngineInflow!=NULL )      delete[] Marker_EngineInflow;
  if (Marker_EngineBleed!=NULL )      delete[] Marker_EngineBleed;
  if (Marker_EngineExhaust!=NULL )     delete[] Marker_EngineExhaust;
  if (Marker_Displacement!=NULL )       delete[] Marker_Displacement;
  if (Marker_Load!=NULL )               delete[] Marker_Load;
  if (Marker_Load_Dir!=NULL )               delete[] Marker_Load_Dir;
  if (Marker_Load_Sine!=NULL )               delete[] Marker_Load_Sine;
  if (Marker_FlowLoad!=NULL )           delete[] Marker_FlowLoad;
  if (Marker_Neumann!=NULL )            delete[] Marker_Neumann;
  if (Marker_Neumann_Elec!=NULL )       delete[] Marker_Neumann_Elec;
  if (Marker_IsothermalNonCatalytic!=NULL ) delete[] Marker_IsothermalNonCatalytic;
  if (Marker_IsothermalCatalytic!=NULL )    delete[] Marker_IsothermalCatalytic;
  if (Marker_HeatFlux!=NULL )               delete[] Marker_HeatFlux;
  if (Marker_HeatFluxNonCatalytic!=NULL )   delete[] Marker_HeatFluxNonCatalytic;
  if (Marker_HeatFluxCatalytic!=NULL )      delete[] Marker_HeatFluxCatalytic;

}

string CConfig::GetUnsteady_FileName(string val_filename, int val_iter) {

  string UnstExt, UnstFilename = val_filename;
  char buffer[50];

  /*--- Check that a positive value iteration is requested (for now). ---*/
  if (val_iter < 0) {
    cout << "Requesting a negative iteration number for the restart file!!" << endl;
    exit(EXIT_FAILURE);
  }

  /*--- Append iteration number for unsteady cases ---*/
  if ((Wrt_Unsteady) || (Unsteady_Simulation == TIME_SPECTRAL)) {
    unsigned short lastindex = UnstFilename.find_last_of(".");
    UnstFilename = UnstFilename.substr(0, lastindex);
    if ((val_iter >= 0)    && (val_iter < 10))    SPRINTF (buffer, "_0000%d.dat", val_iter);
    if ((val_iter >= 10)   && (val_iter < 100))   SPRINTF (buffer, "_000%d.dat",  val_iter);
    if ((val_iter >= 100)  && (val_iter < 1000))  SPRINTF (buffer, "_00%d.dat",   val_iter);
    if ((val_iter >= 1000) && (val_iter < 10000)) SPRINTF (buffer, "_0%d.dat",    val_iter);
    if (val_iter >= 10000) SPRINTF (buffer, "_%d.dat", val_iter);
    string UnstExt = string(buffer);
    UnstFilename.append(UnstExt);
  }

  return UnstFilename;
}

string CConfig::GetObjFunc_Extension(string val_filename) {

  string AdjExt, Filename = val_filename;

  if (Adjoint || DiscreteAdjoint) {

    /*--- Remove filename extension (.dat) ---*/
    unsigned short lastindex = Filename.find_last_of(".");
    Filename = Filename.substr(0, lastindex);
<<<<<<< HEAD
    if (nObj==1){
      switch (Kind_ObjFunc[0]) {
        case DRAG_COEFFICIENT:        AdjExt = "_cd";       break;
        case LIFT_COEFFICIENT:        AdjExt = "_cl";       break;
        case SIDEFORCE_COEFFICIENT:   AdjExt = "_csf";      break;
        case INVERSE_DESIGN_PRESSURE: AdjExt = "_invpress"; break;
        case INVERSE_DESIGN_HEATFLUX: AdjExt = "_invheat";  break;
        case MOMENT_X_COEFFICIENT:    AdjExt = "_cmx";      break;
        case MOMENT_Y_COEFFICIENT:    AdjExt = "_cmy";      break;
        case MOMENT_Z_COEFFICIENT:    AdjExt = "_cmz";      break;
        case EFFICIENCY:              AdjExt = "_eff";      break;
        case EQUIVALENT_AREA:         AdjExt = "_ea";       break;
        case NEARFIELD_PRESSURE:      AdjExt = "_nfp";      break;
        case FORCE_X_COEFFICIENT:     AdjExt = "_cfx";      break;
        case FORCE_Y_COEFFICIENT:     AdjExt = "_cfy";      break;
        case FORCE_Z_COEFFICIENT:     AdjExt = "_cfz";      break;
        case THRUST_COEFFICIENT:      AdjExt = "_ct";       break;
        case TORQUE_COEFFICIENT:      AdjExt = "_cq";       break;
        case TOTAL_HEATFLUX:          AdjExt = "_totheat";  break;
        case MAXIMUM_HEATFLUX:        AdjExt = "_maxheat";  break;
        case FIGURE_OF_MERIT:         AdjExt = "_merit";    break;
        case FREE_SURFACE:            AdjExt = "_fs";       break;
        case AVG_TOTAL_PRESSURE:      AdjExt = "_pt";       break;
        case AVG_OUTLET_PRESSURE:      AdjExt = "_pe";       break;
        case MASS_FLOW_RATE:          AdjExt = "_mfr";       break;
      }
    }
    else{
      AdjExt = "_combo";
=======

    switch (Kind_ObjFunc) {
      case DRAG_COEFFICIENT:        AdjExt = "_cd";       break;
      case LIFT_COEFFICIENT:        AdjExt = "_cl";       break;
      case SIDEFORCE_COEFFICIENT:   AdjExt = "_csf";      break;
      case INVERSE_DESIGN_PRESSURE: AdjExt = "_invpress"; break;
      case INVERSE_DESIGN_HEATFLUX: AdjExt = "_invheat";  break;
      case MOMENT_X_COEFFICIENT:    AdjExt = "_cmx";      break;
      case MOMENT_Y_COEFFICIENT:    AdjExt = "_cmy";      break;
      case MOMENT_Z_COEFFICIENT:    AdjExt = "_cmz";      break;
      case EFFICIENCY:              AdjExt = "_eff";      break;
      case EQUIVALENT_AREA:         AdjExt = "_ea";       break;
      case NEARFIELD_PRESSURE:      AdjExt = "_nfp";      break;
      case FORCE_X_COEFFICIENT:     AdjExt = "_cfx";      break;
      case FORCE_Y_COEFFICIENT:     AdjExt = "_cfy";      break;
      case FORCE_Z_COEFFICIENT:     AdjExt = "_cfz";      break;
      case THRUST_COEFFICIENT:      AdjExt = "_ct";       break;
      case TORQUE_COEFFICIENT:      AdjExt = "_cq";       break;
      case TOTAL_HEATFLUX:          AdjExt = "_totheat";  break;
      case MAXIMUM_HEATFLUX:        AdjExt = "_maxheat";  break;
      case FIGURE_OF_MERIT:         AdjExt = "_merit";    break;
      case FREE_SURFACE:            AdjExt = "_fs";       break;
      case AVG_TOTAL_PRESSURE:      AdjExt = "_pt";       break;
      case AVG_OUTLET_PRESSURE:      AdjExt = "_pe";       break;
      case MASS_FLOW_RATE:          AdjExt = "_mfr";       break;
      case OUTLET_CHAIN_RULE:       AdjExt = "_chn";       break;
>>>>>>> f5f481c9
    }
    Filename.append(AdjExt);

    /*--- Lastly, add the .dat extension ---*/
    Filename.append(".dat");

  }

  return Filename;
}

unsigned short CConfig::GetContainerPosition(unsigned short val_eqsystem) {

  switch (val_eqsystem) {
    case RUNTIME_FLOW_SYS:      return FLOW_SOL;
    case RUNTIME_TURB_SYS:      return TURB_SOL;
    case RUNTIME_TNE2_SYS:      return TNE2_SOL;
    case RUNTIME_TRANS_SYS:     return TRANS_SOL;
    case RUNTIME_POISSON_SYS:   return POISSON_SOL;
    case RUNTIME_WAVE_SYS:      return WAVE_SOL;
    case RUNTIME_HEAT_SYS:      return HEAT_SOL;
    case RUNTIME_FEA_SYS:       return FEA_SOL;
    case RUNTIME_ADJPOT_SYS:    return ADJFLOW_SOL;
    case RUNTIME_ADJFLOW_SYS:   return ADJFLOW_SOL;
    case RUNTIME_ADJTURB_SYS:   return ADJTURB_SOL;
    case RUNTIME_ADJTNE2_SYS:   return ADJTNE2_SOL;
    case RUNTIME_LINPOT_SYS:    return LINFLOW_SOL;
    case RUNTIME_LINFLOW_SYS:   return LINFLOW_SOL;
    case RUNTIME_MULTIGRID_SYS: return 0;
  }
  return 0;
}

void CConfig::SetKind_ConvNumScheme(unsigned short val_kind_convnumscheme,
                                    unsigned short val_kind_centered, unsigned short val_kind_upwind,
                                    unsigned short val_kind_slopelimit, unsigned short val_order_spatial_int) {

  Kind_ConvNumScheme = val_kind_convnumscheme;
  Kind_Centered = val_kind_centered;
  Kind_Upwind = val_kind_upwind;
  Kind_SlopeLimit = val_kind_slopelimit;
  SpatialOrder = val_order_spatial_int;

}

void CConfig::SetGlobalParam(unsigned short val_solver,
                             unsigned short val_system,
                             unsigned long val_extiter) {

  /*--- Set the simulation global time ---*/
  Current_UnstTime = static_cast<su2double>(val_extiter)*Delta_UnstTime;
  Current_UnstTimeND = static_cast<su2double>(val_extiter)*Delta_UnstTimeND;

  /*--- Set the solver methods ---*/
  switch (val_solver) {
    case EULER:
      if (val_system == RUNTIME_FLOW_SYS) {
        SetKind_ConvNumScheme(Kind_ConvNumScheme_Flow, Kind_Centered_Flow,
                              Kind_Upwind_Flow, Kind_SlopeLimit_Flow,
                              SpatialOrder_Flow);
        SetKind_TimeIntScheme(Kind_TimeIntScheme_Flow);
      }
      break;
    case NAVIER_STOKES:
      if (val_system == RUNTIME_FLOW_SYS) {
        SetKind_ConvNumScheme(Kind_ConvNumScheme_Flow, Kind_Centered_Flow,
                              Kind_Upwind_Flow, Kind_SlopeLimit_Flow,
                              SpatialOrder_Flow);
        SetKind_TimeIntScheme(Kind_TimeIntScheme_Flow);
      }
      break;
    case RANS:
      if (val_system == RUNTIME_FLOW_SYS) {
        SetKind_ConvNumScheme(Kind_ConvNumScheme_Flow, Kind_Centered_Flow,
                              Kind_Upwind_Flow, Kind_SlopeLimit_Flow,
                              SpatialOrder_Flow);
        SetKind_TimeIntScheme(Kind_TimeIntScheme_Flow);
      }
      if (val_system == RUNTIME_TURB_SYS) {
        SetKind_ConvNumScheme(Kind_ConvNumScheme_Turb, Kind_Centered_Turb,
                              Kind_Upwind_Turb, Kind_SlopeLimit_Turb,
                              SpatialOrder_Turb);
        SetKind_TimeIntScheme(Kind_TimeIntScheme_Turb);
      }
      if (val_system == RUNTIME_TRANS_SYS) {
        SetKind_ConvNumScheme(Kind_ConvNumScheme_Turb, Kind_Centered_Turb,
                              Kind_Upwind_Turb, Kind_SlopeLimit_Turb,
                              SpatialOrder_Turb);
        SetKind_TimeIntScheme(Kind_TimeIntScheme_Turb);
      }
      break;
    case TNE2_EULER:
      if (val_system == RUNTIME_TNE2_SYS) {
        SetKind_ConvNumScheme(Kind_ConvNumScheme_TNE2, Kind_Centered_TNE2,
                              Kind_Upwind_TNE2, Kind_SlopeLimit_TNE2,
                              SpatialOrder_TNE2);
        SetKind_TimeIntScheme(Kind_TimeIntScheme_TNE2);
      }
      break;
    case TNE2_NAVIER_STOKES:
      if (val_system == RUNTIME_TNE2_SYS) {
        SetKind_ConvNumScheme(Kind_ConvNumScheme_TNE2, Kind_Centered_TNE2,
                              Kind_Upwind_TNE2, Kind_SlopeLimit_TNE2,
                              SpatialOrder_TNE2);
        SetKind_TimeIntScheme(Kind_TimeIntScheme_TNE2);
      }
      break;
    case ADJ_EULER:
      if (val_system == RUNTIME_FLOW_SYS) {
        SetKind_ConvNumScheme(Kind_ConvNumScheme_Flow, Kind_Centered_Flow,
                              Kind_Upwind_Flow, Kind_SlopeLimit_Flow,
                              SpatialOrder_Flow);
        SetKind_TimeIntScheme(Kind_TimeIntScheme_Flow);
      }
      if (val_system == RUNTIME_ADJFLOW_SYS) {
        SetKind_ConvNumScheme(Kind_ConvNumScheme_AdjFlow, Kind_Centered_AdjFlow,
                              Kind_Upwind_AdjFlow, Kind_SlopeLimit_AdjFlow,
                              SpatialOrder_AdjFlow);
        SetKind_TimeIntScheme(Kind_TimeIntScheme_AdjFlow);
      }
      break;
    case ADJ_NAVIER_STOKES:
      if (val_system == RUNTIME_FLOW_SYS) {
        SetKind_ConvNumScheme(Kind_ConvNumScheme_Flow, Kind_Centered_Flow,
                              Kind_Upwind_Flow, Kind_SlopeLimit_Flow,
                              SpatialOrder_Flow);
        SetKind_TimeIntScheme(Kind_TimeIntScheme_Flow);
      }
      if (val_system == RUNTIME_ADJFLOW_SYS) {
        SetKind_ConvNumScheme(Kind_ConvNumScheme_AdjFlow, Kind_Centered_AdjFlow,
                              Kind_Upwind_AdjFlow, Kind_SlopeLimit_AdjFlow,
                              SpatialOrder_AdjFlow);
        SetKind_TimeIntScheme(Kind_TimeIntScheme_AdjFlow);
      }
      break;
    case ADJ_RANS:
      if (val_system == RUNTIME_FLOW_SYS) {
        SetKind_ConvNumScheme(Kind_ConvNumScheme_Flow, Kind_Centered_Flow,
                              Kind_Upwind_Flow, Kind_SlopeLimit_Flow,
                              SpatialOrder_Flow);
        SetKind_TimeIntScheme(Kind_TimeIntScheme_Flow);
      }
      if (val_system == RUNTIME_ADJFLOW_SYS) {
        SetKind_ConvNumScheme(Kind_ConvNumScheme_AdjFlow, Kind_Centered_AdjFlow,
                              Kind_Upwind_AdjFlow, Kind_SlopeLimit_AdjFlow,
                              SpatialOrder_AdjFlow);
        SetKind_TimeIntScheme(Kind_TimeIntScheme_AdjFlow);
      }
      if (val_system == RUNTIME_TURB_SYS) {
        SetKind_ConvNumScheme(Kind_ConvNumScheme_Turb, Kind_Centered_Turb,
                              Kind_Upwind_Turb, Kind_SlopeLimit_Turb,
                              SpatialOrder_Turb);
        SetKind_TimeIntScheme(Kind_TimeIntScheme_Turb);
      }
      if (val_system == RUNTIME_ADJTURB_SYS) {
        SetKind_ConvNumScheme(Kind_ConvNumScheme_AdjTurb, Kind_Centered_AdjTurb,
                              Kind_Upwind_AdjTurb, Kind_SlopeLimit_AdjTurb,
                              SpatialOrder_AdjTurb);
        SetKind_TimeIntScheme(Kind_TimeIntScheme_AdjTurb);
      }
      break;
    case ADJ_TNE2_EULER:
      if (val_system == RUNTIME_TNE2_SYS) {
        SetKind_ConvNumScheme(Kind_ConvNumScheme_TNE2, Kind_Centered_TNE2,
                              Kind_Upwind_TNE2, Kind_SlopeLimit_TNE2,
                              SpatialOrder_TNE2);
        SetKind_TimeIntScheme(Kind_TimeIntScheme_TNE2);
      }
      if (val_system == RUNTIME_ADJTNE2_SYS) {
        SetKind_ConvNumScheme(Kind_ConvNumScheme_AdjTNE2, Kind_Centered_AdjTNE2,
                              Kind_Upwind_AdjTNE2, Kind_SlopeLimit_AdjTNE2,
                              SpatialOrder_AdjTNE2);
        SetKind_TimeIntScheme(Kind_TimeIntScheme_AdjTNE2);
      }
      break;
    case ADJ_TNE2_NAVIER_STOKES:
      if (val_system == RUNTIME_TNE2_SYS) {
        SetKind_ConvNumScheme(Kind_ConvNumScheme_TNE2, Kind_Centered_TNE2,
                              Kind_Upwind_TNE2, Kind_SlopeLimit_TNE2,
                              SpatialOrder_TNE2);
        SetKind_TimeIntScheme(Kind_TimeIntScheme_TNE2);
      }
      if (val_system == RUNTIME_ADJTNE2_SYS) {
        SetKind_ConvNumScheme(Kind_ConvNumScheme_AdjTNE2, Kind_Centered_AdjTNE2,
                              Kind_Upwind_AdjTNE2, Kind_SlopeLimit_AdjTNE2,
                              SpatialOrder_AdjTNE2);
        SetKind_TimeIntScheme(Kind_TimeIntScheme_AdjTNE2);
      }
      break;
    case LIN_EULER:
      if (val_system == RUNTIME_FLOW_SYS) {
        SetKind_ConvNumScheme(Kind_ConvNumScheme_Flow, Kind_Centered_Flow,
                              Kind_Upwind_Flow, Kind_SlopeLimit_Flow,
                              SpatialOrder_Flow);
        SetKind_TimeIntScheme(Kind_TimeIntScheme_Flow);
      }
      if (val_system == RUNTIME_LINFLOW_SYS) {
        SetKind_ConvNumScheme(Kind_ConvNumScheme_LinFlow, Kind_Centered_LinFlow,
                              Kind_Upwind_LinFlow, NONE, NONE);
        SetKind_TimeIntScheme(Kind_TimeIntScheme_LinFlow);
      }
      break;
    case POISSON_EQUATION:
      if (val_system == RUNTIME_POISSON_SYS) {
        SetKind_ConvNumScheme(NONE, NONE, NONE, NONE, NONE);
        SetKind_TimeIntScheme(Kind_TimeIntScheme_Poisson);
      }
      break;
    case WAVE_EQUATION:
      if (val_system == RUNTIME_WAVE_SYS) {
        SetKind_ConvNumScheme(NONE, NONE, NONE, NONE, NONE);
        SetKind_TimeIntScheme(Kind_TimeIntScheme_Wave);
      }
      break;
    case HEAT_EQUATION:
      if (val_system == RUNTIME_HEAT_SYS) {
        SetKind_ConvNumScheme(NONE, NONE, NONE, NONE, NONE);
        SetKind_TimeIntScheme(Kind_TimeIntScheme_Heat);
      }
      break;
    case LINEAR_ELASTICITY:

      Current_DynTime = static_cast<su2double>(val_extiter)*Delta_DynTime;

      if (val_system == RUNTIME_FEA_SYS) {
        SetKind_ConvNumScheme(NONE, NONE, NONE, NONE, NONE);
        SetKind_TimeIntScheme(Kind_TimeIntScheme_FEA);
      }
      break;
  }
}

su2double* CConfig::GetPeriodicRotCenter(string val_marker) {
  unsigned short iMarker_PerBound;
  for (iMarker_PerBound = 0; iMarker_PerBound < nMarker_PerBound; iMarker_PerBound++)
    if (Marker_PerBound[iMarker_PerBound] == val_marker) break;
  return Periodic_RotCenter[iMarker_PerBound];
}

su2double* CConfig::GetPeriodicRotAngles(string val_marker) {
  unsigned short iMarker_PerBound;
  for (iMarker_PerBound = 0; iMarker_PerBound < nMarker_PerBound; iMarker_PerBound++)
    if (Marker_PerBound[iMarker_PerBound] == val_marker) break;
  return Periodic_RotAngles[iMarker_PerBound];
}

su2double* CConfig::GetPeriodicTranslation(string val_marker) {
  unsigned short iMarker_PerBound;
  for (iMarker_PerBound = 0; iMarker_PerBound < nMarker_PerBound; iMarker_PerBound++)
    if (Marker_PerBound[iMarker_PerBound] == val_marker) break;
  return Periodic_Translation[iMarker_PerBound];
}

unsigned short CConfig::GetMarker_Periodic_Donor(string val_marker) {
  unsigned short iMarker_PerBound, jMarker_PerBound, kMarker_All;

  /*--- Find the marker for this periodic boundary. ---*/
  for (iMarker_PerBound = 0; iMarker_PerBound < nMarker_PerBound; iMarker_PerBound++)
    if (Marker_PerBound[iMarker_PerBound] == val_marker) break;

  /*--- Find corresponding donor. ---*/
  for (jMarker_PerBound = 0; jMarker_PerBound < nMarker_PerBound; jMarker_PerBound++)
    if (Marker_PerBound[jMarker_PerBound] == Marker_PerDonor[iMarker_PerBound]) break;

  /*--- Find and return global marker index for donor boundary. ---*/
  for (kMarker_All = 0; kMarker_All < nMarker_CfgFile; kMarker_All++)
    if (Marker_PerBound[jMarker_PerBound] == Marker_All_TagBound[kMarker_All]) break;

  return kMarker_All;
}

su2double* CConfig::GetActDisk_Origin(string val_marker) {
  unsigned short iMarker_ActDisk;
  for (iMarker_ActDisk = 0; iMarker_ActDisk < nMarker_ActDisk_Inlet; iMarker_ActDisk++)
    if ((Marker_ActDisk_Inlet[iMarker_ActDisk] == val_marker) ||
        (Marker_ActDisk_Outlet[iMarker_ActDisk] == val_marker)) break;
  return ActDisk_Origin[iMarker_ActDisk];
}

su2double CConfig::GetActDisk_RootRadius(string val_marker) {
  unsigned short iMarker_ActDisk;
  for (iMarker_ActDisk = 0; iMarker_ActDisk < nMarker_ActDisk_Inlet; iMarker_ActDisk++)
    if ((Marker_ActDisk_Inlet[iMarker_ActDisk] == val_marker) ||
        (Marker_ActDisk_Outlet[iMarker_ActDisk] == val_marker)) break;
  return ActDisk_RootRadius[iMarker_ActDisk];
}

su2double CConfig::GetActDisk_TipRadius(string val_marker) {
  unsigned short iMarker_ActDisk;
  for (iMarker_ActDisk = 0; iMarker_ActDisk < nMarker_ActDisk_Inlet; iMarker_ActDisk++)
    if ((Marker_ActDisk_Inlet[iMarker_ActDisk] == val_marker) ||
        (Marker_ActDisk_Outlet[iMarker_ActDisk] == val_marker)) break;
  return ActDisk_TipRadius[iMarker_ActDisk];
}

su2double CConfig::GetActDisk_PressJump(string val_marker) {
  unsigned short iMarker_ActDisk;
  for (iMarker_ActDisk = 0; iMarker_ActDisk < nMarker_ActDisk_Inlet; iMarker_ActDisk++)
    if ((Marker_ActDisk_Inlet[iMarker_ActDisk] == val_marker) ||
        (Marker_ActDisk_Outlet[iMarker_ActDisk] == val_marker)) break;
  return ActDisk_PressJump[iMarker_ActDisk];
}

su2double CConfig::GetActDisk_TempJump(string val_marker) {
  unsigned short iMarker_ActDisk;
  for (iMarker_ActDisk = 0; iMarker_ActDisk < nMarker_ActDisk_Inlet; iMarker_ActDisk++)
    if ((Marker_ActDisk_Inlet[iMarker_ActDisk] == val_marker) ||
        (Marker_ActDisk_Outlet[iMarker_ActDisk] == val_marker)) break;
  return ActDisk_TempJump[iMarker_ActDisk];
}

su2double CConfig::GetActDisk_Omega(string val_marker) {
  unsigned short iMarker_ActDisk;
  for (iMarker_ActDisk = 0; iMarker_ActDisk < nMarker_ActDisk_Inlet; iMarker_ActDisk++)
    if ((Marker_ActDisk_Inlet[iMarker_ActDisk] == val_marker) ||
        (Marker_ActDisk_Outlet[iMarker_ActDisk] == val_marker)) break;
  return ActDisk_Omega[iMarker_ActDisk];
}

unsigned short CConfig::GetActDisk_Distribution(string val_marker) {
  unsigned short iMarker_ActDisk;
  for (iMarker_ActDisk = 0; iMarker_ActDisk < nMarker_ActDisk_Inlet; iMarker_ActDisk++)
    if ((Marker_ActDisk_Inlet[iMarker_ActDisk] == val_marker) ||
        (Marker_ActDisk_Outlet[iMarker_ActDisk] == val_marker)) break;
  return ActDisk_Distribution[iMarker_ActDisk];
}

unsigned short CConfig::GetMarker_ActDisk_Outlet(string val_marker) {
  unsigned short iMarker_ActDisk, kMarker_All;

  /*--- Find the marker for this actuator disk inlet. ---*/

  for (iMarker_ActDisk = 0; iMarker_ActDisk < nMarker_ActDisk_Inlet; iMarker_ActDisk++)
    if (Marker_ActDisk_Inlet[iMarker_ActDisk] == val_marker) break;

  /*--- Find and return global marker index for the actuator disk outlet. ---*/

  for (kMarker_All = 0; kMarker_All < nMarker_CfgFile; kMarker_All++)
    if (Marker_ActDisk_Outlet[iMarker_ActDisk] == Marker_All_TagBound[kMarker_All]) break;

  return kMarker_All;
}

void CConfig::SetnPeriodicIndex(unsigned short val_index) {

  /*--- Store total number of transformations. ---*/
  nPeriodic_Index = val_index;

  /*--- Allocate memory for centers, angles, translations. ---*/
  Periodic_Center    = new su2double*[nPeriodic_Index];
  Periodic_Rotation  = new su2double*[nPeriodic_Index];
  Periodic_Translate = new su2double*[nPeriodic_Index];

}

unsigned short CConfig::GetMarker_Moving(string val_marker) {
  unsigned short iMarker_Moving;

  /*--- Find the marker for this moving boundary. ---*/
  for (iMarker_Moving = 0; iMarker_Moving < nMarker_Moving; iMarker_Moving++)
    if (Marker_Moving[iMarker_Moving] == val_marker) break;

  return iMarker_Moving;
}

su2double CConfig::GetDirichlet_Value(string val_marker) {
  unsigned short iMarker_Dirichlet;
  for (iMarker_Dirichlet = 0; iMarker_Dirichlet < nMarker_Dirichlet_Elec; iMarker_Dirichlet++)
    if (Marker_Dirichlet_Elec[iMarker_Dirichlet] == val_marker) break;
  return Dirichlet_Value[iMarker_Dirichlet];
}

bool CConfig::GetDirichlet_Boundary(string val_marker) {
  unsigned short iMarker_Dirichlet;
  bool Dirichlet = false;
  for (iMarker_Dirichlet = 0; iMarker_Dirichlet < nMarker_Dirichlet_Elec; iMarker_Dirichlet++)
    if (Marker_Dirichlet_Elec[iMarker_Dirichlet] == val_marker) {
      Dirichlet = true;
      break;
    }
  return Dirichlet;
}

su2double CConfig::GetExhaust_Temperature_Target(string val_marker) {
  unsigned short iMarker_EngineExhaust;
  for (iMarker_EngineExhaust = 0; iMarker_EngineExhaust < nMarker_EngineExhaust; iMarker_EngineExhaust++)
    if (Marker_EngineExhaust[iMarker_EngineExhaust] == val_marker) break;
  return Exhaust_Temperature_Target[iMarker_EngineExhaust];
}

su2double CConfig::GetExhaust_Pressure_Target(string val_marker) {
  unsigned short iMarker_EngineExhaust;
  for (iMarker_EngineExhaust = 0; iMarker_EngineExhaust < nMarker_EngineExhaust; iMarker_EngineExhaust++)
    if (Marker_EngineExhaust[iMarker_EngineExhaust] == val_marker) break;
  return Exhaust_Pressure_Target[iMarker_EngineExhaust];
}

su2double CConfig::GetInlet_Ttotal(string val_marker) {
  unsigned short iMarker_Inlet;
  for (iMarker_Inlet = 0; iMarker_Inlet < nMarker_Inlet; iMarker_Inlet++)
    if (Marker_Inlet[iMarker_Inlet] == val_marker) break;
  return Inlet_Ttotal[iMarker_Inlet];
}

su2double CConfig::GetInlet_Ptotal(string val_marker) {
  unsigned short iMarker_Inlet;
  for (iMarker_Inlet = 0; iMarker_Inlet < nMarker_Inlet; iMarker_Inlet++)
    if (Marker_Inlet[iMarker_Inlet] == val_marker) break;
  return Inlet_Ptotal[iMarker_Inlet];
}

su2double* CConfig::GetInlet_FlowDir(string val_marker) {
  unsigned short iMarker_Inlet;
  for (iMarker_Inlet = 0; iMarker_Inlet < nMarker_Inlet; iMarker_Inlet++)
    if (Marker_Inlet[iMarker_Inlet] == val_marker) break;
  return Inlet_FlowDir[iMarker_Inlet];
}

su2double CConfig::GetInlet_Temperature(string val_marker) {
  unsigned short iMarker_Supersonic_Inlet;
  for (iMarker_Supersonic_Inlet = 0; iMarker_Supersonic_Inlet < nMarker_Supersonic_Inlet; iMarker_Supersonic_Inlet++)
    if (Marker_Supersonic_Inlet[iMarker_Supersonic_Inlet] == val_marker) break;
  return Inlet_Temperature[iMarker_Supersonic_Inlet];
}

su2double CConfig::GetInlet_Pressure(string val_marker) {
  unsigned short iMarker_Supersonic_Inlet;
  for (iMarker_Supersonic_Inlet = 0; iMarker_Supersonic_Inlet < nMarker_Supersonic_Inlet; iMarker_Supersonic_Inlet++)
    if (Marker_Supersonic_Inlet[iMarker_Supersonic_Inlet] == val_marker) break;
  return Inlet_Pressure[iMarker_Supersonic_Inlet];
}

su2double* CConfig::GetInlet_Velocity(string val_marker) {
  unsigned short iMarker_Supersonic_Inlet;
  for (iMarker_Supersonic_Inlet = 0; iMarker_Supersonic_Inlet < nMarker_Supersonic_Inlet; iMarker_Supersonic_Inlet++)
    if (Marker_Supersonic_Inlet[iMarker_Supersonic_Inlet] == val_marker) break;
  return Inlet_Velocity[iMarker_Supersonic_Inlet];
}

su2double CConfig::GetOutlet_Pressure(string val_marker) {
  unsigned short iMarker_Outlet;
  for (iMarker_Outlet = 0; iMarker_Outlet < nMarker_Outlet; iMarker_Outlet++)
    if (Marker_Outlet[iMarker_Outlet] == val_marker) break;
  return Outlet_Pressure[iMarker_Outlet];
}

su2double CConfig::GetRiemann_Var1(string val_marker) {
  unsigned short iMarker_Riemann;
  for (iMarker_Riemann = 0; iMarker_Riemann < nMarker_Riemann; iMarker_Riemann++)
    if (Marker_Riemann[iMarker_Riemann] == val_marker) break;
  return Riemann_Var1[iMarker_Riemann];
}

su2double CConfig::GetRiemann_Var2(string val_marker) {
  unsigned short iMarker_Riemann;
  for (iMarker_Riemann = 0; iMarker_Riemann < nMarker_Riemann; iMarker_Riemann++)
    if (Marker_Riemann[iMarker_Riemann] == val_marker) break;
  return Riemann_Var2[iMarker_Riemann];
}

su2double* CConfig::GetRiemann_FlowDir(string val_marker) {
  unsigned short iMarker_Riemann;
  for (iMarker_Riemann = 0; iMarker_Riemann < nMarker_Riemann; iMarker_Riemann++)
    if (Marker_Riemann[iMarker_Riemann] == val_marker) break;
  return Riemann_FlowDir[iMarker_Riemann];
}

unsigned short CConfig::GetKind_Data_Riemann(string val_marker) {
  unsigned short iMarker_Riemann;
  for (iMarker_Riemann = 0; iMarker_Riemann < nMarker_Riemann; iMarker_Riemann++)
    if (Marker_Riemann[iMarker_Riemann] == val_marker) break;
  return Kind_Data_Riemann[iMarker_Riemann];
}

su2double CConfig::GetIsothermal_Temperature(string val_marker) {
  unsigned short iMarker_Isothermal = 0;

  if ((nMarker_Isothermal*nMarker_IsothermalCatalytic             != 0) ||
      (nMarker_Isothermal*nMarker_IsothermalNonCatalytic          != 0) ||
      (nMarker_IsothermalCatalytic*nMarker_IsothermalNonCatalytic != 0)   ) {
    cout << "Mixed catalytic boundaries not supported!!" << endl;
    exit(EXIT_FAILURE);
  }

  if (nMarker_Isothermal > 0) {
    for (iMarker_Isothermal = 0; iMarker_Isothermal < nMarker_Isothermal; iMarker_Isothermal++)
      if (Marker_Isothermal[iMarker_Isothermal] == val_marker) break;
  }

  if (nMarker_IsothermalCatalytic > 0) {
    for (iMarker_Isothermal = 0; iMarker_Isothermal < nMarker_IsothermalCatalytic; iMarker_Isothermal++)
      if (Marker_IsothermalCatalytic[iMarker_Isothermal] == val_marker) break;
  }

  if (nMarker_IsothermalNonCatalytic > 0) {
    for (iMarker_Isothermal = 0; iMarker_Isothermal < nMarker_IsothermalNonCatalytic; iMarker_Isothermal++)
      if (Marker_IsothermalNonCatalytic[iMarker_Isothermal] == val_marker) break;
  }

  return Isothermal_Temperature[iMarker_Isothermal];
}

su2double CConfig::GetWall_HeatFlux(string val_marker) {
  unsigned short iMarker_HeatFlux = 0;

  if ((nMarker_HeatFlux*nMarker_HeatFluxCatalytic             != 0) ||
      (nMarker_HeatFlux*nMarker_HeatFluxNonCatalytic          != 0) ||
      (nMarker_HeatFluxCatalytic*nMarker_HeatFluxNonCatalytic != 0)) {
    cout << "Mixed catalytic boundaries not supported!!" << endl;
    exit(EXIT_FAILURE);
  }

  if (nMarker_HeatFlux > 0) {
  for (iMarker_HeatFlux = 0; iMarker_HeatFlux < nMarker_HeatFlux; iMarker_HeatFlux++)
    if (Marker_HeatFlux[iMarker_HeatFlux] == val_marker) break;
  }

  if (nMarker_HeatFluxCatalytic > 0) {
    for (iMarker_HeatFlux = 0; iMarker_HeatFlux < nMarker_HeatFluxCatalytic; iMarker_HeatFlux++)
      if (Marker_HeatFluxCatalytic[iMarker_HeatFlux] == val_marker) break;
  }

  if (nMarker_HeatFluxNonCatalytic > 0) {
    for (iMarker_HeatFlux = 0; iMarker_HeatFlux < nMarker_HeatFluxNonCatalytic; iMarker_HeatFlux++)
      if (Marker_HeatFluxNonCatalytic[iMarker_HeatFlux] == val_marker) break;
  }

  return Heat_Flux[iMarker_HeatFlux];
}

su2double CConfig::GetInflow_Mach_Target(string val_marker) {
  unsigned short iMarker_EngineInflow;
  for (iMarker_EngineInflow = 0; iMarker_EngineInflow < nMarker_EngineInflow; iMarker_EngineInflow++)
    if (Marker_EngineInflow[iMarker_EngineInflow] == val_marker) break;
  return Inflow_Mach_Target[iMarker_EngineInflow];
}

su2double CConfig::GetBleed_MassFlow_Target(string val_marker) {
  unsigned short iMarker_EngineBleed;
  for (iMarker_EngineBleed = 0; iMarker_EngineBleed < nMarker_EngineBleed; iMarker_EngineBleed++)
    if (Marker_EngineBleed[iMarker_EngineBleed] == val_marker) break;
  return Bleed_MassFlow_Target[iMarker_EngineBleed];
}

su2double CConfig::GetBleed_Temperature_Target(string val_marker) {
  unsigned short iMarker_EngineBleed;
  for (iMarker_EngineBleed = 0; iMarker_EngineBleed < nMarker_EngineBleed; iMarker_EngineBleed++)
    if (Marker_EngineBleed[iMarker_EngineBleed] == val_marker) break;
  return Bleed_Temperature_Target[iMarker_EngineBleed];
}

su2double CConfig::GetInflow_Pressure(string val_marker) {
  unsigned short iMarker_EngineInflow;
  for (iMarker_EngineInflow = 0; iMarker_EngineInflow < nMarker_EngineInflow; iMarker_EngineInflow++)
    if (Marker_EngineInflow[iMarker_EngineInflow] == val_marker) break;
  return Inflow_Pressure[iMarker_EngineInflow];
}

su2double CConfig::GetBleed_Pressure(string val_marker) {
  unsigned short iMarker_EngineBleed;
  for (iMarker_EngineBleed = 0; iMarker_EngineBleed < nMarker_EngineBleed; iMarker_EngineBleed++)
    if (Marker_EngineBleed[iMarker_EngineBleed] == val_marker) break;
  return Bleed_Pressure[iMarker_EngineBleed];
}

su2double CConfig::GetExhaust_Pressure(string val_marker) {
  unsigned short iMarker_EngineExhaust;
  for (iMarker_EngineExhaust = 0; iMarker_EngineExhaust < nMarker_EngineExhaust; iMarker_EngineExhaust++)
  if (Marker_EngineExhaust[iMarker_EngineExhaust] == val_marker) break;
  return Exhaust_Pressure[iMarker_EngineExhaust];
}

su2double CConfig::GetExhaust_Temperature(string val_marker) {
  unsigned short iMarker_EngineExhaust;
  for (iMarker_EngineExhaust = 0; iMarker_EngineExhaust < nMarker_EngineExhaust; iMarker_EngineExhaust++)
  if (Marker_EngineExhaust[iMarker_EngineExhaust] == val_marker) break;
  return Exhaust_Temperature[iMarker_EngineExhaust];
}

su2double CConfig::GetInflow_Mach(string val_marker) {
  unsigned short iMarker_EngineInflow;
  for (iMarker_EngineInflow = 0; iMarker_EngineInflow < nMarker_EngineInflow; iMarker_EngineInflow++)
    if (Marker_EngineInflow[iMarker_EngineInflow] == val_marker) break;
  return Inflow_Mach[iMarker_EngineInflow];
}

su2double CConfig::GetBleed_MassFlow(string val_marker) {
  unsigned short iMarker_EngineBleed;
  for (iMarker_EngineBleed = 0; iMarker_EngineBleed < nMarker_EngineBleed; iMarker_EngineBleed++)
    if (Marker_EngineBleed[iMarker_EngineBleed] == val_marker) break;
  return Bleed_MassFlow[iMarker_EngineBleed];
}

su2double CConfig::GetBleed_Temperature(string val_marker) {
  unsigned short iMarker_EngineBleed;
  for (iMarker_EngineBleed = 0; iMarker_EngineBleed < nMarker_EngineBleed; iMarker_EngineBleed++)
    if (Marker_EngineBleed[iMarker_EngineBleed] == val_marker) break;
  return Bleed_Temperature[iMarker_EngineBleed];
}

su2double CConfig::GetDispl_Value(string val_marker) {
  unsigned short iMarker_Displacement;
  for (iMarker_Displacement = 0; iMarker_Displacement < nMarker_Displacement; iMarker_Displacement++)
    if (Marker_Displacement[iMarker_Displacement] == val_marker) break;
  return Displ_Value[iMarker_Displacement];
}

su2double CConfig::GetLoad_Value(string val_marker) {
  unsigned short iMarker_Load;
  for (iMarker_Load = 0; iMarker_Load < nMarker_Load; iMarker_Load++)
    if (Marker_Load[iMarker_Load] == val_marker) break;
  return Load_Value[iMarker_Load];
}

su2double CConfig::GetLoad_Dir_Value(string val_marker) {
  unsigned short iMarker_Load_Dir;
  for (iMarker_Load_Dir = 0; iMarker_Load_Dir < nMarker_Load_Dir; iMarker_Load_Dir++)
    if (Marker_Load_Dir[iMarker_Load_Dir] == val_marker) break;
  return Load_Dir_Value[iMarker_Load_Dir];
}

su2double CConfig::GetLoad_Dir_Multiplier(string val_marker) {
  unsigned short iMarker_Load_Dir;
  for (iMarker_Load_Dir = 0; iMarker_Load_Dir < nMarker_Load_Dir; iMarker_Load_Dir++)
    if (Marker_Load_Dir[iMarker_Load_Dir] == val_marker) break;
  return Load_Dir_Multiplier[iMarker_Load_Dir];
}

su2double* CConfig::GetLoad_Dir(string val_marker) {
  unsigned short iMarker_Load_Dir;
  for (iMarker_Load_Dir = 0; iMarker_Load_Dir < nMarker_Load_Dir; iMarker_Load_Dir++)
    if (Marker_Load_Dir[iMarker_Load_Dir] == val_marker) break;
  return Load_Dir[iMarker_Load_Dir];
}


su2double CConfig::GetLoad_Sine_Amplitude(string val_marker) {
  unsigned short iMarker_Load_Sine;
  for (iMarker_Load_Sine = 0; iMarker_Load_Sine < nMarker_Load_Sine; iMarker_Load_Sine++)
    if (Marker_Load_Sine[iMarker_Load_Sine] == val_marker) break;
  return Load_Sine_Amplitude[iMarker_Load_Sine];
}

su2double CConfig::GetLoad_Sine_Frequency(string val_marker) {
  unsigned short iMarker_Load_Sine;
  for (iMarker_Load_Sine = 0; iMarker_Load_Sine < nMarker_Load_Sine; iMarker_Load_Sine++)
    if (Marker_Load_Sine[iMarker_Load_Sine] == val_marker) break;
  return Load_Sine_Frequency[iMarker_Load_Sine];
}

su2double* CConfig::GetLoad_Sine_Dir(string val_marker) {
  unsigned short iMarker_Load_Sine;
  for (iMarker_Load_Sine = 0; iMarker_Load_Sine < nMarker_Load_Sine; iMarker_Load_Sine++)
    if (Marker_Load_Sine[iMarker_Load_Sine] == val_marker) break;
  return Load_Sine_Dir[iMarker_Load_Sine];
}

su2double CConfig::GetFlowLoad_Value(string val_marker) {
  unsigned short iMarker_FlowLoad;
  for (iMarker_FlowLoad = 0; iMarker_FlowLoad < nMarker_FlowLoad; iMarker_FlowLoad++)
    if (Marker_FlowLoad[iMarker_FlowLoad] == val_marker) break;
  return FlowLoad_Value[iMarker_FlowLoad];
}

void CConfig::SetSpline(vector<su2double> &x, vector<su2double> &y, unsigned long n, su2double yp1, su2double ypn, vector<su2double> &y2) {
  unsigned long i, k;
  su2double p, qn, sig, un, *u;

  u = new su2double [n];

  if (yp1 > 0.99e30)			// The lower boundary condition is set either to be "nat
    y2[0]=u[0]=0.0;			  // -ural"
  else {									// or else to have a specified first derivative.
    y2[0] = -0.5;
    u[0]=(3.0/(x[1]-x[0]))*((y[1]-y[0])/(x[1]-x[0])-yp1);
  }

  for (i=2; i<=n-1; i++) {									//  This is the decomposition loop of the tridiagonal al-
    sig=(x[i-1]-x[i-2])/(x[i]-x[i-2]);		//	gorithm. y2 and u are used for tem-
    p=sig*y2[i-2]+2.0;										//	porary storage of the decomposed
    y2[i-1]=(sig-1.0)/p;										//	factors.
    u[i-1]=(y[i]-y[i-1])/(x[i]-x[i-1]) - (y[i-1]-y[i-2])/(x[i-1]-x[i-2]);
    u[i-1]=(6.0*u[i-1]/(x[i]-x[i-2])-sig*u[i-2])/p;
  }

  if (ypn > 0.99e30)						// The upper boundary condition is set either to be
    qn=un=0.0;									// "natural"
  else {												// or else to have a specified first derivative.
    qn=0.5;
    un=(3.0/(x[n-1]-x[n-2]))*(ypn-(y[n-1]-y[n-2])/(x[n-1]-x[n-2]));
  }
  y2[n-1]=(un-qn*u[n-2])/(qn*y2[n-2]+1.0);
  for (k=n-1; k>=1; k--)					// This is the backsubstitution loop of the tridiagonal
    y2[k-1]=y2[k-1]*y2[k]+u[k-1];	  // algorithm.

  delete[] u;

}

su2double CConfig::GetSpline(vector<su2double>&xa, vector<su2double>&ya, vector<su2double>&y2a, unsigned long n, su2double x) {
  unsigned long klo, khi, k;
  su2double h, b, a, y;

  klo=1;										// We will find the right place in the table by means of
  khi=n;										// bisection. This is optimal if sequential calls to this
  while (khi-klo > 1) {			// routine are at random values of x. If sequential calls
    k=(khi+klo) >> 1;				// are in order, and closely spaced, one would do better
    if (xa[k-1] > x) khi=k;		// to store previous values of klo and khi and test if
    else klo=k;							// they remain appropriate on the next call.
  }								// klo and khi now bracket the input value of x
  h=xa[khi-1]-xa[klo-1];
  if (h == 0.0) cout << "Bad xa input to routine splint" << endl;	// The xa’s must be dis-
  a=(xa[khi-1]-x)/h;																					      // tinct.
  b=(x-xa[klo-1])/h;				// Cubic spline polynomial is now evaluated.
  y=a*ya[klo-1]+b*ya[khi-1]+((a*a*a-a)*y2a[klo-1]+(b*b*b-b)*y2a[khi-1])*(h*h)/6.0;

  return y;
}<|MERGE_RESOLUTION|>--- conflicted
+++ resolved
@@ -803,10 +803,7 @@
   addDoubleListOption("OBJECTIVE_WEIGHT", nObjW, Weight_ObjFunc);
   /*!\brief OBJECTIVE_FUNCTION
    *  \n DESCRIPTION: Adjoint problem boundary condition \n OPTIONS: see \link Objective_Map \endlink \n Default: DRAG_COEFFICIENT \ingroup Config*/
-<<<<<<< HEAD
   addEnumListOption("OBJECTIVE_FUNCTION", nObj, Kind_ObjFunc, Objective_Map);
-=======
-  addEnumOption("OBJECTIVE_FUNCTION", Kind_ObjFunc, Objective_Map, DRAG_COEFFICIENT);
 
   default_vec_5d[0]=0.0; default_vec_5d[1]=0.0; default_vec_5d[2]=0.0;
   default_vec_5d[3]=0.0;  default_vec_5d[4]=0.0;
@@ -815,7 +812,6 @@
   * with area-averaged outlet primitive variables. \ingroup Config   */
   addDoubleArrayOption("OBJ_CHAIN_RULE_COEFF",5,Obj_ChainRuleCoeff,default_vec_5d);
 
->>>>>>> f5f481c9
   default_vec_2d[0] = 0.0; default_vec_2d[1] = 1.0;
   /* DESCRIPTION: Definition of the airfoil section */
   addDoubleArrayOption("GEO_LOCATION_SECTIONS", 2, Section_Location, default_vec_2d);
@@ -1583,7 +1579,6 @@
   /*--- Store the SU2 module that we are executing. ---*/
   
   Kind_SU2 = val_software;
-<<<<<<< HEAD
 
   /*--- If Kind_Obj has not been specified, these arrays need to take a default --*/
   if (nObj<1){
@@ -1632,27 +1627,18 @@
     unsigned short jMarker=0;
     nMarker_Out_1D = 0;
     for (iMarker=0; iMarker<nMarker_Monitoring; iMarker++){
-      if (Kind_ObjFunc[iMarker]== AVG_OUTLET_PRESSURE || Kind_ObjFunc[iMarker] == AVG_TOTAL_PRESSURE) {
+      if (Kind_ObjFunc[iMarker]== AVG_OUTLET_PRESSURE || Kind_ObjFunc[iMarker] == AVG_TOTAL_PRESSURE || Kind_ObjFunc[iMarker]==OUTLET_CHAIN_RULE) {
         Wrt_1D_Output = YES;
         nMarker_Out_1D++;
       }
     }
     Marker_Out_1D = new string[nMarker_Out_1D];
     for (iMarker=0; iMarker<nMarker_Monitoring; iMarker++){
-      if (Kind_ObjFunc[iMarker]== AVG_OUTLET_PRESSURE || Kind_ObjFunc[iMarker] == AVG_TOTAL_PRESSURE) {
+      if (Kind_ObjFunc[iMarker]== AVG_OUTLET_PRESSURE || Kind_ObjFunc[iMarker] == AVG_TOTAL_PRESSURE || Kind_ObjFunc[iMarker]==OUTLET_CHAIN_RULE) {
         Marker_Out_1D[jMarker] = Marker_Monitoring[iMarker];
         jMarker++;
       }
     }
-=======
-  
-  /*--- Make sure that 1D outputs are written when objective function requires ---*/
-  
-  if (Kind_ObjFunc== AVG_OUTLET_PRESSURE || Kind_ObjFunc == AVG_TOTAL_PRESSURE || Kind_ObjFunc == OUTLET_CHAIN_RULE) {
-    Wrt_1D_Output = YES;
-    Marker_Out_1D = Marker_Monitoring;
-    nMarker_Out_1D = nMarker_Monitoring;
->>>>>>> f5f481c9
   }
   /*--- Low memory only for ASCII Tecplot ---*/
 
@@ -4087,7 +4073,6 @@
 	if (((val_software == SU2_CFD) && ( Adjoint )) || (val_software == SU2_DOT)) {
 
 		cout << endl <<"----------------------- Design problem definition -----------------------" << endl;
-<<<<<<< HEAD
 		if (nObj==1){
       switch (Kind_ObjFunc[0]) {
         case DRAG_COEFFICIENT:        cout << "CD objective function." << endl; break;
@@ -4113,37 +4098,11 @@
         case AVG_TOTAL_PRESSURE:      cout << "Average total objective pressure." << endl; break;
         case AVG_OUTLET_PRESSURE:     cout << "Average static objective pressure." << endl; break;
         case MASS_FLOW_RATE:          cout << "Mass flow rate objective function." << endl; break;
+        case OUTLET_CHAIN_RULE:       cout << "Objective function defined by chain rule." << endl; break;
       }
 		}
 		else{
 		  cout << "Weighted sum objective function." << endl;
-=======
-		switch (Kind_ObjFunc) {
-      case DRAG_COEFFICIENT:        cout << "CD objective function." << endl; break;
-      case LIFT_COEFFICIENT:        cout << "CL objective function." << endl; break;
-      case MOMENT_X_COEFFICIENT:    cout << "CMx objective function." << endl; break;
-      case MOMENT_Y_COEFFICIENT:    cout << "CMy objective function." << endl; break;
-      case MOMENT_Z_COEFFICIENT:    cout << "CMz objective function." << endl; break;
-      case INVERSE_DESIGN_PRESSURE: cout << "Inverse design (Cp) objective function." << endl; break;
-      case INVERSE_DESIGN_HEATFLUX: cout << "Inverse design (Heat Flux) objective function." << endl; break;
-      case SIDEFORCE_COEFFICIENT:   cout << "Side force objective function." << endl; break;
-      case EFFICIENCY:              cout << "CL/CD objective function." << endl; break;
-      case EQUIVALENT_AREA:         cout << "Equivalent area objective function. CD weight: " << WeightCd <<"."<< endl;  break;
-      case NEARFIELD_PRESSURE:      cout << "Nearfield pressure objective function. CD weight: " << WeightCd <<"."<< endl;  break;
-      case FORCE_X_COEFFICIENT:     cout << "X-force objective function." << endl; break;
-      case FORCE_Y_COEFFICIENT:     cout << "Y-force objective function." << endl; break;
-      case FORCE_Z_COEFFICIENT:     cout << "Z-force objective function." << endl; break;
-      case THRUST_COEFFICIENT:      cout << "Thrust objective function." << endl; break;
-      case TORQUE_COEFFICIENT:      cout << "Torque efficiency objective function." << endl; break;
-      case TOTAL_HEATFLUX:          cout << "Total heat flux objective function." << endl; break;
-      case MAXIMUM_HEATFLUX:        cout << "Maximum heat flux objective function." << endl; break;
-      case FIGURE_OF_MERIT:         cout << "Rotor Figure of Merit objective function." << endl; break;
-      case FREE_SURFACE:            cout << "Free-Surface objective function." << endl; break;
-      case AVG_TOTAL_PRESSURE:      cout << "Average total objective pressure." << endl; break;
-      case AVG_OUTLET_PRESSURE:     cout << "Average static objective pressure." << endl; break;
-      case MASS_FLOW_RATE:          cout << "Mass flow rate objective function." << endl; break;
-      case OUTLET_CHAIN_RULE:       cout << "Objective function defined by chain rule." << endl; break;
->>>>>>> f5f481c9
 		}
 
 	}
@@ -5800,7 +5759,6 @@
     /*--- Remove filename extension (.dat) ---*/
     unsigned short lastindex = Filename.find_last_of(".");
     Filename = Filename.substr(0, lastindex);
-<<<<<<< HEAD
     if (nObj==1){
       switch (Kind_ObjFunc[0]) {
         case DRAG_COEFFICIENT:        AdjExt = "_cd";       break;
@@ -5826,38 +5784,11 @@
         case AVG_TOTAL_PRESSURE:      AdjExt = "_pt";       break;
         case AVG_OUTLET_PRESSURE:      AdjExt = "_pe";       break;
         case MASS_FLOW_RATE:          AdjExt = "_mfr";       break;
+        case OUTLET_CHAIN_RULE:       AdjExt = "_chn";       break;
       }
     }
     else{
       AdjExt = "_combo";
-=======
-
-    switch (Kind_ObjFunc) {
-      case DRAG_COEFFICIENT:        AdjExt = "_cd";       break;
-      case LIFT_COEFFICIENT:        AdjExt = "_cl";       break;
-      case SIDEFORCE_COEFFICIENT:   AdjExt = "_csf";      break;
-      case INVERSE_DESIGN_PRESSURE: AdjExt = "_invpress"; break;
-      case INVERSE_DESIGN_HEATFLUX: AdjExt = "_invheat";  break;
-      case MOMENT_X_COEFFICIENT:    AdjExt = "_cmx";      break;
-      case MOMENT_Y_COEFFICIENT:    AdjExt = "_cmy";      break;
-      case MOMENT_Z_COEFFICIENT:    AdjExt = "_cmz";      break;
-      case EFFICIENCY:              AdjExt = "_eff";      break;
-      case EQUIVALENT_AREA:         AdjExt = "_ea";       break;
-      case NEARFIELD_PRESSURE:      AdjExt = "_nfp";      break;
-      case FORCE_X_COEFFICIENT:     AdjExt = "_cfx";      break;
-      case FORCE_Y_COEFFICIENT:     AdjExt = "_cfy";      break;
-      case FORCE_Z_COEFFICIENT:     AdjExt = "_cfz";      break;
-      case THRUST_COEFFICIENT:      AdjExt = "_ct";       break;
-      case TORQUE_COEFFICIENT:      AdjExt = "_cq";       break;
-      case TOTAL_HEATFLUX:          AdjExt = "_totheat";  break;
-      case MAXIMUM_HEATFLUX:        AdjExt = "_maxheat";  break;
-      case FIGURE_OF_MERIT:         AdjExt = "_merit";    break;
-      case FREE_SURFACE:            AdjExt = "_fs";       break;
-      case AVG_TOTAL_PRESSURE:      AdjExt = "_pt";       break;
-      case AVG_OUTLET_PRESSURE:      AdjExt = "_pe";       break;
-      case MASS_FLOW_RATE:          AdjExt = "_mfr";       break;
-      case OUTLET_CHAIN_RULE:       AdjExt = "_chn";       break;
->>>>>>> f5f481c9
     }
     Filename.append(AdjExt);
 
