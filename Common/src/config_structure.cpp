--- conflicted
+++ resolved
@@ -4757,40 +4757,8 @@
     /*--- Remove filename extension (.dat) ---*/
     unsigned short lastindex = Filename.find_last_of(".");
     Filename = Filename.substr(0, lastindex);
-<<<<<<< HEAD
     if (not ComboObjective){
       switch (Kind_ObjFunc[0]) {
-        case DRAG_COEFFICIENT:        AdjExt = "_cd";       break;
-        case LIFT_COEFFICIENT:        AdjExt = "_cl";       break;
-        case SIDEFORCE_COEFFICIENT:   AdjExt = "_csf";      break;
-        case INVERSE_DESIGN_PRESSURE: AdjExt = "_invpress"; break;
-        case INVERSE_DESIGN_HEATFLUX: AdjExt = "_invheat";  break;
-        case MOMENT_X_COEFFICIENT:    AdjExt = "_cmx";      break;
-        case MOMENT_Y_COEFFICIENT:    AdjExt = "_cmy";      break;
-        case MOMENT_Z_COEFFICIENT:    AdjExt = "_cmz";      break;
-        case EFFICIENCY:              AdjExt = "_eff";      break;
-        case EQUIVALENT_AREA:         AdjExt = "_ea";       break;
-        case NEARFIELD_PRESSURE:      AdjExt = "_nfp";      break;
-        case FORCE_X_COEFFICIENT:     AdjExt = "_cfx";      break;
-        case FORCE_Y_COEFFICIENT:     AdjExt = "_cfy";      break;
-        case FORCE_Z_COEFFICIENT:     AdjExt = "_cfz";      break;
-        case THRUST_COEFFICIENT:      AdjExt = "_ct";       break;
-        case TORQUE_COEFFICIENT:      AdjExt = "_cq";       break;
-        case TOTAL_HEATFLUX:          AdjExt = "_totheat";  break;
-        case MAXIMUM_HEATFLUX:        AdjExt = "_maxheat";  break;
-        case FIGURE_OF_MERIT:         AdjExt = "_merit";    break;
-        case FREE_SURFACE:            AdjExt = "_fs";       break;
-        case AVG_TOTAL_PRESSURE:      AdjExt = "_pt";       break;
-        case AVG_OUTLET_PRESSURE:      AdjExt = "_pe";       break;
-        case MASS_FLOW_RATE:          AdjExt = "_mfr";       break;
-        case OUTFLOW_GENERALIZED:       AdjExt = "_chn";       break;
-      }
-    }
-    else{
-      AdjExt = "_combo";
-=======
-
-    switch (Kind_ObjFunc) {
       case DRAG_COEFFICIENT:        AdjExt = "_cd";       break;
       case LIFT_COEFFICIENT:        AdjExt = "_cl";       break;
       case SIDEFORCE_COEFFICIENT:   AdjExt = "_csf";      break;
@@ -4815,7 +4783,10 @@
       case AVG_OUTLET_PRESSURE:     AdjExt = "_pe";       break;
       case MASS_FLOW_RATE:          AdjExt = "_mfr";       break;
       case OUTFLOW_GENERALIZED:     AdjExt = "_chn";       break;
->>>>>>> 89aa15c5
+      }
+    }
+    else{
+      AdjExt = "_combo";
     }
     Filename.append(AdjExt);
 
