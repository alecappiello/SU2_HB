/*!
 * \file config_structure.cpp
 * \brief Main file for managing the config file
 * \author F. Palacios, T. Economon, B. Tracey, H. Kline
 * \version 5.0.0 "Raven"
 *
 * SU2 Lead Developers: Dr. Francisco Palacios (Francisco.D.Palacios@boeing.com).
 *                      Dr. Thomas D. Economon (economon@stanford.edu).
 *
 * SU2 Developers: Prof. Juan J. Alonso's group at Stanford University.
 *                 Prof. Piero Colonna's group at Delft University of Technology.
 *                 Prof. Nicolas R. Gauger's group at Kaiserslautern University of Technology.
 *                 Prof. Alberto Guardone's group at Polytechnic University of Milan.
 *                 Prof. Rafael Palacios' group at Imperial College London.
 *                 Prof. Edwin van der Weide's group at the University of Twente.
 *                 Prof. Vincent Terrapon's group at the University of Liege.
 *
 * Copyright (C) 2012-2017 SU2, the open-source CFD code.
 *
 * SU2 is free software; you can redistribute it and/or
 * modify it under the terms of the GNU Lesser General Public
 * License as published by the Free Software Foundation; either
 * version 2.1 of the License, or (at your option) any later version.
 *
 * SU2 is distributed in the hope that it will be useful,
 * but WITHOUT ANY WARRANTY; without even the implied warranty of
 * MERCHANTABILITY or FITNESS FOR A PARTICULAR PURPOSE. See the GNU
 * Lesser General Public License for more details.
 *
 * You should have received a copy of the GNU Lesser General Public
 * License along with SU2. If not, see <http://www.gnu.org/licenses/>.
 */

#include "../include/config_structure.hpp"


CConfig::CConfig(char case_filename[MAX_STRING_SIZE], unsigned short val_software, unsigned short val_iZone, unsigned short val_nZone, unsigned short val_nDim, unsigned short verb_level) {
  
#ifdef HAVE_MPI
  MPI_Comm_rank(MPI_COMM_WORLD, &rank);
#else
  rank = MASTER_NODE;
#endif

  /*--- Initialize pointers to Null---*/

  SetPointersNull();

  /*--- Reading config options  ---*/

  SetConfig_Options(val_iZone, val_nZone);

  /*--- Parsing the config file  ---*/

  SetConfig_Parsing(case_filename);

  /*--- Configuration file postprocessing ---*/

  SetPostprocessing(val_software, val_iZone, val_nDim);

  /*--- Configuration file boundaries/markers setting ---*/

  SetMarkers(val_software);

  /*--- Configuration file output ---*/

  if ((rank == MASTER_NODE) && (verb_level == VERB_HIGH) && (val_iZone == 0))
    SetOutput(val_software, val_iZone);

}

CConfig::CConfig(char case_filename[MAX_STRING_SIZE], unsigned short val_software) {

  /*--- Initialize pointers to Null---*/

  SetPointersNull();

  /*--- Reading config options  ---*/

  SetConfig_Options(0, 1);

  /*--- Parsing the config file  ---*/

  SetConfig_Parsing(case_filename);

  /*--- Configuration file postprocessing ---*/

  SetPostprocessing(val_software, 0, 1);

}

CConfig::CConfig(char case_filename[MAX_STRING_SIZE], CConfig *config) {

  bool runtime_file = false;

  /*--- Initialize pointers to Null---*/

  SetPointersNull();

  /*--- Reading config options  ---*/

  SetRunTime_Options();

  /*--- Parsing the config file  ---*/

  runtime_file = SetRunTime_Parsing(case_filename);

  /*--- Update original config file ---*/

  if (runtime_file) {
    config->SetnExtIter(nExtIter);
  }

}

SU2_Comm CConfig::GetMPICommunicator() {

  return SU2_Communicator;

}

void CConfig::SetMPICommunicator(SU2_Comm Communicator) {

  SU2_Communicator = Communicator;

}

unsigned short CConfig::GetnZone(string val_mesh_filename, unsigned short val_format, CConfig *config) {
  string text_line, Marker_Tag;
  ifstream mesh_file;
  short nZone = 1; // Default value
  unsigned short iLine, nLine = 10;
  char cstr[200];
  string::size_type position;

  /*--- Search the mesh file for the 'NZONE' keyword. ---*/

  switch (val_format) {
    case SU2:

      /*--- Open grid file ---*/

      strcpy (cstr, val_mesh_filename.c_str());
      mesh_file.open(cstr, ios::in);
      if (mesh_file.fail()) {
        cout << "cstr=" << cstr << endl;
        cout << "There is no geometry file (GetnZone))!" << endl;

#ifndef HAVE_MPI
        exit(EXIT_FAILURE);
#else
        MPI_Barrier(MPI_COMM_WORLD);
        MPI_Abort(MPI_COMM_WORLD,1);
        MPI_Finalize();
#endif
      }

      /*--- Read the SU2 mesh file ---*/

      for (iLine = 0; iLine < nLine ; iLine++) {

        getline (mesh_file, text_line);

        /*--- Search for the "NZONE" keyword to see if there are multiple Zones ---*/

        position = text_line.find ("NZONE=",0);
        if (position != string::npos) {
          text_line.erase (0,6); nZone = atoi(text_line.c_str());
        }
      }

      break;

  }

<<<<<<< HEAD
=======
  /*--- For harmonic balance integration, nZones = nTimeInstances. ---*/

  if (config->GetUnsteady_Simulation() == HARMONIC_BALANCE && (config->GetKind_SU2() != SU2_DEF)   ) {
    nZone = config->GetnTimeInstances();
  }
>>>>>>> 396e0824

  return (unsigned short) nZone;
}

unsigned short CConfig::GetnHBTimeZones(CConfig *config) {

  unsigned short nTimeZones = 1;

  if (config->GetUnsteady_Simulation() == HARMONIC_BALANCE && config->GetKind_SU2() != SU2_DEF)
    nTimeZones =  config->GetnTimeInstances();

  return (unsigned short) nTimeZones;
}

unsigned short CConfig::GetnDim(string val_mesh_filename, unsigned short val_format) {

  string text_line, Marker_Tag;
  ifstream mesh_file;
  short nDim = 3;
  unsigned short iLine, nLine = 10;
  char cstr[200];
  string::size_type position;

  /*--- Open grid file ---*/

  strcpy (cstr, val_mesh_filename.c_str());
  mesh_file.open(cstr, ios::in);

  switch (val_format) {
  case SU2:

    /*--- Read SU2 mesh file ---*/

    for (iLine = 0; iLine < nLine ; iLine++) {

      getline (mesh_file, text_line);

      /*--- Search for the "NDIM" keyword to see if there are multiple Zones ---*/

      position = text_line.find ("NDIME=",0);
      if (position != string::npos) {
        text_line.erase (0,6); nDim = atoi(text_line.c_str());
      }
    }
    break;

  case CGNS:

#ifdef HAVE_CGNS

    /*--- Local variables which are needed when calling the CGNS mid-level API. ---*/

    int fn, nbases = 0, nzones = 0, file_type;
    int cell_dim = 0, phys_dim = 0;
    char basename[CGNS_STRING_SIZE];

    /*--- Check whether the supplied file is truly a CGNS file. ---*/

    if ( cg_is_cgns(val_mesh_filename.c_str(), &file_type) != CG_OK ) {
      printf( "\n\n   !!! Error !!!\n" );
      printf( " %s is not a CGNS file.\n", val_mesh_filename.c_str());
      printf( " Now exiting...\n\n");
      exit(EXIT_FAILURE);
    }

    /*--- Open the CGNS file for reading. The value of fn returned
       is the specific index number for this file and will be
       repeatedly used in the function calls. ---*/

    if (cg_open(val_mesh_filename.c_str(), CG_MODE_READ, &fn)) cg_error_exit();

    /*--- Get the number of databases. This is the highest node
       in the CGNS heirarchy. ---*/

    if (cg_nbases(fn, &nbases)) cg_error_exit();

    /*--- Check if there is more than one database. Throw an
       error if there is because this reader can currently
       only handle one database. ---*/

    if ( nbases > 1 ) {
      printf("\n\n   !!! Error !!!\n" );
      printf("CGNS reader currently incapable of handling more than 1 database.");
      printf("Now exiting...\n\n");
      exit(EXIT_FAILURE);
    }

    /*--- Read the databases. Note that the indexing starts at 1. ---*/

    for ( int i = 1; i <= nbases; i++ ) {

      if (cg_base_read(fn, i, basename, &cell_dim, &phys_dim)) cg_error_exit();

      /*--- Get the number of zones for this base. ---*/

      if (cg_nzones(fn, i, &nzones)) cg_error_exit();

    }

    /*--- Set the problem dimension as read from the CGNS file ---*/

    nDim = cell_dim;

#endif

    break;

  }

  mesh_file.close();

  return (unsigned short) nDim;
}

void CConfig::SetPointersNull(void) {
  
  Marker_CfgFile_Out_1D        = NULL;   Marker_All_Out_1D        = NULL;
  Marker_CfgFile_GeoEval       = NULL;   Marker_All_GeoEval       = NULL;
  Marker_CfgFile_Monitoring    = NULL;   Marker_All_Monitoring    = NULL;
  Marker_CfgFile_Designing     = NULL;   Marker_All_Designing     = NULL;
  Marker_CfgFile_Plotting      = NULL;   Marker_All_Plotting      = NULL;
  Marker_CfgFile_Analyze       = NULL;   Marker_All_Analyze       = NULL;
  Marker_CfgFile_DV            = NULL;   Marker_All_DV            = NULL;
  Marker_CfgFile_Moving        = NULL;   Marker_All_Moving        = NULL;
  Marker_CfgFile_PerBound      = NULL;   Marker_All_PerBound      = NULL;    Marker_PerBound   = NULL;
  Marker_CfgFile_ZoneInterface = NULL;
  
  Marker_DV                   = NULL;   Marker_Moving            = NULL;    Marker_Monitoring = NULL;
  Marker_Designing            = NULL;   Marker_GeoEval           = NULL;    Marker_Plotting   = NULL;
  Marker_Analyze              = NULL;
  Marker_CfgFile_KindBC       = NULL;   Marker_All_KindBC        = NULL;
  
  /*--- Marker Pointers ---*/

  Marker_Euler                = NULL;    Marker_FarField          = NULL;    Marker_Custom         = NULL;
  Marker_SymWall              = NULL;    Marker_Pressure          = NULL;    Marker_PerBound       = NULL;
  Marker_PerDonor             = NULL;    Marker_NearFieldBound    = NULL;    Marker_InterfaceBound = NULL;
  Marker_Dirichlet            = NULL;    Marker_Inlet             = NULL;    
  Marker_Supersonic_Inlet     = NULL;    Marker_Outlet            = NULL;    Marker_Out_1D         = NULL;
  Marker_Isothermal           = NULL;    Marker_HeatFlux          = NULL;    Marker_EngineInflow   = NULL;
  Marker_Supersonic_Outlet    = NULL;    Marker_Load              = NULL;
  Marker_EngineExhaust        = NULL;    Marker_Displacement      = NULL;    Marker_Load           = NULL;
  Marker_Load_Dir             = NULL;    Marker_Load_Sine         = NULL;    Marker_Clamped        = NULL;
  Marker_FlowLoad             = NULL;    Marker_Neumann           = NULL;    Marker_Internal       = NULL;
  Marker_All_TagBound         = NULL;    Marker_CfgFile_TagBound  = NULL;    Marker_All_KindBC     = NULL;
  Marker_CfgFile_KindBC       = NULL;    Marker_All_SendRecv      = NULL;    Marker_All_PerBound   = NULL;
  Marker_ZoneInterface        = NULL;    Marker_All_ZoneInterface = NULL;    Marker_Riemann        = NULL;
  Marker_Fluid_InterfaceBound = NULL;

  
  /*--- Boundary Condition settings ---*/

  Dirichlet_Value = NULL;    Isothermal_Temperature = NULL;
  Heat_Flux       = NULL;    Displ_Value            = NULL;    Load_Value = NULL;
  FlowLoad_Value  = NULL;
  
  /*--- Inlet Outlet Boundary Condition settings ---*/

  Inlet_Ttotal    = NULL;    Inlet_Ptotal      = NULL;
  Inlet_FlowDir   = NULL;    Inlet_Temperature = NULL;    Inlet_Pressure = NULL;
  Inlet_Velocity  = NULL;
  Outlet_Pressure = NULL;
  
  /*--- Engine Boundary Condition settings ---*/
  
  Inflow_Pressure      = NULL;    Inflow_MassFlow    = NULL;    Inflow_ReverseMassFlow  = NULL;
  Inflow_TotalPressure = NULL;    Inflow_Temperature = NULL;    Inflow_TotalTemperature = NULL;
  Inflow_RamDrag       = NULL;    Inflow_Force       = NULL;    Inflow_Power            = NULL;
  Inflow_Mach          = NULL;
  
  Exhaust_Pressure        = NULL;   Exhaust_Temperature        = NULL;    Exhaust_MassFlow = NULL;
  Exhaust_TotalPressure   = NULL;   Exhaust_TotalTemperature   = NULL;
  Exhaust_GrossThrust     = NULL;   Exhaust_Force              = NULL;
  Exhaust_Power           = NULL;   Exhaust_Temperature_Target = NULL;
  Exhaust_Pressure_Target = NULL;
  
  Engine_Mach  = NULL;    Engine_Force        = NULL;
  Engine_Power = NULL;    Engine_NetThrust    = NULL;    Engine_GrossThrust = NULL;
  Engine_Area  = NULL;    EngineInflow_Target = NULL;
  
  Periodic_Translate   = NULL;   Periodic_Rotation  = NULL;   Periodic_Center    = NULL;
  Periodic_Translation = NULL;   Periodic_RotAngles = NULL;   Periodic_RotCenter = NULL;

  Dirichlet_Value           = NULL;     Exhaust_Temperature_Target  = NULL;     Exhaust_Temperature   = NULL;
  Exhaust_Pressure_Target   = NULL;     Inlet_Ttotal                = NULL;     Inlet_Ptotal          = NULL;
  Inlet_FlowDir             = NULL;     Inlet_Temperature           = NULL;     Inlet_Pressure        = NULL;
  Inlet_Velocity            = NULL;     Inflow_Mach                 = NULL;     Inflow_Pressure       = NULL;
  Exhaust_Pressure          = NULL;     Outlet_Pressure             = NULL;     Isothermal_Temperature= NULL;
  Heat_Flux                 = NULL;     Displ_Value                 = NULL;     Load_Value            = NULL;
  FlowLoad_Value            = NULL;     Periodic_RotCenter          = NULL;     Periodic_RotAngles    = NULL;
  Periodic_Translation      = NULL;     Periodic_Center             = NULL;     Periodic_Rotation     = NULL;
  Periodic_Translate        = NULL;

  Load_Dir            = NULL;    Load_Dir_Value      = NULL;    Load_Dir_Multiplier = NULL;
  Load_Sine_Dir       = NULL;    Load_Sine_Amplitude = NULL;    Load_Sine_Frequency = NULL;

  /*--- Actuator Disk Boundary Condition settings ---*/
  
  ActDiskInlet_Pressure         = NULL;    ActDiskInlet_TotalPressure = NULL;    ActDiskInlet_Temperature = NULL;
  ActDiskInlet_TotalTemperature = NULL;    ActDiskInlet_MassFlow      = NULL;    ActDiskInlet_RamDrag     = NULL;
  ActDiskInlet_Force            = NULL;    ActDiskInlet_Power         = NULL;

  ActDiskOutlet_Pressure      = NULL;
  ActDiskOutlet_TotalPressure = NULL;   ActDiskOutlet_GrossThrust = NULL;  ActDiskOutlet_Force            = NULL;
  ActDiskOutlet_Power         = NULL;   ActDiskOutlet_Temperature = NULL;  ActDiskOutlet_TotalTemperature = NULL;
  ActDiskOutlet_MassFlow      = NULL;
  
  ActDisk_DeltaPress      = NULL;    ActDisk_DeltaTemp      = NULL;
  ActDisk_TotalPressRatio = NULL;    ActDisk_TotalTempRatio = NULL;    ActDisk_StaticPressRatio = NULL;
  ActDisk_StaticTempRatio = NULL;    ActDisk_NetThrust      = NULL;    ActDisk_GrossThrust      = NULL;
  ActDisk_Power           = NULL;    ActDisk_MassFlow       = NULL;    ActDisk_Area             = NULL;
  ActDisk_ReverseMassFlow = NULL;    Surface_MassFlow       = NULL;    Surface_DC60             = NULL;    Surface_IDC = NULL;
  Surface_IDC_Mach        = NULL;    Surface_IDR            = NULL;    ActDisk_Mach             = NULL;
  ActDisk_Force           = NULL;    ActDisk_BCThrust       = NULL;    ActDisk_BCThrust_Old     = NULL;
  
  /*--- Miscellaneous/unsorted ---*/

  Aeroelastic_plunge  = NULL;
  Aeroelastic_pitch   = NULL;
  MassFrac_FreeStream = NULL;
  Velocity_FreeStream = NULL;

  RefOriginMoment     = NULL;
  CFL_AdaptParam      = NULL;            
  CFL                 = NULL;
  HTP_Axis = NULL;
  PlaneTag            = NULL;
  Kappa_Flow          = NULL;    
  Kappa_AdjFlow       = NULL;
  Section_WingBounds    = NULL;
  ParamDV             = NULL;     
  DV_Value            = NULL;    
  Design_Variable     = NULL;

  Hold_GridFixed_Coord= NULL;
  SubsonicEngine_Cyl  = NULL;
  EA_IntLimit         = NULL;
  RK_Alpha_Step       = NULL;
  MG_CorrecSmooth     = NULL;
  MG_PreSmooth        = NULL;
  MG_PostSmooth       = NULL;
  Int_Coeffs          = NULL;

  Kind_ObjFunc   = NULL;

  Weight_ObjFunc = NULL;

  /*--- Moving mesh pointers ---*/

  Kind_GridMovement   = NULL;    LocationStations   = NULL;
  Motion_Origin_X     = NULL;    Motion_Origin_Y     = NULL;    Motion_Origin_Z     = NULL;
  Translation_Rate_X  = NULL;    Translation_Rate_Y  = NULL;    Translation_Rate_Z  = NULL;
  Rotation_Rate_X     = NULL;    Rotation_Rate_Y     = NULL;    Rotation_Rate_Z     = NULL;
  Pitching_Omega_X    = NULL;    Pitching_Omega_Y    = NULL;    Pitching_Omega_Z    = NULL;
  Pitching_Ampl_X     = NULL;    Pitching_Ampl_Y     = NULL;    Pitching_Ampl_Z     = NULL;
  Pitching_Phase_X    = NULL;    Pitching_Phase_Y    = NULL;    Pitching_Phase_Z    = NULL;
  Plunging_Omega_X    = NULL;    Plunging_Omega_Y    = NULL;    Plunging_Omega_Z    = NULL;
  Plunging_Ampl_X     = NULL;    Plunging_Ampl_Y     = NULL;    Plunging_Ampl_Z     = NULL;
  RefOriginMoment_X   = NULL;    RefOriginMoment_Y   = NULL;    RefOriginMoment_Z   = NULL;
  MoveMotion_Origin   = NULL;
  Periodic_Translate  = NULL;    Periodic_Rotation   = NULL;    Periodic_Center     = NULL;
  Periodic_Translation= NULL;    Periodic_RotAngles  = NULL;    Periodic_RotCenter  = NULL;

  /* Periodic grid movement pointers */
  PeriodicityTranslation_X = NULL;
  PeriodicityTranslation_Y = NULL;
  PeriodicityTranslation_Z = NULL;
  PeriodicityRotation_X    = NULL;
  PeriodicityRotation_Y    = NULL;
  PeriodicityRotation_Z    = NULL;


  /* Harmonic Balance Frequency pointer */
  Omega_HB = NULL;
    
  /*--- Initialize some default arrays to NULL. ---*/
  
  default_vel_inf       = NULL;
  default_ffd_axis      = NULL;
  default_eng_cyl       = NULL;
  default_eng_val       = NULL;
  default_cfl_adapt     = NULL;
  default_ad_coeff_flow = NULL;
  default_ad_coeff_adj  = NULL;
  default_obj_coeff     = NULL;
  default_geo_loc       = NULL;
  default_distortion    = NULL;
  default_ea_lim        = NULL;
  default_grid_fix      = NULL;
  default_inc_crit      = NULL;
  default_htp_axis      = NULL;

  Riemann_FlowDir= NULL;
  NRBC_FlowDir = NULL;
  CoordFFDBox= NULL;
  DegreeFFDBox= NULL;
  FFDTag = NULL;
  nDV_Value = NULL;
  TagFFDBox = NULL;
 
  Kind_Data_Riemann     = NULL;
  Riemann_Var1          = NULL;
  Riemann_Var2          = NULL;
  Kind_Data_NRBC        = NULL;
  NRBC_Var1             = NULL;
  NRBC_Var2             = NULL;
  Marker_TurboBoundIn   = NULL;
  Marker_TurboBoundOut  = NULL;
  Kind_TurboPerformance = NULL;
  Marker_NRBC           = NULL;
  
  /*--- Variable initialization ---*/
  
  ExtIter    = 0;
  IntIter    = 0;
  nIntCoeffs = 0;
  FSIIter    = 0;
  
  AoA_Offset = 0;
  AoS_Offset = 0;

  nMarker_PerBound = 0;
  nPeriodic_Index  = 0;

  Grid_Movement = false;
  Aeroelastic_Simulation = false;
  
}

void CConfig::SetRunTime_Options(void) {
  
  /* DESCRIPTION: Number of external iterations */
  
  addUnsignedLongOption("EXT_ITER", nExtIter, 999999);

}

void CConfig::SetConfig_Options(unsigned short val_iZone, unsigned short val_nZone) {
  
  nZone = val_nZone;
  iZone = val_iZone;

  /*--- Allocate some default arrays needed for lists of doubles. ---*/
  
  default_vel_inf       = new su2double[3];
  default_ffd_axis      = new su2double[3];
  default_eng_cyl       = new su2double[7];
  default_eng_val       = new su2double[5];
  default_cfl_adapt     = new su2double[4];
  default_ad_coeff_flow = new su2double[3];
  default_ad_coeff_adj  = new su2double[3];
  default_obj_coeff     = new su2double[5];
  default_geo_loc       = new su2double[2];
  default_distortion    = new su2double[2];
  default_ea_lim        = new su2double[3];
  default_grid_fix      = new su2double[6];
  default_inc_crit      = new su2double[3];
  default_htp_axis      = new su2double[2];

  // This config file is parsed by a number of programs to make it easy to write SU2
  // wrapper scripts (in python, go, etc.) so please do
  // the best you can to follow the established format. It's very hard to parse c++ code
  // and none of us that write the parsers want to write a full c++ interpreter. Please
  // play nice with the existing format so that you don't break the existing scripts.

  /* BEGIN_CONFIG_OPTIONS */

  /*!\par CONFIG_CATEGORY: Problem Definition \ingroup Config */
  /*--- Options related to problem definition and partitioning ---*/

  /*!\brief REGIME_TYPE \n  DESCRIPTION: Regime type \n OPTIONS: see \link Regime_Map \endlink \ingroup Config*/
  addEnumOption("REGIME_TYPE", Kind_Regime, Regime_Map, COMPRESSIBLE);
  
  /*!\brief PHYSICAL_PROBLEM \n DESCRIPTION: Physical governing equations \n Options: see \link Solver_Map \endlink \n DEFAULT: NO_SOLVER \ingroup Config*/
  addEnumOption("PHYSICAL_PROBLEM", Kind_Solver, Solver_Map, NO_SOLVER);
  /*!\brief MATH_PROBLEM  \n DESCRIPTION: Mathematical problem \n  Options: DIRECT, ADJOINT \ingroup Config*/
  addMathProblemOption("MATH_PROBLEM", ContinuousAdjoint, false, DiscreteAdjoint, false, Restart_Flow, false);
  /*!\brief KIND_TURB_MODEL \n DESCRIPTION: Specify turbulence model \n Options: see \link Turb_Model_Map \endlink \n DEFAULT: NO_TURB_MODEL \ingroup Config*/
  addEnumOption("KIND_TURB_MODEL", Kind_Turb_Model, Turb_Model_Map, NO_TURB_MODEL);

  /*!\brief KIND_TRANS_MODEL \n DESCRIPTION: Specify transition model OPTIONS: see \link Trans_Model_Map \endlink \n DEFAULT: NO_TRANS_MODEL \ingroup Config*/
  addEnumOption("KIND_TRANS_MODEL", Kind_Trans_Model, Trans_Model_Map, NO_TRANS_MODEL);

  /*\brief AXISYMMETRIC \n DESCRIPTION: Axisymmetric simulation \n DEFAULT: false \ingroup Config */
  addBoolOption("AXISYMMETRIC", Axisymmetric, false);
  /* DESCRIPTION: Add the gravity force */
  addBoolOption("GRAVITY_FORCE", GravityForce, false);
  /* DESCRIPTION: Perform a low fidelity simulation */
  addBoolOption("LOW_FIDELITY_SIMULATION", LowFidelitySim, false);
  /*!\brief RESTART_SOL \n DESCRIPTION: Restart solution from native solution file \n Options: NO, YES \ingroup Config */
  addBoolOption("RESTART_SOL", Restart, false);
  /*!\brief SYSTEM_MEASUREMENTS \n DESCRIPTION: System of measurements \n OPTIONS: see \link Measurements_Map \endlink \n DEFAULT: SI \ingroup Config*/
  addEnumOption("SYSTEM_MEASUREMENTS", SystemMeasurements, Measurements_Map, SI);

  /*!\par CONFIG_CATEGORY: FluidModel \ingroup Config*/
  /*!\brief FLUID_MODEL \n DESCRIPTION: Fluid model \n OPTIONS: See \link FluidModel_Map \endlink \n DEFAULT: STANDARD_AIR \ingroup Config*/
  addEnumOption("FLUID_MODEL", Kind_FluidModel, FluidModel_Map, STANDARD_AIR);


  /*!\par CONFIG_CATEGORY: Freestream Conditions \ingroup Config*/
  /*--- Options related to freestream specification ---*/

  /*!\brief GAS_CONSTANT \n DESCRIPTION: Specific gas constant (287.058 J/kg*K (air), only for compressible flows) \ingroup Config*/
  addDoubleOption("GAS_CONSTANT", Gas_Constant, 287.058);
  /*!\brief GAMMA_VALUE  \n DESCRIPTION: Ratio of specific heats (1.4 (air), only for compressible flows) \ingroup Config*/
  addDoubleOption("GAMMA_VALUE", Gamma, 1.4);


  /*--- Options related to VAN der WAALS MODEL and PENG ROBINSON ---*/

  /* DESCRIPTION: Critical Temperature, default value for AIR */
  addDoubleOption("CRITICAL_TEMPERATURE", Temperature_Critical, 131.00);
  /* DESCRIPTION: Critical Pressure, default value for MDM */
  addDoubleOption("CRITICAL_PRESSURE", Pressure_Critical, 3588550.0);
  /* DESCRIPTION: Critical Density, default value for MDM */
  addDoubleOption("CRITICAL_DENSITY", Density_Critical, 263.0);

  /*--- Options related to VAN der WAALS MODEL and PENG ROBINSON ---*/
  /* DESCRIPTION: Critical Density, default value for MDM */
   addDoubleOption("ACENTRIC_FACTOR", Acentric_Factor, 0.035);

   /*--- Options related to Viscosity Model ---*/
  /*!\brief VISCOSITY_MODEL \n DESCRIPTION: model of the viscosity \n OPTIONS: See \link ViscosityModel_Map \endlink \n DEFAULT: SUTHERLAND \ingroup Config*/
  addEnumOption("VISCOSITY_MODEL", Kind_ViscosityModel, ViscosityModel_Map, SUTHERLAND);

  /*--- Options related to Constant Viscosity Model ---*/

  /* DESCRIPTION: default value for AIR */
  addDoubleOption("MU_CONSTANT", Mu_ConstantND , 1.716E-5);

  /*--- Options related to Sutherland Viscosity Model ---*/

  /* DESCRIPTION: Sutherland Viscosity Ref default value for AIR SI */
  addDoubleOption("MU_REF", Mu_RefND, 1.716E-5);
  /* DESCRIPTION: Sutherland Temperature Ref, default value for AIR SI */
  addDoubleOption("MU_T_REF", Mu_Temperature_RefND, 273.15);
  /* DESCRIPTION: Sutherland constant, default value for AIR SI */
  addDoubleOption("SUTHERLAND_CONSTANT", Mu_SND, 110.4);

  /*--- Options related to Thermal Conductivity Model ---*/

  addEnumOption("CONDUCTIVITY_MODEL", Kind_ConductivityModel, ConductivityModel_Map, CONSTANT_PRANDTL);

 /*--- Options related to Constant Thermal Conductivity Model ---*/

 /* DESCRIPTION: default value for AIR */
  addDoubleOption("KT_CONSTANT", Kt_ConstantND , 0.0257);

  /*!\brief REYNOLDS_NUMBER \n DESCRIPTION: Reynolds number (non-dimensional, based on the free-stream values). Needed for viscous solvers. For incompressible solvers the Reynolds length will always be 1.0 \n DEFAULT: 0.0 \ingroup Config */
  addDoubleOption("REYNOLDS_NUMBER", Reynolds, 0.0);
  /*!\brief REYNOLDS_LENGTH \n DESCRIPTION: Reynolds length (1 m by default). Used for compressible solver: incompressible solver will use 1.0. \ingroup Config */
  addDoubleOption("REYNOLDS_LENGTH", Length_Reynolds, 1.0);
  /*!\brief PRANDTL_LAM \n DESCRIPTION: Laminar Prandtl number (0.72 (air), only for compressible flows) \n DEFAULT: 0.72 \ingroup Config*/
  addDoubleOption("PRANDTL_LAM", Prandtl_Lam, 0.72);
  /*!\brief PRANDTL_TURB \n DESCRIPTION: Turbulent Prandtl number (0.9 (air), only for compressible flows) \n DEFAULT 0.90 \ingroup Config*/
  addDoubleOption("PRANDTL_TURB", Prandtl_Turb, 0.90);
  /*!\brief BULK_MODULUS \n DESCRIPTION: Value of the Bulk Modulus  \n DEFAULT 1.42E5 \ingroup Config*/
  addDoubleOption("BULK_MODULUS", Bulk_Modulus, 1.42E5);
  /* DESCRIPTION: Artifical compressibility factor  */
  addDoubleOption("ARTCOMP_FACTOR", ArtComp_Factor, 1.0);
  /*!\brief MACH_NUMBER  \n DESCRIPTION:  Mach number (non-dimensional, based on the free-stream values). 0.0 by default \ingroup Config*/
  addDoubleOption("MACH_NUMBER", Mach, 0.0);
  /*!\brief INIT_OPTION \n DESCRIPTION: Init option to choose between Reynolds or thermodynamics quantities for initializing the solution \n OPTIONS: see \link InitOption_Map \endlink \n DEFAULT REYNOLDS \ingroup Config*/
  addEnumOption("INIT_OPTION", Kind_InitOption, InitOption_Map, REYNOLDS);
  /* DESCRIPTION: Free-stream option to choose between density and temperature for initializing the solution */
  addEnumOption("FREESTREAM_OPTION", Kind_FreeStreamOption, FreeStreamOption_Map, TEMPERATURE_FS);
  /*!\brief FREESTREAM_PRESSURE\n DESCRIPTION: Free-stream pressure (101325.0 N/m^2 by default) \ingroup Config*/
  addDoubleOption("FREESTREAM_PRESSURE", Pressure_FreeStream, 101325.0);
  /*!\brief FREESTREAM_DENSITY\n DESCRIPTION: Free-stream density (1.2886 Kg/m^3 (air), 998.2 Kg/m^3 (water)) \n DEFAULT -1.0 (calculated from others) \ingroup Config*/
  addDoubleOption("FREESTREAM_DENSITY", Density_FreeStream, -1.0);
  /*!\brief FREESTREAM_TEMPERATURE\n DESCRIPTION: Free-stream temperature (288.15 K by default) \ingroup Config*/
  addDoubleOption("FREESTREAM_TEMPERATURE", Temperature_FreeStream, 288.15);
  /*!\brief FREESTREAM_TEMPERATURE_VE\n DESCRIPTION: Free-stream vibrational-electronic temperature (288.15 K by default) \ingroup Config*/
  addDoubleOption("FREESTREAM_TEMPERATURE_VE", Temperature_ve_FreeStream, 288.15);
  default_vel_inf[0] = 1.0; default_vel_inf[1] = 0.0; default_vel_inf[2] = 0.0;
  /*!\brief FREESTREAM_VELOCITY\n DESCRIPTION: Free-stream velocity (m/s) */
  addDoubleArrayOption("FREESTREAM_VELOCITY", 3, Velocity_FreeStream, default_vel_inf);
  /* DESCRIPTION: Free-stream viscosity (1.853E-5 Ns/m^2 (air), 0.798E-3 Ns/m^2 (water)) */
  addDoubleOption("FREESTREAM_VISCOSITY", Viscosity_FreeStream, -1.0);
  /* DESCRIPTION:  */
  addDoubleOption("FREESTREAM_INTERMITTENCY", Intermittency_FreeStream, 1.0);
  /* DESCRIPTION:  */
  addDoubleOption("FREESTREAM_TURBULENCEINTENSITY", TurbulenceIntensity_FreeStream, 0.05);
  /* DESCRIPTION:  */
  addDoubleOption("FREESTREAM_NU_FACTOR", NuFactor_FreeStream, 3.0);
  /* DESCRIPTION:  */
  addDoubleOption("ENGINE_NU_FACTOR", NuFactor_Engine, 3.0);
  /* DESCRIPTION:  */
  addDoubleOption("ACTDISK_SECONDARY_FLOW", SecondaryFlow_ActDisk, 0.0);
  /* DESCRIPTION:  */
  addDoubleOption("INITIAL_BCTHRUST", Initial_BCThrust, 4000.0);
  /* DESCRIPTION:  */
  addDoubleOption("FREESTREAM_TURB2LAMVISCRATIO", Turb2LamViscRatio_FreeStream, 10.0);
  /* DESCRIPTION: Side-slip angle (degrees, only for compressible flows) */
  addDoubleOption("SIDESLIP_ANGLE", AoS, 0.0);
  /*!\brief AOA  \n DESCRIPTION: Angle of attack (degrees, only for compressible flows) \ingroup Config*/
  addDoubleOption("AOA", AoA, 0.0);
  /* DESCRIPTION: Activate fixed CL mode (specify a CL instead of AoA). */
  addBoolOption("FIXED_CL_MODE", Fixed_CL_Mode, false);
  /* DESCRIPTION: Activate fixed CM mode (specify a CM instead of iH). */
  addBoolOption("FIXED_CM_MODE", Fixed_CM_Mode, false);
  /* DESCRIPTION: Evaluate the dCD_dCL or dCD_dCMy during run time. */
  addBoolOption("EVAL_DCD_DCX", Eval_dCD_dCX, true);
  /* DESCRIPTION: DIscard the angle of attack in the solution and the increment in the geometry files. */
  addBoolOption("DISCARD_INFILES", Discard_InFiles, false);
  /* DESCRIPTION: Specify a fixed coefficient of lift instead of AoA (only for compressible flows) */
  addDoubleOption("TARGET_CL", Target_CL, 0.0);
  /* DESCRIPTION: Specify a fixed coefficient of lift instead of AoA (only for compressible flows) */
  addDoubleOption("TARGET_CM", Target_CM, 0.0);
  /* DESCRIPTION: Damping factor for fixed CL mode. */
  addDoubleOption("DCL_DALPHA", dCL_dAlpha, 0.2);
  /* DESCRIPTION: Damping factor for fixed CL mode. */
  addDoubleOption("DCM_DIH", dCM_diH, 0.05);
  /* DESCRIPTION: Number of times Alpha is updated in a fix CL problem. */
  addUnsignedLongOption("UPDATE_ALPHA", Update_Alpha, 5);
  /* DESCRIPTION: Number of times Alpha is updated in a fix CL problem. */
  addUnsignedLongOption("UPDATE_IH", Update_iH, 5);
  /* DESCRIPTION: Damping factor for fixed CL mode. */
  addDoubleOption("DNETTHRUST_DBCTHRUST", dNetThrust_dBCThrust, 2.0);
  /* DESCRIPTION: Number of times Alpha is updated in a fix CL problem. */
  addUnsignedLongOption("UPDATE_BCTHRUST", Update_BCThrust, 5);


  /*!\par CONFIG_CATEGORY: Reference Conditions \ingroup Config*/
  /*--- Options related to reference values for nondimensionalization ---*/

  Length_Ref = 1.0; //<---- NOTE: this should be given an option or set as a const

  /*!\brief REF_ORIGIN_MOMENT_X\n DESCRIPTION: X Reference origin for moment computation \ingroup Config*/
  addDoubleListOption("REF_ORIGIN_MOMENT_X", nRefOriginMoment_X, RefOriginMoment_X);
  /*!\brief REF_ORIGIN_MOMENT_Y\n DESCRIPTION: Y Reference origin for moment computation \ingroup Config*/
  addDoubleListOption("REF_ORIGIN_MOMENT_Y", nRefOriginMoment_Y, RefOriginMoment_Y);
  /*!\brief REF_ORIGIN_MOMENT_Z\n DESCRIPTION: Z Reference origin for moment computation \ingroup Config*/
  addDoubleListOption("REF_ORIGIN_MOMENT_Z", nRefOriginMoment_Z, RefOriginMoment_Z);
  /*!\brief REF_AREA\n DESCRIPTION: Reference area for force coefficients (0 implies automatic calculation) \ingroup Config*/
  addDoubleOption("REF_AREA", RefAreaCoeff, 1.0);
  /*!\brief SEMI_SPAN\n DESCRIPTION: Wing semi-span (1 by deafult) \ingroup Config*/
  addDoubleOption("SEMI_SPAN", SemiSpan, 1.0);
  /*!\brief REF_LENGTH_MOMENT\n DESCRIPTION: Reference length for pitching, rolling, and yawing non-dimensional moment \ingroup Config*/
  addDoubleOption("REF_LENGTH_MOMENT", RefLengthMoment, 1.0);
  /*!\brief REF_ELEM_LENGTH\n DESCRIPTION: Reference element length for computing the slope limiter epsilon \ingroup Config*/
  addDoubleOption("REF_ELEM_LENGTH", RefElemLength, 0.1);
  /*!\brief REF_SHARP_EDGES\n DESCRIPTION: Reference coefficient for detecting sharp edges \ingroup Config*/
  addDoubleOption("REF_SHARP_EDGES", RefSharpEdges, 3.0);
    /*!\brief REF_VELOCITY\n DESCRIPTION: Reference velocity (incompressible only)  \ingroup Config*/
  addDoubleOption("REF_VELOCITY", Velocity_Ref, -1.0);
    /* !\brief REF_VISCOSITY  \n DESCRIPTION: Reference viscosity (incompressible only)  \ingroup Config*/
  addDoubleOption("REF_VISCOSITY", Viscosity_Ref, -1.0);
  /* DESCRIPTION: Type of mesh motion */
  addEnumOption("REF_DIMENSIONALIZATION", Ref_NonDim, NonDim_Map, DIMENSIONAL);

  /*!\par CONFIG_CATEGORY: Boundary Markers \ingroup Config*/
  /*--- Options related to various boundary markers ---*/

  /*!\brief HTP_AXIS\n DESCRIPTION: Location of the HTP axis*/
  default_htp_axis[0] = 0.0; default_htp_axis[1] = 0.0;
  addDoubleArrayOption("HTP_AXIS", 2, HTP_Axis, default_htp_axis);
  /*!\brief MARKER_PLOTTING\n DESCRIPTION: Marker(s) of the surface in the surface flow solution file  \ingroup Config*/
  addStringListOption("MARKER_PLOTTING", nMarker_Plotting, Marker_Plotting);
  /*!\brief MARKER_MONITORING\n DESCRIPTION: Marker(s) of the surface where evaluate the non-dimensional coefficients \ingroup Config*/
  addStringListOption("MARKER_MONITORING", nMarker_Monitoring, Marker_Monitoring);
  /*!\brief MARKER_CONTROL_VOLUME\n DESCRIPTION: Marker(s) of the surface in the surface flow solution file  \ingroup Config*/
  addStringListOption("MARKER_ANALYZE", nMarker_Analyze, Marker_Analyze);
  /*!\brief MARKER_DESIGNING\n DESCRIPTION: Marker(s) of the surface where objective function (design problem) will be evaluated \ingroup Config*/
  addStringListOption("MARKER_DESIGNING", nMarker_Designing, Marker_Designing);
  /*!\brief MARKER_OUT_1D \n DESCRIPTION: Outlet boundary marker(s) over which to calculate 1-D flow properties
   Format: ( outlet marker) \ingroup Config*/
  addStringListOption("MARKER_OUT_1D", nMarker_Out_1D, Marker_Out_1D);
  /*!\brief GEO_MARKER\n DESCRIPTION: Marker(s) of the surface where evaluate the geometrical functions \ingroup Config*/
  addStringListOption("GEO_MARKER", nMarker_GeoEval, Marker_GeoEval);
  /*!\brief MARKER_EULER\n DESCRIPTION: Euler wall boundary marker(s) \ingroup Config*/
  addStringListOption("MARKER_EULER", nMarker_Euler, Marker_Euler);
  /*!\brief MARKER_FAR\n DESCRIPTION: Far-field boundary marker(s) \ingroup Config*/
  addStringListOption("MARKER_FAR", nMarker_FarField, Marker_FarField);
  /*!\brief MARKER_SYM\n DESCRIPTION: Symmetry boundary condition \ingroup Config*/
  addStringListOption("MARKER_SYM", nMarker_SymWall, Marker_SymWall);
  /*!\brief MARKER_PRESSURE\n DESCRIPTION: Symmetry boundary condition \ingroup Config*/
  addStringListOption("MARKER_PRESSURE", nMarker_Pressure, Marker_Pressure);
  /*!\brief MARKER_NEARFIELD\n DESCRIPTION: Near-Field boundary condition \ingroup Config*/
  addStringListOption("MARKER_NEARFIELD", nMarker_NearFieldBound, Marker_NearFieldBound);
  /*!\brief MARKER_FLUID_INTERFACE\n DESCRIPTION: Fluid interface boundary marker(s) \ingroup Config*/
  addStringListOption("MARKER_FLUID_INTERFACE", nMarker_Fluid_InterfaceBound, Marker_Fluid_InterfaceBound);
  /*!\brief MARKER_INTERFACE\n DESCRIPTION: Zone interface boundary marker(s) \ingroup Config*/
  addStringListOption("MARKER_INTERFACE", nMarker_InterfaceBound, Marker_InterfaceBound);
  /*!\brief MARKER_ZONE_INTERFACE \n DESCRIPTION: ZONE interface boundary marker(s) \ingroup Config*/
  addStringListOption("MARKER_ZONE_INTERFACE", nMarker_ZoneInterface, Marker_ZoneInterface);
  /*!\brief MARKER_DIRICHLET  \n DESCRIPTION: Dirichlet boundary marker(s) \ingroup Config*/
  addStringListOption("MARKER_DIRICHLET", nMarker_Dirichlet, Marker_Dirichlet);
  /* DESCRIPTION: Neumann boundary marker(s) */
  addStringListOption("MARKER_NEUMANN", nMarker_Neumann, Marker_Neumann);
  /* DESCRIPTION: Neumann boundary marker(s) */
  addStringListOption("MARKER_INTERNAL", nMarker_Internal, Marker_Internal);
  /* DESCRIPTION: Custom boundary marker(s) */
  addStringListOption("MARKER_CUSTOM", nMarker_Custom, Marker_Custom);
  /* DESCRIPTION: Periodic boundary marker(s) for use with SU2_MSH
   Format: ( periodic marker, donor marker, rotation_center_x, rotation_center_y,
   rotation_center_z, rotation_angle_x-axis, rotation_angle_y-axis,
   rotation_angle_z-axis, translation_x, translation_y, translation_z, ... ) */
  addPeriodicOption("MARKER_PERIODIC", nMarker_PerBound, Marker_PerBound, Marker_PerDonor,
                    Periodic_RotCenter, Periodic_RotAngles, Periodic_Translation);

  /*!\brief ACTDISK_TYPE  \n DESCRIPTION: Actuator Disk boundary type \n OPTIONS: see \link ActDisk_Map \endlink \n Default: VARIABLES_JUMP \ingroup Config*/
  addEnumOption("ACTDISK_TYPE", Kind_ActDisk, ActDisk_Map, VARIABLES_JUMP);

  /*!\brief MARKER_ACTDISK\n DESCRIPTION: Periodic boundary marker(s) for use with SU2_MSH
   Format: ( periodic marker, donor marker, rotation_center_x, rotation_center_y,
   rotation_center_z, rotation_angle_x-axis, rotation_angle_y-axis,
   rotation_angle_z-axis, translation_x, translation_y, translation_z, ... ) \ingroup Config*/
  addActDiskOption("MARKER_ACTDISK",
                   nMarker_ActDiskInlet, nMarker_ActDiskOutlet,  Marker_ActDiskInlet, Marker_ActDiskOutlet,
                   ActDisk_PressJump, ActDisk_TempJump, ActDisk_Omega);

  /*!\brief INLET_TYPE  \n DESCRIPTION: Inlet boundary type \n OPTIONS: see \link Inlet_Map \endlink \n DEFAULT: TOTAL_CONDITIONS \ingroup Config*/
  addEnumOption("INLET_TYPE", Kind_Inlet, Inlet_Map, TOTAL_CONDITIONS);

  /*!\brief MARKER_INLET  \n DESCRIPTION: Inlet boundary marker(s) with the following formats,
   Total Conditions: (inlet marker, total temp, total pressure, flow_direction_x,
   flow_direction_y, flow_direction_z, ... ) where flow_direction is
   a unit vector.
   Mass Flow: (inlet marker, density, velocity magnitude, flow_direction_x,
   flow_direction_y, flow_direction_z, ... ) where flow_direction is
   a unit vector. \ingroup Config*/
  addInletOption("MARKER_INLET", nMarker_Inlet, Marker_Inlet, Inlet_Ttotal, Inlet_Ptotal, Inlet_FlowDir);

  /*!\brief MARKER_RIEMANN \n DESCRIPTION: Riemann boundary marker(s) with the following formats, a unit vector.
   * \n OPTIONS: See \link Riemann_Map \endlink. The variables indicated by the option and the flow direction unit vector must be specified. \ingroup Config*/
  addRiemannOption("MARKER_RIEMANN", nMarker_Riemann, Marker_Riemann, Kind_Data_Riemann, Riemann_Map, Riemann_Var1, Riemann_Var2, Riemann_FlowDir);
  /*!\brief MARKER_NRBC \n DESCRIPTION: Riemann boundary marker(s) with the following formats, a unit vector. \ingroup Config*/
  addNRBCOption("MARKER_NRBC", nMarker_NRBC, Marker_NRBC, Kind_Data_NRBC, NRBC_Map, NRBC_Var1, NRBC_Var2, NRBC_FlowDir);
  /*!\brief MIXING_PROCESS_TYPE \n DESCRIPTION: types of mixing process for averaging quantities at the boundaries.
    \n OPTIONS: see \link MixingProcess_Map \endlink \n DEFAULT: AREA_AVERAGE \ingroup Config*/
  addEnumOption("MIXING_PROCESS_TYPE", Kind_MixingProcess, MixingProcess_Map, AREA_AVERAGE);
  /*!\brief MARKER_MIXINGPLANE \n DESCRIPTION: Identify the boundaries in which the mixing plane is applied. \ingroup Config*/
  addMixingPlaneOption("MARKER_MIXINGPLANE", nMarker_MixBound, Marker_MixBound, Marker_MixDonor);
  /*!\brief MARKER_MIXINGPLANE \n DESCRIPTION: Identify the boundaries in which the mixing plane is applied. \ingroup Config*/
  addTurboPerfOption("MARKER_TURBO_PERFORMANCE", nMarker_TurboPerf, Marker_TurboBoundIn, Marker_TurboBoundOut, Kind_TurboPerformance, TurboPerformance_Map);
  /*!\brief MARKER_SUPERSONIC_INLET  \n DESCRIPTION: Supersonic inlet boundary marker(s)
   * \n   Format: (inlet marker, temperature, static pressure, velocity_x,   velocity_y, velocity_z, ... ), i.e. primitive variables specified. \ingroup Config*/
  addInletOption("MARKER_SUPERSONIC_INLET", nMarker_Supersonic_Inlet, Marker_Supersonic_Inlet, Inlet_Temperature, Inlet_Pressure, Inlet_Velocity);
  /*!\brief MARKER_SUPERSONIC_OUTLET \n DESCRIPTION: Supersonic outlet boundary marker(s) \ingroup Config*/
  addStringListOption("MARKER_SUPERSONIC_OUTLET", nMarker_Supersonic_Outlet, Marker_Supersonic_Outlet);
  /*!\brief MARKER_OUTLET  \n DESCRIPTION: Outlet boundary marker(s)\n
   Format: ( outlet marker, back pressure (static), ... ) \ingroup Config*/
  addStringDoubleListOption("MARKER_OUTLET", nMarker_Outlet, Marker_Outlet, Outlet_Pressure);
  /*!\brief MARKER_ISOTHERMAL DESCRIPTION: Isothermal wall boundary marker(s)\n
   * Format: ( isothermal marker, wall temperature (static), ... ) \ingroup Config  */
  addStringDoubleListOption("MARKER_ISOTHERMAL", nMarker_Isothermal, Marker_Isothermal, Isothermal_Temperature);
  /*!\brief MARKER_HEATFLUX  \n DESCRIPTION: Specified heat flux wall boundary marker(s)
   Format: ( Heat flux marker, wall heat flux (static), ... ) \ingroup Config*/
  addStringDoubleListOption("MARKER_HEATFLUX", nMarker_HeatFlux, Marker_HeatFlux, Heat_Flux);
  /*!\brief MARKER_ENGINE_INFLOW  \n DESCRIPTION: Engine inflow boundary marker(s)
   Format: ( nacelle inflow marker, fan face Mach, ... ) \ingroup Config*/
  addStringDoubleListOption("MARKER_ENGINE_INFLOW", nMarker_EngineInflow, Marker_EngineInflow, EngineInflow_Target);
  /* DESCRIPTION: Highlite area */
  addDoubleOption("HIGHLITE_AREA", Highlite_Area, 1.0);
  /* DESCRIPTION: Fan poly efficiency */
  addDoubleOption("FAN_POLY_EFF", Fan_Poly_Eff, 1.0);
  /*!\brief SUBSONIC_ENGINE\n DESCRIPTION: Engine subsonic intake region \ingroup Config*/
  addBoolOption("SUBSONIC_ENGINE", SubsonicEngine, false);
  /* DESCRIPTION: Actuator disk double surface */
  addBoolOption("ACTDISK_DOUBLE_SURFACE", ActDisk_DoubleSurface, false);
  /* DESCRIPTION: Only half engine is in the computational grid */
  addBoolOption("ENGINE_HALF_MODEL", Engine_HalfModel, false);
  /* DESCRIPTION: Actuator disk double surface */
  addBoolOption("ACTDISK_SU2_DEF", ActDisk_SU2_DEF, false);
  /* DESCRIPTION: Definition of the distortion rack (radial number of proves / circumferential density (degree) */
  default_distortion[0] =  5.0; default_distortion[1] =  15.0;
  addDoubleArrayOption("DISTORTION_RACK", 2, DistortionRack, default_distortion);
  /* DESCRIPTION: Values of the box to impose a subsonic nacellle (mach, Pressure, Temperature) */
  default_eng_val[0]=0.0; default_eng_val[1]=0.0; default_eng_val[2]=0.0;
  default_eng_val[3]=0.0;  default_eng_val[4]=0.0;
  addDoubleArrayOption("SUBSONIC_ENGINE_VALUES", 5, SubsonicEngine_Values, default_eng_val);
  /* DESCRIPTION: Coordinates of the box to impose a subsonic nacellle cylinder (Xmin, Ymin, Zmin, Xmax, Ymax, Zmax, Radius) */
  default_eng_cyl[0] = 0.0; default_eng_cyl[1] = 0.0; default_eng_cyl[2] = 0.0;
  default_eng_cyl[3] =  1E15; default_eng_cyl[4] =  1E15; default_eng_cyl[5] =  1E15; default_eng_cyl[6] =  1E15;
  addDoubleArrayOption("SUBSONIC_ENGINE_CYL", 7, SubsonicEngine_Cyl, default_eng_cyl);
  /* DESCRIPTION: Engine exhaust boundary marker(s)
   Format: (nacelle exhaust marker, total nozzle temp, total nozzle pressure, ... )*/
  addExhaustOption("MARKER_ENGINE_EXHAUST", nMarker_EngineExhaust, Marker_EngineExhaust, Exhaust_Temperature_Target, Exhaust_Pressure_Target);
  /* DESCRIPTION: Clamped boundary marker(s) */
  addStringListOption("MARKER_CLAMPED", nMarker_Clamped, Marker_Clamped);
  /* DESCRIPTION: Displacement boundary marker(s) */
  addStringDoubleListOption("MARKER_NORMAL_DISPL", nMarker_Displacement, Marker_Displacement, Displ_Value);
  /* DESCRIPTION: Load boundary marker(s) */
  addStringDoubleListOption("MARKER_NORMAL_LOAD", nMarker_Load, Marker_Load, Load_Value);
  /* DESCRIPTION: Load boundary marker(s)
   Format: (inlet marker, load, multiplier, dir_x, dir_y, dir_z, ... ), i.e. primitive variables specified. */
  addInletOption("MARKER_LOAD", nMarker_Load_Dir, Marker_Load_Dir, Load_Dir_Value, Load_Dir_Multiplier, Load_Dir);
  /* DESCRIPTION: Sine load boundary marker(s)
   Format: (inlet marker, load, multiplier, dir_x, dir_y, dir_z, ... ), i.e. primitive variables specified. */
  addInletOption("MARKER_SINE_LOAD", nMarker_Load_Sine, Marker_Load_Sine, Load_Sine_Amplitude, Load_Sine_Frequency, Load_Sine_Dir);

  /* DESCRIPTION: Flow load boundary marker(s) */
  addStringDoubleListOption("MARKER_FLOWLOAD", nMarker_FlowLoad, Marker_FlowLoad, FlowLoad_Value);
  /* DESCRIPTION: Damping factor for engine inlet condition */
  addDoubleOption("DAMP_ENGINE_INFLOW", Damp_Engine_Inflow, 0.95);
  /* DESCRIPTION: Damping factor for engine exhaust condition */
  addDoubleOption("DAMP_ENGINE_EXHAUST", Damp_Engine_Exhaust, 0.95);
  /*!\brief ENGINE_INFLOW_TYPE  \n DESCRIPTION: Inlet boundary type \n OPTIONS: see \link Engine_Inflow_Map \endlink \n Default: FAN_FACE_MACH \ingroup Config*/
  addEnumOption("ENGINE_INFLOW_TYPE", Kind_Engine_Inflow, Engine_Inflow_Map, FAN_FACE_MACH);
  /* DESCRIPTION: Evaluate a problem with engines */
  addBoolOption("ENGINE", Engine, false);


  /*!\par CONFIG_CATEGORY: Time-marching \ingroup Config*/
  /*--- Options related to time-marching ---*/

  /* DESCRIPTION: Unsteady simulation  */
  addEnumOption("UNSTEADY_SIMULATION", Unsteady_Simulation, Unsteady_Map, STEADY);
  /* DESCRIPTION:  Courant-Friedrichs-Lewy condition of the finest grid */
  addDoubleOption("CFL_NUMBER", CFLFineGrid, 1.25);
  /* DESCRIPTION:  Max time step in local time stepping simulations */
  addDoubleOption("MAX_DELTA_TIME", Max_DeltaTime, 1000000);
  /* DESCRIPTION: Activate The adaptive CFL number. */
  addBoolOption("CFL_ADAPT", CFL_Adapt, false);
  /* !\brief CFL_ADAPT_PARAM
   * DESCRIPTION: Parameters of the adaptive CFL number (factor down, factor up, CFL limit (min and max) )
   * Factor down generally >1.0, factor up generally < 1.0 to cause the CFL to increase when residual is decreasing,
   * and decrease when the residual is increasing or stalled. \ingroup Config*/
  default_cfl_adapt[0] = 0.0; default_cfl_adapt[1] = 0.0; default_cfl_adapt[2] = 1.0; default_cfl_adapt[3] = 100.0;
  addDoubleArrayOption("CFL_ADAPT_PARAM", 4, CFL_AdaptParam, default_cfl_adapt);
  /* DESCRIPTION: Reduction factor of the CFL coefficient in the adjoint problem */
  addDoubleOption("CFL_REDUCTION_ADJFLOW", CFLRedCoeff_AdjFlow, 0.8);
  /* DESCRIPTION: Reduction factor of the CFL coefficient in the level set problem */
  addDoubleOption("CFL_REDUCTION_TURB", CFLRedCoeff_Turb, 1.0);
  /* DESCRIPTION: Reduction factor of the CFL coefficient in the turbulent adjoint problem */
  addDoubleOption("CFL_REDUCTION_ADJTURB", CFLRedCoeff_AdjTurb, 1.0);
  /* DESCRIPTION: Number of total iterations */
  addUnsignedLongOption("EXT_ITER", nExtIter, 999999);
  /* DESCRIPTION: External iteration offset due to restart */
  addUnsignedLongOption("EXT_ITER_OFFSET", ExtIter_OffSet, 0);
  // these options share nRKStep as their size, which is not a good idea in general
  /* DESCRIPTION: Runge-Kutta alpha coefficients */
  addDoubleListOption("RK_ALPHA_COEFF", nRKStep, RK_Alpha_Step);
  /* DESCRIPTION: Time Step for dual time stepping simulations (s) */
  addDoubleOption("UNST_TIMESTEP", Delta_UnstTime, 0.0);
  /* DESCRIPTION: Total Physical Time for dual time stepping simulations (s) */
  addDoubleOption("UNST_TIME", Total_UnstTime, 1.0);
  /* DESCRIPTION: Unsteady Courant-Friedrichs-Lewy number of the finest grid */
  addDoubleOption("UNST_CFL_NUMBER", Unst_CFL, 0.0);
  /* DESCRIPTION: Number of internal iterations (dual time method) */
  addUnsignedLongOption("UNST_INT_ITER", Unst_nIntIter, 100);
  /* DESCRIPTION: Integer number of periodic time instances for Harmonic Balance */
  addUnsignedShortOption("TIME_INSTANCES", nTimeInstances, 1);
  /* DESCRIPTION: Time period for Harmonic Balance wihtout moving meshes */
  addDoubleOption("HB_PERIOD", HarmonicBalance_Period, -1.0);
  /* DESCRIPTION: Iteration number to begin unsteady restarts (dual time method) */
  addLongOption("UNST_RESTART_ITER", Unst_RestartIter, 0);
  /* DESCRIPTION: Starting direct solver iteration for the unsteady adjoint */
  addLongOption("UNST_ADJOINT_ITER", Unst_AdjointIter, 0);
  /* DESCRIPTION: Number of iterations to average the objective */
  addLongOption("ITER_AVERAGE_OBJ", Iter_Avg_Objective , 0);
  /* DESCRIPTION: Iteration number to begin unsteady restarts (structural analysis) */
  addLongOption("DYN_RESTART_ITER", Dyn_RestartIter, 0);
  /* DESCRIPTION: Time discretization */
  addEnumOption("TIME_DISCRE_FLOW", Kind_TimeIntScheme_Flow, Time_Int_Map, EULER_IMPLICIT);
  /* DESCRIPTION: Time discretization */
  addEnumOption("TIME_DISCRE_ADJFLOW", Kind_TimeIntScheme_AdjFlow, Time_Int_Map, EULER_IMPLICIT);
  /* DESCRIPTION: Time discretization */
  addEnumOption("TIME_DISCRE_TURB", Kind_TimeIntScheme_Turb, Time_Int_Map, EULER_IMPLICIT);
  /* DESCRIPTION: Time discretization */
  addEnumOption("TIME_DISCRE_ADJTURB", Kind_TimeIntScheme_AdjTurb, Time_Int_Map, EULER_IMPLICIT);
  /* DESCRIPTION: Time discretization */
  addEnumOption("TIME_DISCRE_WAVE", Kind_TimeIntScheme_Wave, Time_Int_Map, EULER_IMPLICIT);
  /* DESCRIPTION: Time discretization */
  addEnumOption("TIME_DISCRE_FEA", Kind_TimeIntScheme_FEA, Time_Int_Map_FEA, NEWMARK_IMPLICIT);
  /* DESCRIPTION: Time discretization */
  addEnumOption("TIME_DISCRE_HEAT", Kind_TimeIntScheme_Heat, Time_Int_Map, EULER_IMPLICIT);
  /* DESCRIPTION: Time discretization */
  addEnumOption("TIME_DISCRE_POISSON", Kind_TimeIntScheme_Poisson, Time_Int_Map, EULER_IMPLICIT);

  /*!\par CONFIG_CATEGORY: Linear solver definition \ingroup Config*/
  /*--- Options related to the linear solvers ---*/

  /*!\brief LINEAR_SOLVER
   *  \n DESCRIPTION: Linear solver for the implicit, mesh deformation, or discrete adjoint systems \n OPTIONS: see \link Linear_Solver_Map \endlink \n DEFAULT: FGMRES \ingroup Config*/
  addEnumOption("LINEAR_SOLVER", Kind_Linear_Solver, Linear_Solver_Map, FGMRES);
  /*!\brief LINEAR_SOLVER_PREC
   *  \n DESCRIPTION: Preconditioner for the Krylov linear solvers \n OPTIONS: see \link Linear_Solver_Prec_Map \endlink \n DEFAULT: LU_SGS \ingroup Config*/
  addEnumOption("LINEAR_SOLVER_PREC", Kind_Linear_Solver_Prec, Linear_Solver_Prec_Map, LU_SGS);
  /* DESCRIPTION: Minimum error threshold for the linear solver for the implicit formulation */
  addDoubleOption("LINEAR_SOLVER_ERROR", Linear_Solver_Error, 1E-5);
  /* DESCRIPTION: Maximum number of iterations of the linear solver for the implicit formulation */
  addUnsignedLongOption("LINEAR_SOLVER_ITER", Linear_Solver_Iter, 10);
  /* DESCRIPTION: Maximum number of iterations of the linear solver for the implicit formulation */
  addUnsignedLongOption("LINEAR_SOLVER_RESTART_FREQUENCY", Linear_Solver_Restart_Frequency, 10);
  /* DESCRIPTION: Relaxation of the flow equations solver for the implicit formulation */
  addDoubleOption("RELAXATION_FACTOR_FLOW", Relaxation_Factor_Flow, 1.0);
  /* DESCRIPTION: Relaxation of the turb equations solver for the implicit formulation */
  addDoubleOption("RELAXATION_FACTOR_TURB", Relaxation_Factor_Turb, 1.0);
  /* DESCRIPTION: Relaxation of the adjoint flow equations solver for the implicit formulation */
  addDoubleOption("RELAXATION_FACTOR_ADJFLOW", Relaxation_Factor_AdjFlow, 1.0);
  /* DESCRIPTION: Roe coefficient */
  addDoubleOption("ROE_KAPPA", Roe_Kappa, 0.5);
  /* DESCRIPTION: Roe-Turkel preconditioning for low Mach number flows */
  addBoolOption("ROE_TURKEL_PREC", Low_Mach_Precon, false);
  /* DESCRIPTION: Post-reconstruction correction for low Mach number flows */
  addBoolOption("LOW_MACH_CORR", Low_Mach_Corr, false);
  /* DESCRIPTION: Time Step for dual time stepping simulations (s) */
  addDoubleOption("MIN_ROE_TURKEL_PREC", Min_Beta_RoeTurkel, 0.01);
  /* DESCRIPTION: Time Step for dual time stepping simulations (s) */
  addDoubleOption("MAX_ROE_TURKEL_PREC", Max_Beta_RoeTurkel, 0.2);
  /* DESCRIPTION: Linear solver for the turbulent adjoint systems */
  addEnumOption("ADJTURB_LIN_SOLVER", Kind_AdjTurb_Linear_Solver, Linear_Solver_Map, FGMRES);
  /* DESCRIPTION: Preconditioner for the turbulent adjoint Krylov linear solvers */
  addEnumOption("ADJTURB_LIN_PREC", Kind_AdjTurb_Linear_Prec, Linear_Solver_Prec_Map, LU_SGS);
  /* DESCRIPTION: Minimum error threshold for the turbulent adjoint linear solver for the implicit formulation */
  addDoubleOption("ADJTURB_LIN_ERROR", AdjTurb_Linear_Error, 1E-5);
  /* DESCRIPTION: Maximum number of iterations of the turbulent adjoint linear solver for the implicit formulation */
  addUnsignedShortOption("ADJTURB_LIN_ITER", AdjTurb_Linear_Iter, 10);
  /* DESCRIPTION: Entropy fix factor */
  addDoubleOption("ENTROPY_FIX_COEFF", EntropyFix_Coeff, 0.001);
  /* DESCRIPTION: Linear solver for the discete adjoint systems */
  addEnumOption("DISCADJ_LIN_SOLVER", Kind_DiscAdj_Linear_Solver, Linear_Solver_Map, FGMRES);
  /* DESCRIPTION: Preconditioner for the discrete adjoint Krylov linear solvers */
  addEnumOption("DISCADJ_LIN_PREC", Kind_DiscAdj_Linear_Prec, Linear_Solver_Prec_Map, ILU);
  
  /*!\par CONFIG_CATEGORY: Convergence\ingroup Config*/
  /*--- Options related to convergence ---*/
  
  /*!\brief CONV_CRITERIA
   *  \n DESCRIPTION: Convergence criteria \n OPTIONS: see \link Converge_Crit_Map \endlink \n DEFAULT: RESIDUAL \ingroup Config*/
  addEnumOption("CONV_CRITERIA", ConvCriteria, Converge_Crit_Map, RESIDUAL);
  /*!\brief RESIDUAL_REDUCTION \n DESCRIPTION: Residual reduction (order of magnitude with respect to the initial value)\n DEFAULT: 3.0 \ingroup Config*/
  addDoubleOption("RESIDUAL_REDUCTION", OrderMagResidual, 3.0);
  /*!\brief RESIDUAL_MINVAL\n DESCRIPTION: Min value of the residual (log10 of the residual)\n DEFAULT: -8.0 \ingroup Config*/
  addDoubleOption("RESIDUAL_MINVAL", MinLogResidual, -8.0);
  /* DESCRIPTION: Residual reduction (order of magnitude with respect to the initial value) */
  addDoubleOption("RESIDUAL_REDUCTION_FSI", OrderMagResidualFSI, 3.0);
  /* DESCRIPTION: Min value of the residual (log10 of the residual) */
  addDoubleOption("RESIDUAL_MINVAL_FSI", MinLogResidualFSI, -5.0);
  /* DESCRIPTION: FEM: UTOL = norm(Delta_U(k)) / norm(U(k)) */
  addDoubleOption("RESIDUAL_FEM_UTOL", Res_FEM_UTOL, -9.0);
  /* DESCRIPTION: FEM: RTOL = norm(Residual(k)) / norm(Residual(0)) */
  addDoubleOption("RESIDUAL_FEM_RTOL", Res_FEM_RTOL, -9.0);
  /* DESCRIPTION: FEM: ETOL = Delta_U(k) * Residual(k) / Delta_U(0) * Residual(0) */
  addDoubleOption("RESIDUAL_FEM_ETOL", Res_FEM_ETOL, -9.0);
  /*!\brief RESIDUAL_FUNC_FLOW\n DESCRIPTION: Flow functional for the Residual criteria\n OPTIONS: See \link Residual_Map \endlink \n DEFAULT: RHO_RESIDUAL \ingroup Config*/
  addEnumOption("RESIDUAL_FUNC_FLOW", Residual_Func_Flow, Residual_Map, RHO_RESIDUAL);
  /*!\brief STARTCONV_ITER\n DESCRIPTION: Iteration number to begin convergence monitoring\n DEFAULT: 5 \ingroup Config*/
  addUnsignedLongOption("STARTCONV_ITER", StartConv_Iter, 5);
  /*!\brief CAUCHY_ELEMS\n DESCRIPTION: Number of elements to apply the criteria. \n DEFAULT 100 \ingroup Config*/
  addUnsignedShortOption("CAUCHY_ELEMS", Cauchy_Elems, 100);
  /*!\brief CAUCHY_EPS\n DESCRIPTION: Epsilon to control the series convergence \n DEFAULT: 1e-10 \ingroup Config*/
  addDoubleOption("CAUCHY_EPS", Cauchy_Eps, 1E-10);
  /*!\brief CAUCHY_FUNC_FLOW
   *  \n DESCRIPTION: Flow functional for the Cauchy criteria \n OPTIONS: see \link Objective_Map \endlink \n DEFAULT: DRAG_COEFFICIENT \ingroup Config*/
  addEnumOption("CAUCHY_FUNC_FLOW", Cauchy_Func_Flow, Objective_Map, DRAG_COEFFICIENT);
  /*!\brief CAUCHY_FUNC_ADJFLOW\n DESCRIPTION: Adjoint functional for the Cauchy criteria.\n OPTIONS: See \link Sens_Map \endlink. \n DEFAULT: SENS_GEOMETRY \ingroup Config*/
  addEnumOption("CAUCHY_FUNC_ADJFLOW", Cauchy_Func_AdjFlow, Sens_Map, SENS_GEOMETRY);

  /*!\par CONFIG_CATEGORY: Multi-grid \ingroup Config*/
  /*--- Options related to Multi-grid ---*/

  /*!\brief START_UP_ITER \n DESCRIPTION: Start up iterations using the fine grid only. DEFAULT: 0 \ingroup Config*/
  addUnsignedShortOption("START_UP_ITER", nStartUpIter, 0);
  /*!\brief MGLEVEL\n DESCRIPTION: Multi-grid Levels. DEFAULT: 0 \ingroup Config*/
  addUnsignedShortOption("MGLEVEL", nMGLevels, 0);
  /*!\brief MGCYCLE\n DESCRIPTION: Multi-grid cycle. OPTIONS: See \link MG_Cycle_Map \endlink. Defualt V_CYCLE \ingroup Config*/
  addEnumOption("MGCYCLE", MGCycle, MG_Cycle_Map, V_CYCLE);
  /*!\brief MG_PRE_SMOOTH\n DESCRIPTION: Multi-grid pre-smoothing level \ingroup Config*/
  addUShortListOption("MG_PRE_SMOOTH", nMG_PreSmooth, MG_PreSmooth);
  /*!\brief MG_POST_SMOOTH\n DESCRIPTION: Multi-grid post-smoothing level \ingroup Config*/
  addUShortListOption("MG_POST_SMOOTH", nMG_PostSmooth, MG_PostSmooth);
  /*!\brief MG_CORRECTION_SMOOTH\n DESCRIPTION: Jacobi implicit smoothing of the correction \ingroup Config*/
  addUShortListOption("MG_CORRECTION_SMOOTH", nMG_CorrecSmooth, MG_CorrecSmooth);
  /*!\brief MG_DAMP_RESTRICTION\n DESCRIPTION: Damping factor for the residual restriction. DEFAULT: 0.75 \ingroup Config*/
  addDoubleOption("MG_DAMP_RESTRICTION", Damp_Res_Restric, 0.75);
  /*!\brief MG_DAMP_PROLONGATION\n DESCRIPTION: Damping factor for the correction prolongation. DEFAULT 0.75 \ingroup Config*/
  addDoubleOption("MG_DAMP_PROLONGATION", Damp_Correc_Prolong, 0.75);

  /*!\par CONFIG_CATEGORY: Spatial Discretization \ingroup Config*/
  /*--- Options related to the spatial discretization ---*/

  /*!\brief NUM_METHOD_GRAD
   *  \n DESCRIPTION: Numerical method for spatial gradients \n OPTIONS: See \link Gradient_Map \endlink. \n DEFAULT: WEIGHTED_LEAST_SQUARES. \ingroup Config*/
  addEnumOption("NUM_METHOD_GRAD", Kind_Gradient_Method, Gradient_Map, WEIGHTED_LEAST_SQUARES);
  /*!\brief LIMITER_COEFF
   *  \n DESCRIPTION: Coefficient for the limiter. DEFAULT value 0.5. Larger values decrease the extent of limiting, values approaching zero cause lower-order approximation to the solution. \ingroup Config */
  addDoubleOption("LIMITER_COEFF", LimiterCoeff, 0.5);
  /*!\brief LIMITER_ITER
   *  \n DESCRIPTION: Freeze the value of the limiter after a number of iterations. DEFAULT value 999999. \ingroup Config*/
  addUnsignedLongOption("LIMITER_ITER", LimiterIter, 999999);
  /*!\brief SHARP_EDGES_COEFF
   *  \n DESCRIPTION: Coefficient for detecting the limit of the sharp edges. DEFAULT value 3.0.  Use with sharp edges limiter. \ingroup Config*/
  addDoubleOption("SHARP_EDGES_COEFF", SharpEdgesCoeff, 3.0);

  /*!\brief CONV_NUM_METHOD_FLOW
   *  \n DESCRIPTION: Convective numerical method \n OPTIONS: See \link Upwind_Map \endlink , \link Centered_Map \endlink. \ingroup Config*/
  addConvectOption("CONV_NUM_METHOD_FLOW", Kind_ConvNumScheme_Flow, Kind_Centered_Flow, Kind_Upwind_Flow);
  /*!\brief SPATIAL_ORDER_FLOW
   *  \n DESCRIPTION: Spatial numerical order integration \n OPTIONS: See \link SpatialOrder_Map \endlink \n DEFAULT: SECOND_ORDER \ingroup Config*/
  addEnumOption("SPATIAL_ORDER_FLOW", SpatialOrder_Flow, SpatialOrder_Map, SECOND_ORDER);
  /*!\brief SLOPE_LIMITER_FLOW
   * DESCRIPTION: Slope limiter for the direct solution. \n OPTIONS: See \link Limiter_Map \endlink \n DEFAULT VENKATAKRISHNAN \ingroup Config*/
  addEnumOption("SLOPE_LIMITER_FLOW", Kind_SlopeLimit_Flow, Limiter_Map, VENKATAKRISHNAN);
  default_ad_coeff_flow[0] = 0.15; default_ad_coeff_flow[1] = 0.5; default_ad_coeff_flow[2] = 0.02;
  /*!\brief AD_COEFF_FLOW \n DESCRIPTION: 1st, 2nd and 4th order artificial dissipation coefficients \ingroup Config*/
  addDoubleArrayOption("AD_COEFF_FLOW", 3, Kappa_Flow, default_ad_coeff_flow);

  /*!\brief CONV_NUM_METHOD_ADJFLOW
   *  \n DESCRIPTION: Convective numerical method for the adjoint solver.
   *  \n OPTIONS:  See \link Upwind_Map \endlink , \link Centered_Map \endlink. Note: not all methods are guaranteed to be implemented for the adjoint solver. \ingroup Config */
  addConvectOption("CONV_NUM_METHOD_ADJFLOW", Kind_ConvNumScheme_AdjFlow, Kind_Centered_AdjFlow, Kind_Upwind_AdjFlow);
  /*!\brief SPATIAL_ORDER_ADJFLOW
   *  \n DESCRIPTION: Spatial numerical order integration \n OPTIONS: See \link SpatialOrder_Map \endlink \n DEFAULT: SECOND_ORDER \ingroup Config*/
  addEnumOption("SPATIAL_ORDER_ADJFLOW", SpatialOrder_AdjFlow, SpatialOrder_Map, SECOND_ORDER);
  /*!\brief SLOPE_LIMITER_ADJFLOW
     * DESCRIPTION: Slope limiter for the adjoint solution. \n OPTIONS: See \link Limiter_Map \endlink \n DEFAULT VENKATAKRISHNAN \ingroup Config*/
  addEnumOption("SLOPE_LIMITER_ADJFLOW", Kind_SlopeLimit_AdjFlow, Limiter_Map, VENKATAKRISHNAN);
  default_ad_coeff_adj[0] = 0.15; default_ad_coeff_adj[1] = 0.5; default_ad_coeff_adj[2] = 0.02;
  /*!\brief AD_COEFF_ADJFLOW
   *  \n DESCRIPTION: 1st, 2nd and 4th order artificial dissipation coefficients for the adjoint solver.
   *  \n FORMAT and default values: AD_COEFF_ADJFLOW = (0.15, 0.5, 0.02) \ingroup Config*/
  addDoubleArrayOption("AD_COEFF_ADJFLOW", 3, Kappa_AdjFlow, default_ad_coeff_adj);

  /*!\brief SPATIAL_ORDER_TURB
   *  \n DESCRIPTION: Spatial numerical order integration.\n OPTIONS: See \link SpatialOrder_Map \endlink \n DEFAULT: FIRST_ORDER \ingroup Config*/
  addEnumOption("SPATIAL_ORDER_TURB", SpatialOrder_Turb, SpatialOrder_Map, FIRST_ORDER);
  /*!\brief SLOPE_LIMITER_TURB
   *  \n DESCRIPTION: Slope limiter  \n OPTIONS: See \link Limiter_Map \endlink \n DEFAULT VENKATAKRISHNAN \ingroup Config*/
  addEnumOption("SLOPE_LIMITER_TURB", Kind_SlopeLimit_Turb, Limiter_Map, VENKATAKRISHNAN);
  /*!\brief CONV_NUM_METHOD_TURB
   *  \n DESCRIPTION: Convective numerical method \ingroup Config*/
  addConvectOption("CONV_NUM_METHOD_TURB", Kind_ConvNumScheme_Turb, Kind_Centered_Turb, Kind_Upwind_Turb);
  
  /*!\brief SPATIAL_ORDER_ADJTURB
   *  \n DESCRIPTION: Spatial numerical order integration \n OPTIONS: See \link SpatialOrder_Map \endlink \n DEFAULT: FIRST_ORDER \ingroup Config*/
  addEnumOption("SPATIAL_ORDER_ADJTURB", SpatialOrder_AdjTurb, SpatialOrder_Map, FIRST_ORDER);
  /*!\brief SLOPE_LIMITER_ADJTURB
   *  \n DESCRIPTION: Slope limiter \n OPTIONS: See \link Limiter_Map \endlink \n DEFAULT VENKATAKRISHNAN \ingroup Config */
  addEnumOption("SLOPE_LIMITER_ADJTURB", Kind_SlopeLimit_AdjTurb, Limiter_Map, VENKATAKRISHNAN);
  /*!\brief CONV_NUM_METHOD_ADJTURB\n DESCRIPTION: Convective numerical method for the adjoint/turbulent problem \ingroup Config*/
  addConvectOption("CONV_NUM_METHOD_ADJTURB", Kind_ConvNumScheme_AdjTurb, Kind_Centered_AdjTurb, Kind_Upwind_AdjTurb);

  /* DESCRIPTION: Viscous limiter mean flow equations */
  addBoolOption("VISCOUS_LIMITER_FLOW", Viscous_Limiter_Flow, false);
  /* DESCRIPTION: Viscous limiter turbulent equations */
  addBoolOption("VISCOUS_LIMITER_TURB", Viscous_Limiter_Turb, false);
  
  /*!\par CONFIG_CATEGORY: Adjoint and Gradient \ingroup Config*/
  /*--- Options related to the adjoint and gradient ---*/

  /*!\brief LIMIT_ADJFLOW \n DESCRIPTION: Limit value for the adjoint variable.\n DEFAULT: 1E6. \ingroup Config*/
  addDoubleOption("LIMIT_ADJFLOW", AdjointLimit, 1E6);
  /*!\brief MG_ADJFLOW\n DESCRIPTION: Multigrid with the adjoint problem. \n Defualt: YES \ingroup Config*/
  addBoolOption("MG_ADJFLOW", MG_AdjointFlow, true);

  /*!\brief OBJECTIVE_WEIGHT  \n DESCRIPTION: Adjoint problem boundary condition weights. Applies scaling factor to objective(s) \ingroup Config*/
  addDoubleListOption("OBJECTIVE_WEIGHT", nObjW, Weight_ObjFunc);
  /*!\brief OBJECTIVE_FUNCTION
   *  \n DESCRIPTION: Adjoint problem boundary condition \n OPTIONS: see \link Objective_Map \endlink \n DEFAULT: DRAG_COEFFICIENT \ingroup Config*/
  addEnumListOption("OBJECTIVE_FUNCTION", nObj, Kind_ObjFunc, Objective_Map);

  /* DESCRIPTION: parameter for the definition of a complex objective function */
  addDoubleOption("DCD_DCL_VALUE", dCD_dCL, 0.0);
  /* DESCRIPTION: parameter for the definition of a complex objective function */
  addDoubleOption("DCD_DCM_VALUE", dCD_dCM, 0.0);

  default_obj_coeff[0]=0.0; default_obj_coeff[1]=0.0; default_obj_coeff[2]=0.0;
  default_obj_coeff[3]=0.0;  default_obj_coeff[4]=0.0;
  /*!\brief OBJ_CHAIN_RULE_COEFF
  * \n DESCRIPTION: Coefficients defining the objective function gradient using the chain rule
  * with area-averaged outlet primitive variables. This is used with the genereralized outflow
  * objective.  \ingroup Config   */
  addDoubleArrayOption("OBJ_CHAIN_RULE_COEFF",5,Obj_ChainRuleCoeff,default_obj_coeff);

  default_geo_loc[0] = 0.0; default_geo_loc[1] = 1.0;
  /* DESCRIPTION: Definition of the airfoil section */
  addDoubleArrayOption("GEO_WING_BOUNDS", 2, Section_WingBounds, default_geo_loc);
  /* DESCRIPTION: Identify the axis of the section */
  addEnumOption("GEO_AXIS_STATIONS", Axis_Stations, Axis_Stations_Map, Y_AXIS);
  /* DESCRIPTION: Number of section cuts to make when calculating internal volume */
  addUnsignedShortOption("GEO_WING_STATIONS", nWingStations, 101);
  /* DESCRIPTION: Definition of the airfoil sections */
  addDoubleListOption("GEO_LOCATION_STATIONS", nLocationStations, LocationStations);
  /* DESCRIPTION: Output sectional forces for specified markers. */
  addBoolOption("GEO_PLOT_STATIONS", Plot_Section_Forces, false);
  /* DESCRIPTION: Mode of the GDC code (analysis, or gradient) */
  addEnumOption("GEO_MODE", GeometryMode, GeometryMode_Map, FUNCTION);

  /* DESCRIPTION: Drag weight in sonic boom Objective Function (from 0.0 to 1.0) */
  addDoubleOption("DRAG_IN_SONICBOOM", WeightCd, 0.0);
  /* DESCRIPTION: Sensitivity smoothing  */
  addEnumOption("SENS_SMOOTHING", Kind_SensSmooth, Sens_Smoothing_Map, NO_SMOOTH);
  /* DESCRIPTION: Adjoint frozen viscosity */
  addBoolOption("FROZEN_VISC", Frozen_Visc, true);
   /* DESCRIPTION:  */
  addDoubleOption("FIX_AZIMUTHAL_LINE", FixAzimuthalLine, 90.0);
  /*!\brief SENS_REMOVE_SHARP
   * \n DESCRIPTION: Remove sharp edges from the sensitivity evaluation  \n Format: SENS_REMOVE_SHARP = YES \n DEFAULT: NO \ingroup Config*/
  addBoolOption("SENS_REMOVE_SHARP", Sens_Remove_Sharp, false);

  /*!\par CONFIG_CATEGORY: Input/output files and formats \ingroup Config */
  /*--- Options related to input/output files and formats ---*/

  /*!\brief OUTPUT_FORMAT \n DESCRIPTION: I/O format for output plots. \n OPTIONS: see \link Output_Map \endlink \n DEFAULT: TECPLOT \ingroup Config */
  addEnumOption("OUTPUT_FORMAT", Output_FileFormat, Output_Map, TECPLOT);
  /*!\brief ACTDISK_JUMP \n DESCRIPTION: The jump is given by the difference in values or a ratio */
  addEnumOption("ACTDISK_JUMP", ActDisk_Jump, Jump_Map, DIFFERENCE);
  /*!\brief MESH_FORMAT \n DESCRIPTION: Mesh input file format \n OPTIONS: see \link Input_Map \endlink \n DEFAULT: SU2 \ingroup Config*/
  addEnumOption("MESH_FORMAT", Mesh_FileFormat, Input_Map, SU2);
  /* DESCRIPTION:  Mesh input file */
  addStringOption("MESH_FILENAME", Mesh_FileName, string("mesh.su2"));
  /*!\brief MESH_OUT_FILENAME \n DESCRIPTION: Mesh output file name. Used when converting, scaling, or deforming a mesh. \n DEFAULT: mesh_out.su2 \ingroup Config*/
  addStringOption("MESH_OUT_FILENAME", Mesh_Out_FileName, string("mesh_out.su2"));

  /*!\brief CONV_FILENAME \n DESCRIPTION: Output file convergence history (w/o extension) \n DEFAULT: history \ingroup Config*/
  addStringOption("CONV_FILENAME", Conv_FileName, string("history"));
  /*!\brief BREAKDOWN_FILENAME \n DESCRIPTION: Output file forces breakdown \ingroup Config*/
  addStringOption("BREAKDOWN_FILENAME", Breakdown_FileName, string("forces_breakdown.dat"));
  /*!\brief CONV_FILENAME \n DESCRIPTION: Output file convergence history (w/o extension) \n DEFAULT: history \ingroup Config*/
  addStringOption("CONV_FILENAME_FSI", Conv_FileName_FSI, string("historyFSI.csv"));
  /* DESCRIPTION: Viscous limiter turbulent equations */
  addBoolOption("WRITE_CONV_FILENAME_FSI", Write_Conv_FSI, false);
  /*!\brief SOLUTION_FLOW_FILENAME \n DESCRIPTION: Restart flow input file (the file output under the filename set by RESTART_FLOW_FILENAME) \n DEFAULT: solution_flow.dat \ingroup Config */
  addStringOption("SOLUTION_FLOW_FILENAME", Solution_FlowFileName, string("solution_flow.dat"));
  /*!\brief SOLUTION_ADJ_FILENAME\n DESCRIPTION: Restart adjoint input file. Objective function abbreviation is expected. \ingroup Config*/
  addStringOption("SOLUTION_ADJ_FILENAME", Solution_AdjFileName, string("solution_adj.dat"));
  /*!\brief SOLUTION_FLOW_FILENAME \n DESCRIPTION: Restart structure input file (the file output under the filename set by RESTART_FLOW_FILENAME) \n Default: solution_flow.dat \ingroup Config */
  addStringOption("SOLUTION_STRUCTURE_FILENAME", Solution_FEMFileName, string("solution_structure.dat"));
  /*!\brief RESTART_FLOW_FILENAME \n DESCRIPTION: Output file restart flow \ingroup Config*/
  addStringOption("RESTART_FLOW_FILENAME", Restart_FlowFileName, string("restart_flow.dat"));
  /*!\brief RESTART_ADJ_FILENAME  \n DESCRIPTION: Output file restart adjoint. Objective function abbreviation will be appended. \ingroup Config*/
  addStringOption("RESTART_ADJ_FILENAME", Restart_AdjFileName, string("restart_adj.dat"));
  /*!\brief RESTART_WAVE_FILENAME \n DESCRIPTION: Output file restart wave \ingroup Config*/
  addStringOption("RESTART_WAVE_FILENAME", Restart_WaveFileName, string("restart_wave.dat"));
  /*!\brief RESTART_FLOW_FILENAME \n DESCRIPTION: Output file restart structure \ingroup Config*/
  addStringOption("RESTART_STRUCTURE_FILENAME", Restart_FEMFileName, string("restart_structure.dat"));
  /*!\brief VOLUME_FLOW_FILENAME  \n DESCRIPTION: Output file flow (w/o extension) variables \ingroup Config */
  addStringOption("VOLUME_FLOW_FILENAME", Flow_FileName, string("flow"));
  /*!\brief VOLUME_STRUCTURE_FILENAME
   * \n  DESCRIPTION: Output file structure (w/o extension) variables \ingroup Config*/
  addStringOption("VOLUME_STRUCTURE_FILENAME", Structure_FileName, string("structure"));
  /*!\brief SURFACE_STRUCTURE_FILENAME
   *  \n DESCRIPTION: Output file structure (w/o extension) variables \ingroup Config*/
  addStringOption("SURFACE_STRUCTURE_FILENAME", SurfStructure_FileName, string("surface_structure"));
  /*!\brief SURFACE_WAVE_FILENAME
   *  \n DESCRIPTION: Output file structure (w/o extension) variables \ingroup Config*/
  addStringOption("SURFACE_WAVE_FILENAME", SurfWave_FileName, string("surface_wave"));
  /*!\brief SURFACE_HEAT_FILENAME
   *  \n DESCRIPTION: Output file structure (w/o extension) variables \ingroup Config */
  addStringOption("SURFACE_HEAT_FILENAME", SurfHeat_FileName, string("surface_heat"));
  /*!\brief VOLUME_WAVE_FILENAME
   *  \n DESCRIPTION: Output file wave (w/o extension) variables  \ingroup Config*/
  addStringOption("VOLUME_WAVE_FILENAME", Wave_FileName, string("wave"));
  /*!\brief VOLUME_HEAT_FILENAME
   *  \n DESCRIPTION: Output file wave (w/o extension) variables  \ingroup Config*/
  addStringOption("VOLUME_HEAT_FILENAME", Heat_FileName, string("heat"));
  /*!\brief VOLUME_ADJWAVE_FILENAME
   *  \n DESCRIPTION: Output file adj. wave (w/o extension) variables  \ingroup Config*/
  addStringOption("VOLUME_ADJWAVE_FILENAME", AdjWave_FileName, string("adjoint_wave"));
  /*!\brief VOLUME_ADJ_FILENAME
   *  \n DESCRIPTION: Output file adjoint (w/o extension) variables  \ingroup Config*/
  addStringOption("VOLUME_ADJ_FILENAME", Adj_FileName, string("adjoint"));
  /*!\brief GRAD_OBJFUNC_FILENAME
   *  \n DESCRIPTION: Output objective function gradient  \ingroup Config*/
  addStringOption("GRAD_OBJFUNC_FILENAME", ObjFunc_Grad_FileName, string("of_grad.dat"));
  /*!\brief VALUE_OBJFUNC_FILENAME
   *  \n DESCRIPTION: Output objective function  \ingroup Config*/
  addStringOption("VALUE_OBJFUNC_FILENAME", ObjFunc_Value_FileName, string("of_func.dat"));
  /*!\brief SURFACE_FLOW_FILENAME
   *  \n DESCRIPTION: Output file surface flow coefficient (w/o extension)  \ingroup Config*/
  addStringOption("SURFACE_FLOW_FILENAME", SurfFlowCoeff_FileName, string("surface_flow"));
  /*!\brief SURFACE_ADJ_FILENAME
   *  \n DESCRIPTION: Output file surface adjoint coefficient (w/o extension)  \ingroup Config*/
  addStringOption("SURFACE_ADJ_FILENAME", SurfAdjCoeff_FileName, string("surface_adjoint"));
  /*!\brief SURFACE_SENS_FILENAME_FILENAME
   *  \n DESCRIPTION: Output file surface sensitivity (discrete adjoint) (w/o extension)  \ingroup Config*/
  addStringOption("SURFACE_SENS_FILENAME", SurfSens_FileName, string("surface_sens"));
  /*!\brief VOLUME_SENS_FILENAME
   *  \n DESCRIPTION: Output file volume sensitivity (discrete adjoint))  \ingroup Config*/
  addStringOption("VOLUME_SENS_FILENAME", VolSens_FileName, string("volume_sens"));
  /*!\brief WRT_SOL_FREQ
   *  \n DESCRIPTION: Writing solution file frequency  \ingroup Config*/
  addUnsignedLongOption("WRT_SOL_FREQ", Wrt_Sol_Freq, 1000);
  /*!\brief WRT_SOL_FREQ_DUALTIME
   *  \n DESCRIPTION: Writing solution file frequency for dual time  \ingroup Config*/
  addUnsignedLongOption("WRT_SOL_FREQ_DUALTIME", Wrt_Sol_Freq_DualTime, 1);
  /*!\brief WRT_CON_FREQ
   *  \n DESCRIPTION: Writing convergence history frequency  \ingroup Config*/
  addUnsignedLongOption("WRT_CON_FREQ",  Wrt_Con_Freq, 1);
  /*!\brief WRT_CON_FREQ_DUALTIME
   *  \n DESCRIPTION: Writing convergence history frequency for the dual time  \ingroup Config*/
  addUnsignedLongOption("WRT_CON_FREQ_DUALTIME",  Wrt_Con_Freq_DualTime, 10);
  /*!\brief LOW_MEMORY_OUTPUT
   *  \n DESCRIPTION: Output less information for lower memory use.  \ingroup Config*/
  addBoolOption("LOW_MEMORY_OUTPUT", Low_MemoryOutput, false);
  /*!\brief WRT_VOL_SOL
   *  \n DESCRIPTION: Write a volume solution file  \ingroup Config*/
  addBoolOption("WRT_VOL_SOL", Wrt_Vol_Sol, true);
  /*!\brief WRT_SRF_SOL
   *  \n DESCRIPTION: Write a surface solution file  \ingroup Config*/
  addBoolOption("WRT_SRF_SOL", Wrt_Srf_Sol, true);
  /*!\brief WRT_CSV_SOL
   *  \n DESCRIPTION: Write a surface CSV solution file  \ingroup Config*/
  addBoolOption("WRT_CSV_SOL", Wrt_Csv_Sol, true);
  /*!\brief WRT_RESIDUALS
   *  \n DESCRIPTION: Output residual info to solution/restart file  \ingroup Config*/
  addBoolOption("WRT_RESIDUALS", Wrt_Residuals, false);
  /*!\brief WRT_LIMITERS
   *  \n DESCRIPTION: Output limiter value information to solution/restart file  \ingroup Config*/
  addBoolOption("WRT_LIMITERS", Wrt_Limiters, false);
  /*!\brief WRT_SHARPEDGES
   *  \n DESCRIPTION: Output sharp edge limiter information to solution/restart file  \ingroup Config*/
  addBoolOption("WRT_SHARPEDGES", Wrt_SharpEdges, false);
  /* DESCRIPTION: Output the rind layers in the solution files  \ingroup Config*/
  addBoolOption("WRT_HALO", Wrt_Halo, false);
  /*!\brief ONE_D_OUTPUT
   *  \n DESCRIPTION: Output averaged outlet flow values on specified exit marker. \n Use with MARKER_OUT_1D. \ingroup Config*/
  addBoolOption("ONE_D_OUTPUT", Wrt_1D_Output, false);
  /*!\brief CONSOLE_OUTPUT_VERBOSITY
   *  \n DESCRIPTION: Verbosity level for console output  \ingroup Config*/
  addEnumOption("CONSOLE_OUTPUT_VERBOSITY", Console_Output_Verb, Verb_Map, VERB_HIGH);


  /*!\par CONFIG_CATEGORY: Dynamic mesh definition \ingroup Config*/
  /*--- Options related to dynamic meshes ---*/

  /* DESCRIPTION: Mesh motion for unsteady simulations */
  addBoolOption("GRID_MOVEMENT", Grid_Movement, false);
  /* DESCRIPTION: Periodic mesh movement for rigid mesh motion */
  addBoolOption("PERIODIC_RIGID_MOVEMENT", Periodic_Rigid_Movement, false);
  /* DESCRIPTION: Type of mesh motion */
  addEnumListOption("GRID_MOVEMENT_KIND", nGridMovement, Kind_GridMovement, GridMovement_Map);
  /* DESCRIPTION: Marker(s) of moving surfaces (MOVING_WALL or DEFORMING grid motion). */
  addStringListOption("MARKER_MOVING", nMarker_Moving, Marker_Moving);
  /* DESCRIPTION: Mach number (non-dimensional, based on the mesh velocity and freestream vals.) */
  addDoubleOption("MACH_MOTION", Mach_Motion, 0.0);
  /* DESCRIPTION: Coordinates of the rigid motion origin */
  addDoubleListOption("MOTION_ORIGIN_X", nMotion_Origin_X, Motion_Origin_X);
  /* DESCRIPTION: Coordinates of the rigid motion origin */
  addDoubleListOption("MOTION_ORIGIN_Y", nMotion_Origin_Y, Motion_Origin_Y);
  /* DESCRIPTION: Coordinates of the rigid motion origin */
  addDoubleListOption("MOTION_ORIGIN_Z", nMotion_Origin_Z, Motion_Origin_Z);
  /* DESCRIPTION: Translational velocity vector (m/s) in the x, y, & z directions (RIGID_MOTION only) */
  addDoubleListOption("TRANSLATION_RATE_X", nTranslation_Rate_X, Translation_Rate_X);
  /* DESCRIPTION: Translational velocity vector (m/s) in the x, y, & z directions (RIGID_MOTION only) */
  addDoubleListOption("TRANSLATION_RATE_Y", nTranslation_Rate_Y, Translation_Rate_Y);
  /* DESCRIPTION: Translational velocity vector (m/s) in the x, y, & z directions (RIGID_MOTION only) */
  addDoubleListOption("TRANSLATION_RATE_Z", nTranslation_Rate_Z, Translation_Rate_Z);
  /* DESCRIPTION: Angular velocity vector (rad/s) about x, y, & z axes (RIGID_MOTION only) */
  addDoubleListOption("ROTATION_RATE_X", nRotation_Rate_X, Rotation_Rate_X);
  /* DESCRIPTION: Angular velocity vector (rad/s) about x, y, & z axes (RIGID_MOTION only) */
  addDoubleListOption("ROTATION_RATE_Y", nRotation_Rate_Y, Rotation_Rate_Y);
  /* DESCRIPTION: Angular velocity vector (rad/s) about x, y, & z axes (RIGID_MOTION only) */
  addDoubleListOption("ROTATION_RATE_Z", nRotation_Rate_Z, Rotation_Rate_Z);
  /* DESCRIPTION: Pitching angular freq. (rad/s) about x, y, & z axes (RIGID_MOTION only) */
  addDoubleListOption("PITCHING_OMEGA_X", nPitching_Omega_X, Pitching_Omega_X);
  /* DESCRIPTION: Pitching angular freq. (rad/s) about x, y, & z axes (RIGID_MOTION only) */
  addDoubleListOption("PITCHING_OMEGA_Y", nPitching_Omega_Y, Pitching_Omega_Y);
  /* DESCRIPTION: Pitching angular freq. (rad/s) about x, y, & z axes (RIGID_MOTION only) */
  addDoubleListOption("PITCHING_OMEGA_Z", nPitching_Omega_Z, Pitching_Omega_Z);
  /* DESCRIPTION: Pitching amplitude (degrees) about x, y, & z axes (RIGID_MOTION only) */
  addDoubleListOption("PITCHING_AMPL_X", nPitching_Ampl_X, Pitching_Ampl_X);
  /* DESCRIPTION: Pitching amplitude (degrees) about x, y, & z axes (RIGID_MOTION only) */
  addDoubleListOption("PITCHING_AMPL_Y", nPitching_Ampl_Y, Pitching_Ampl_Y);
  /* DESCRIPTION: Pitching amplitude (degrees) about x, y, & z axes (RIGID_MOTION only) */
  addDoubleListOption("PITCHING_AMPL_Z", nPitching_Ampl_Z, Pitching_Ampl_Z);
  /* DESCRIPTION: Pitching phase offset (degrees) about x, y, & z axes (RIGID_MOTION only) */
  addDoubleListOption("PITCHING_PHASE_X", nPitching_Phase_X, Pitching_Phase_X);
  /* DESCRIPTION: Pitching phase offset (degrees) about x, y, & z axes (RIGID_MOTION only) */
  addDoubleListOption("PITCHING_PHASE_Y", nPitching_Phase_Y, Pitching_Phase_Y);
  /* DESCRIPTION: Pitching phase offset (degrees) about x, y, & z axes (RIGID_MOTION only) */
  addDoubleListOption("PITCHING_PHASE_Z", nPitching_Phase_Z, Pitching_Phase_Z);
  /* DESCRIPTION: Plunging angular freq. (rad/s) in x, y, & z directions (RIGID_MOTION only) */
  addDoubleListOption("PLUNGING_OMEGA_X", nPlunging_Omega_X, Plunging_Omega_X);
  /* DESCRIPTION: Plunging angular freq. (rad/s) in x, y, & z directions (RIGID_MOTION only) */
  addDoubleListOption("PLUNGING_OMEGA_Y", nPlunging_Omega_Y, Plunging_Omega_Y);
  /* DESCRIPTION: Plunging angular freq. (rad/s) in x, y, & z directions (RIGID_MOTION only) */
  addDoubleListOption("PLUNGING_OMEGA_Z", nPlunging_Omega_Z, Plunging_Omega_Z);
  /* DESCRIPTION: Plunging amplitude (m) in x, y, & z directions (RIGID_MOTION only) */
  addDoubleListOption("PLUNGING_AMPL_X", nPlunging_Ampl_X, Plunging_Ampl_X);
  /* DESCRIPTION: Plunging amplitude (m) in x, y, & z directions (RIGID_MOTION only) */
  addDoubleListOption("PLUNGING_AMPL_Y", nPlunging_Ampl_Y, Plunging_Ampl_Y);
  /* DESCRIPTION: Plunging amplitude (m) in x, y, & z directions (RIGID_MOTION only) */
  addDoubleListOption("PLUNGING_AMPL_Z", nPlunging_Ampl_Z, Plunging_Ampl_Z);
  /* DESCRIPTION: Angular periodicity for a rotation about x-axis */
  addDoubleListOption("PERIODICITY_ROTATION_X", nPeriodicityRotation_X, PeriodicityRotation_X);
  /* DESCRIPTION: Angular periodicity for a rotation about y-axis */
  addDoubleListOption("PERIODICITY_ROTATION_Y", nPeriodicityRotation_Y, PeriodicityRotation_Y);
  /* DESCRIPTION: Angular periodicity for a rotation about z-axis */
  addDoubleListOption("PERIODICITY_ROTATION_Z", nPeriodicityRotation_Z, PeriodicityRotation_Z);
  /* DESCRIPTION: Periodicity distance in X-direction */
  addDoubleListOption("PERIODICITY_TRANSLATION_X", nPeriodicityTranslation_X, PeriodicityTranslation_X);
  /* DESCRIPTION: Periodicity distance in Y-direction */
  addDoubleListOption("PERIODICITY_TRANSLATION_Y", nPeriodicityTranslation_Y, PeriodicityTranslation_Y);
  /* DESCRIPTION: Periodicity distance in Z-direction */
  addDoubleListOption("PERIODICITY_TRANSLATION_Z", nPeriodicityTranslation_Z, PeriodicityTranslation_Z);
  /* DESCRIPTION: Value to move motion origins (1 or 0) */
  addUShortListOption("MOVE_MOTION_ORIGIN", nMoveMotion_Origin, MoveMotion_Origin);
  /* DESCRIPTION:  */
  addStringOption("MOTION_FILENAME", Motion_Filename, string("mesh_motion.dat"));

  /*!\par CONFIG_CATEGORY: Grid adaptation \ingroup Config*/
  /*--- Options related to grid adaptation ---*/

  /* DESCRIPTION: Kind of grid adaptation */
  addEnumOption("KIND_ADAPT", Kind_Adaptation, Adapt_Map, NO_ADAPT);
  /* DESCRIPTION: Percentage of new elements (% of the original number of elements) */
  addDoubleOption("NEW_ELEMS", New_Elem_Adapt, -1.0);
  /* DESCRIPTION: Scale factor for the dual volume */
  addDoubleOption("DUALVOL_POWER", DualVol_Power, 0.5);
  /* DESCRIPTION: Use analytical definition for surfaces */
  addEnumOption("ANALYTICAL_SURFDEF", Analytical_Surface, Geo_Analytic_Map, NO_GEO_ANALYTIC);
  /* DESCRIPTION: Before each computation, implicitly smooth the nodal coordinates */
  addBoolOption("SMOOTH_GEOMETRY", SmoothNumGrid, false);
  /* DESCRIPTION: Adapt the boundary elements */
  addBoolOption("ADAPT_BOUNDARY", AdaptBoundary, true);

  /*!\par CONFIG_CATEGORY: Aeroelastic Simulation (Typical Section Model) \ingroup Config*/
  /*--- Options related to aeroelastic simulations using the Typical Section Model) ---*/
  /* DESCRIPTION: The flutter speed index (modifies the freestream condition) */
  addDoubleOption("FLUTTER_SPEED_INDEX", FlutterSpeedIndex, 0.6);
  /* DESCRIPTION: Natural frequency of the spring in the plunging direction (rad/s). */
  addDoubleOption("PLUNGE_NATURAL_FREQUENCY", PlungeNaturalFrequency, 100);
  /* DESCRIPTION: Natural frequency of the spring in the pitching direction (rad/s). */
  addDoubleOption("PITCH_NATURAL_FREQUENCY", PitchNaturalFrequency, 100);
  /* DESCRIPTION: The airfoil mass ratio. */
  addDoubleOption("AIRFOIL_MASS_RATIO", AirfoilMassRatio, 60);
  /* DESCRIPTION: Distance in semichords by which the center of gravity lies behind the elastic axis. */
  addDoubleOption("CG_LOCATION", CG_Location, 1.8);
  /* DESCRIPTION: The radius of gyration squared (expressed in semichords) of the typical section about the elastic axis. */
  addDoubleOption("RADIUS_GYRATION_SQUARED", RadiusGyrationSquared, 3.48);
  /* DESCRIPTION: Solve the aeroelastic equations every given number of internal iterations. */
  addUnsignedShortOption("AEROELASTIC_ITER", AeroelasticIter, 3);
  
  /*!\par CONFIG_CATEGORY: Optimization Problem*/
  
  /* DESCRIPTION: Setup for design variables (upper bound) */
  addDoubleOption("OPT_BOUND_UPPER", DVBound_Upper, 1E6);
  /* DESCRIPTION: Setup for design variables (lower bound) */
  addDoubleOption("OPT_BOUND_LOWER", DVBound_Lower, -1E6);

  /*!\par CONFIG_CATEGORY: Wind Gust \ingroup Config*/
  /*--- Options related to wind gust simulations ---*/

  /* DESCRIPTION: Apply a wind gust */
  addBoolOption("WIND_GUST", Wind_Gust, false);
  /* DESCRIPTION: Type of gust */
  addEnumOption("GUST_TYPE", Gust_Type, Gust_Type_Map, NO_GUST);
  /* DESCRIPTION: Gust wavelenght (meters) */
  addDoubleOption("GUST_WAVELENGTH", Gust_WaveLength, 0.0);
  /* DESCRIPTION: Number of gust periods */
  addDoubleOption("GUST_PERIODS", Gust_Periods, 1.0);
  /* DESCRIPTION: Gust amplitude (m/s) */
  addDoubleOption("GUST_AMPL", Gust_Ampl, 0.0);
  /* DESCRIPTION: Time at which to begin the gust (sec) */
  addDoubleOption("GUST_BEGIN_TIME", Gust_Begin_Time, 0.0);
  /* DESCRIPTION: Location at which the gust begins (meters) */
  addDoubleOption("GUST_BEGIN_LOC", Gust_Begin_Loc, 0.0);
  /* DESCRIPTION: Direction of the gust X or Y dir */
  addEnumOption("GUST_DIR", Gust_Dir, Gust_Dir_Map, Y_DIR);

  /* Harmonic Balance config */
  /* DESCRIPTION: Omega_HB = 2*PI*frequency - frequencies for Harmonic Balance method */
  addDoubleListOption("OMEGA_HB", nOmega_HB, Omega_HB);

  /*!\par CONFIG_CATEGORY: Equivalent Area \ingroup Config*/
  /*--- Options related to the equivalent area ---*/

  /* DESCRIPTION: Evaluate equivalent area on the Near-Field  */
  addBoolOption("EQUIV_AREA", EquivArea, false);
  default_ea_lim[0] = 0.0; default_ea_lim[1] = 1.0; default_ea_lim[2] = 1.0;
  /* DESCRIPTION: Integration limits of the equivalent area ( xmin, xmax, Dist_NearField ) */
  addDoubleArrayOption("EA_INT_LIMIT", 3, EA_IntLimit, default_ea_lim);
  /* DESCRIPTION: Equivalent area scaling factor */
  addDoubleOption("EA_SCALE_FACTOR", EA_ScaleFactor, 1.0);

  // these options share nDV as their size in the option references; not a good idea
  /*!\par CONFIG_CATEGORY: Grid deformation \ingroup Config*/
  /*--- Options related to the grid deformation ---*/

    /* DESCRIPTION: Kind of deformation */
    addEnumListOption("DV_KIND", nDV, Design_Variable, Param_Map);
    /* DESCRIPTION: Marker of the surface to which we are going apply the shape deformation */
  addStringListOption("DV_MARKER", nMarker_DV, Marker_DV);
    /* DESCRIPTION: Parameters of the shape deformation
   - FFD_CONTROL_POINT_2D ( FFDBox ID, i_Ind, j_Ind, x_Disp, y_Disp )
   - FFD_RADIUS_2D ( FFDBox ID )
   - FFD_CAMBER_2D ( FFDBox ID, i_Ind )
   - FFD_THICKNESS_2D ( FFDBox ID, i_Ind )
   - HICKS_HENNE ( Lower Surface (0)/Upper Surface (1)/Only one Surface (2), x_Loc )
   - SURFACE_BUMP ( x_start, x_end, x_Loc )
   - CST ( Lower Surface (0)/Upper Surface (1), Kulfan parameter number, Total number of Kulfan parameters for surface )
   - NACA_4DIGITS ( 1st digit, 2nd digit, 3rd and 4th digit )
   - PARABOLIC ( Center, Thickness )
   - TRANSLATION ( x_Disp, y_Disp, z_Disp )
   - ROTATION ( x_Orig, y_Orig, z_Orig, x_End, y_End, z_End )
   - OBSTACLE ( Center, Bump size )
   - SPHERICAL ( ControlPoint_Index, Theta_Disp, R_Disp )
   - FFD_CONTROL_POINT ( FFDBox ID, i_Ind, j_Ind, k_Ind, x_Disp, y_Disp, z_Disp )
   - FFD_TWIST_ANGLE ( FFDBox ID, x_Orig, y_Orig, z_Orig, x_End, y_End, z_End )
   - FFD_ROTATION ( FFDBox ID, x_Orig, y_Orig, z_Orig, x_End, y_End, z_End )
   - FFD_CONTROL_SURFACE ( FFDBox ID, x_Orig, y_Orig, z_Orig, x_End, y_End, z_End )
   - FFD_CAMBER ( FFDBox ID, i_Ind, j_Ind )
   - FFD_THICKNESS ( FFDBox ID, i_Ind, j_Ind ) */
    addDVParamOption("DV_PARAM", nDV, ParamDV, FFDTag, Design_Variable);
  /* DESCRIPTION: New value of the shape deformation */
  addDVValueOption("DV_VALUE", nDV_Value, DV_Value, nDV, ParamDV, Design_Variable);
    /* DESCRIPTION: Hold the grid fixed in a region */
  addBoolOption("HOLD_GRID_FIXED", Hold_GridFixed, false);
    default_grid_fix[0] = -1E15; default_grid_fix[1] = -1E15; default_grid_fix[2] = -1E15;
    default_grid_fix[3] =  1E15; default_grid_fix[4] =  1E15; default_grid_fix[5] =  1E15;
    /* DESCRIPTION: Coordinates of the box where the grid will be deformed (Xmin, Ymin, Zmin, Xmax, Ymax, Zmax) */
    addDoubleArrayOption("HOLD_GRID_FIXED_COORD", 6, Hold_GridFixed_Coord, default_grid_fix);
    /* DESCRIPTION: Visualize the deformation */
  addBoolOption("VISUALIZE_DEFORMATION", Visualize_Deformation, false);
  /* DESCRIPTION: Print the residuals during mesh deformation to the console */
  addBoolOption("DEFORM_CONSOLE_OUTPUT", Deform_Output, true);
  /* DESCRIPTION: Number of nonlinear deformation iterations (surface deformation increments) */
  addUnsignedLongOption("DEFORM_NONLINEAR_ITER", GridDef_Nonlinear_Iter, 1);
  /* DESCRIPTION: Number of smoothing iterations for FEA mesh deformation */
  addUnsignedLongOption("DEFORM_LINEAR_ITER", GridDef_Linear_Iter, 1000);
  /* DESCRIPTION: Factor to multiply smallest volume for deform tolerance (0.001 default) */
  addDoubleOption("DEFORM_TOL_FACTOR", Deform_Tol_Factor, 1E-6);
  /* DESCRIPTION: Deform coefficient (-1.0 to 0.5) */
  addDoubleOption("DEFORM_COEFF", Deform_Coeff, 1E6);
  /* DESCRIPTION: Type of element stiffness imposed for FEA mesh deformation (INVERSE_VOLUME, WALL_DISTANCE, CONSTANT_STIFFNESS) */
  addEnumOption("DEFORM_STIFFNESS_TYPE", Deform_Stiffness_Type, Deform_Stiffness_Map, WALL_DISTANCE);
  /* DESCRIPTION: Poisson's ratio for constant stiffness FEA method of grid deformation*/
  addDoubleOption("DEFORM_ELASTICITY_MODULUS", Deform_ElasticityMod, 2E11);
  /* DESCRIPTION: Young's modulus and Poisson's ratio for constant stiffness FEA method of grid deformation*/
  addDoubleOption("DEFORM_POISSONS_RATIO", Deform_PoissonRatio, 0.3);
  /*  DESCRIPTION: Linear solver for the mesh deformation\n OPTIONS: see \link Linear_Solver_Map \endlink \n DEFAULT: FGMRES \ingroup Config*/
  addEnumOption("DEFORM_LINEAR_SOLVER", Kind_Deform_Linear_Solver, Linear_Solver_Map, FGMRES);
  /*  \n DESCRIPTION: Preconditioner for the Krylov linear solvers \n OPTIONS: see \link Linear_Solver_Prec_Map \endlink \n DEFAULT: LU_SGS \ingroup Config*/
  addEnumOption("DEFORM_LINEAR_SOLVER_PREC", Kind_Deform_Linear_Solver_Prec, Linear_Solver_Prec_Map, LU_SGS);

  /*!\par CONFIG_CATEGORY: Rotorcraft problem \ingroup Config*/
  /*--- option related to rotorcraft problems ---*/

  /* DESCRIPTION: MISSING ---*/
  addDoubleOption("CYCLIC_PITCH", Cyclic_Pitch, 0.0);
  /* DESCRIPTION: MISSING ---*/
  addDoubleOption("COLLECTIVE_PITCH", Collective_Pitch, 0.0);


  /*!\par CONFIG_CATEGORY: FEA solver \ingroup Config*/
  /*--- Options related to the FEA solver ---*/

  /* DESCRIPTION: Modulus of elasticity */
  addDoubleOption("ELASTICITY_MODULUS", ElasticyMod, 2E11);
  /* DESCRIPTION: Poisson ratio */
  addDoubleOption("POISSON_RATIO", PoissonRatio, 0.30);
  /* DESCRIPTION: Material density */
  addDoubleOption("MATERIAL_DENSITY", MaterialDensity, 7854);
  /*!\brief BULK_MODULUS_STRUCT \n DESCRIPTION: Value of the Bulk Modulus for a structural problem \n DEFAULT 160E9 */
  /* This is a temporal definition */
  addDoubleOption("BULK_MODULUS_STRUCT", Bulk_Modulus_Struct, 160E9);

  /*!\brief REGIME_TYPE \n  DESCRIPTION: Geometric condition \n OPTIONS: see \link Struct_Map \endlink \ingroup Config*/
  addEnumOption("GEOMETRIC_CONDITIONS", Kind_Struct_Solver, Struct_Map, SMALL_DEFORMATIONS);
  /*!\brief REGIME_TYPE \n  DESCRIPTION: Material model \n OPTIONS: see \link Material_Map \endlink \ingroup Config*/
  addEnumOption("MATERIAL_MODEL", Kind_Material, Material_Map, LINEAR_ELASTIC);
  /*!\brief REGIME_TYPE \n  DESCRIPTION: Compressibility of the material \n OPTIONS: see \link MatComp_Map \endlink \ingroup Config*/
  addEnumOption("MATERIAL_COMPRESSIBILITY", Kind_Material_Compress, MatComp_Map, COMPRESSIBLE_MAT);

  /*  DESCRIPTION: Consider a prestretch in the structural domain
  *  Options: NO, YES \ingroup Config */
  addBoolOption("PRESTRETCH", Prestretch, false);
  /*!\brief PRESTRETCH_FILENAME \n DESCRIPTION: Filename to input for prestretching membranes \n Default: prestretch_file.dat \ingroup Config */
  addStringOption("PRESTRETCH_FILENAME", Prestretch_FEMFileName, string("prestretch_file.dat"));

  /* DESCRIPTION: Iterative method for non-linear structural analysis */
  addEnumOption("NONLINEAR_FEM_SOLUTION_METHOD", Kind_SpaceIteScheme_FEA, Space_Ite_Map_FEA, NEWTON_RAPHSON);
  /* DESCRIPTION: Number of internal iterations for Newton-Raphson Method in nonlinear structural applications */
  addUnsignedLongOption("NONLINEAR_FEM_INT_ITER", Dyn_nIntIter, 10);

  /* DESCRIPTION: Formulation for bidimensional elasticity solver */
  addEnumOption("FORMULATION_ELASTICITY_2D", Kind_2DElasForm, ElasForm_2D, PLANE_STRAIN);
  /*  DESCRIPTION: Apply dead loads
  *  Options: NO, YES \ingroup Config */
  addBoolOption("DEAD_LOAD", DeadLoad, false);
  /* DESCRIPTION: Dynamic or static structural analysis */
  addEnumOption("DYNAMIC_ANALYSIS", Dynamic_Analysis, Dynamic_Map, STATIC);
  /* DESCRIPTION: Time Step for dynamic analysis (s) */
  addDoubleOption("DYN_TIMESTEP", Delta_DynTime, 0.0);
  /* DESCRIPTION: Total Physical Time for dual time stepping simulations (s) */
  addDoubleOption("DYN_TIME", Total_DynTime, 1.0);
  /* DESCRIPTION: Parameter alpha for Newmark scheme (s) */
  addDoubleOption("NEWMARK_ALPHA", Newmark_alpha, 0.25);
  /* DESCRIPTION: Parameter delta for Newmark scheme (s) */
  addDoubleOption("NEWMARK_DELTA", Newmark_delta, 0.5);
  /* DESCRIPTION: Apply the load slowly or suddenly */
  addBoolOption("SIGMOID_LOADING", Sigmoid_Load, false);
  /* DESCRIPTION: Apply the load as a ramp */
  addBoolOption("RAMP_LOADING", Ramp_Load, false);
  /* DESCRIPTION: Time while the load is to be increased linearly */
  addDoubleOption("RAMP_TIME", Ramp_Time, 1.0);
  /* DESCRIPTION: Time while the load is to be increased linearly */
  addDoubleOption("SIGMOID_TIME", Sigmoid_Time, 1.0);
  /* DESCRIPTION: Constant of steepness of the sigmoid */
  addDoubleOption("SIGMOID_K", Sigmoid_K, 10.0);

  /* DESCRIPTION: Newmark - Generalized alpha - coefficients */
  addDoubleListOption("TIME_INT_STRUCT_COEFFS", nIntCoeffs, Int_Coeffs);

  /*  DESCRIPTION: Apply dead loads. Options: NO, YES \ingroup Config */
  addBoolOption("INCREMENTAL_LOAD", IncrementalLoad, false);
  /* DESCRIPTION: Maximum number of increments of the  */
  addUnsignedLongOption("NUMBER_INCREMENTS", IncLoad_Nincrements, 10);

  default_inc_crit[0] = 0.0; default_inc_crit[1] = 0.0; default_inc_crit[2] = 0.0;
  /* DESCRIPTION: Definition of the  UTOL RTOL ETOL*/
  addDoubleArrayOption("INCREMENTAL_CRITERIA", 3, IncLoad_Criteria, default_inc_crit);

  /* DESCRIPTION: Time while the structure is static */
  addDoubleOption("STATIC_TIME", Static_Time, 0.0);

  /* DESCRIPTION: Order of the predictor */
  addUnsignedShortOption("PREDICTOR_ORDER", Pred_Order, 0);

  /* DESCRIPTION: Transfer method used for multiphysics problems */
  addEnumOption("MULTIPHYSICS_TRANSFER_METHOD", Kind_TransferMethod, Transfer_Method_Map, BROADCAST_DATA);


  /* CONFIG_CATEGORY: FSI solver */
  /*--- Options related to the FSI solver ---*/

  /*!\brief PHYSICAL_PROBLEM_FLUID_FSI
   *  DESCRIPTION: Physical governing equations \n
   *  Options: NONE (default),EULER, NAVIER_STOKES, RANS,
   *  \ingroup Config*/
  addEnumOption("FSI_FLUID_PROBLEM", Kind_Solver_Fluid_FSI, FSI_Fluid_Solver_Map, NO_SOLVER_FFSI);

  /*!\brief PHYSICAL_PROBLEM_STRUCTURAL_FSI
   *  DESCRIPTION: Physical governing equations \n
   *  Options: NONE (default), FEM_ELASTICITY
   *  \ingroup Config*/
  addEnumOption("FSI_STRUCTURAL_PROBLEM", Kind_Solver_Struc_FSI, FSI_Struc_Solver_Map, NO_SOLVER_SFSI);

  /* DESCRIPTION: Linear solver for the structural side on FSI problems */
  addEnumOption("FSI_LINEAR_SOLVER_STRUC", Kind_Linear_Solver_FSI_Struc, Linear_Solver_Map, FGMRES);
  /* DESCRIPTION: Preconditioner for the Krylov linear solvers */
  addEnumOption("FSI_LINEAR_SOLVER_PREC_STRUC", Kind_Linear_Solver_Prec_FSI_Struc, Linear_Solver_Prec_Map, LU_SGS);
  /* DESCRIPTION: Maximum number of iterations of the linear solver for the implicit formulation */
  addUnsignedLongOption("FSI_LINEAR_SOLVER_ITER_STRUC", Linear_Solver_Iter_FSI_Struc, 500);
  /* DESCRIPTION: Minimum error threshold for the linear solver for the implicit formulation */
  addDoubleOption("FSI_LINEAR_SOLVER_ERROR_STRUC", Linear_Solver_Error_FSI_Struc, 1E-6);

  /* DESCRIPTION: Restart from a steady state (sets grid velocities to 0 when loading the restart). */
  addBoolOption("RESTART_STEADY_STATE", SteadyRestart, false);

  /*  DESCRIPTION: Apply dead loads
  *  Options: NO, YES \ingroup Config */
  addBoolOption("MATCHING_MESH", MatchingMesh, true);

  /*!\par KIND_INTERPOLATION \n
   * DESCRIPTION: Type of interpolation to use for multi-zone problems. \n OPTIONS: see \link Interpolator_Map \endlink
   * Sets Kind_Interpolation \ingroup Config
   */
  addEnumOption("KIND_INTERPOLATION", Kind_Interpolation, Interpolator_Map, NEAREST_NEIGHBOR);

  /* DESCRIPTION: Maximum number of FSI iterations */
  addUnsignedShortOption("FSI_ITER", nIterFSI, 1);
  /* DESCRIPTION: Aitken's static relaxation factor */
  addDoubleOption("STAT_RELAX_PARAMETER", AitkenStatRelax, 0.4);
  /* DESCRIPTION: Aitken's dynamic maximum relaxation factor for the first iteration */
  addDoubleOption("AITKEN_DYN_MAX_INITIAL", AitkenDynMaxInit, 0.5);
  /* DESCRIPTION: Aitken's dynamic minimum relaxation factor for the first iteration */
  addDoubleOption("AITKEN_DYN_MIN_INITIAL", AitkenDynMinInit, 0.5);
  /* DESCRIPTION: Type of gust */
  addEnumOption("BGS_RELAXATION", Kind_BGS_RelaxMethod, AitkenForm_Map, NO_RELAXATION);


  /*!\par CONFIG_CATEGORY: Wave solver \ingroup Config*/
  /*--- options related to the wave solver ---*/

  /* DESCRIPTION: Constant wave speed */
  addDoubleOption("WAVE_SPEED", Wave_Speed, 331.79);

  /*!\par CONFIG_CATEGORY: Heat solver \ingroup Config*/
  /*--- options related to the heat solver ---*/

  /* DESCRIPTION: Thermal diffusivity constant */
  addDoubleOption("THERMAL_DIFFUSIVITY", Thermal_Diffusivity, 1.172E-5);

  /*!\par CONFIG_CATEGORY: Visualize Control Volumes \ingroup Config*/
  /*--- options related to visualizing control volumes ---*/

  /* DESCRIPTION: Node number for the CV to be visualized */
  addLongOption("VISUALIZE_CV", Visualize_CV, -1);

  /*!\par CONFIG_CATEGORY: Inverse design problem \ingroup Config*/
  /*--- options related to inverse design problem ---*/

  /* DESCRIPTION: Evaluate inverse design on the surface  */
  addBoolOption("INV_DESIGN_CP", InvDesign_Cp, false);

  /* DESCRIPTION: Evaluate inverse design on the surface  */
  addBoolOption("INV_DESIGN_HEATFLUX", InvDesign_HeatFlux, false);

  /*!\par CONFIG_CATEGORY: Unsupported options \ingroup Config*/
  /*--- Options that are experimental and not intended for general use ---*/

  /* DESCRIPTION: Write extra output */
  addBoolOption("EXTRA_OUTPUT", ExtraOutput, false);

  /*--- options related to the FFD problem ---*/
  /*!\par CONFIG_CATEGORY:FFD point inversion \ingroup Config*/
  
  /* DESCRIPTION: Fix I plane */
  addShortListOption("FFD_FIX_I", nFFD_Fix_IDir, FFD_Fix_IDir);
  
  /* DESCRIPTION: Fix J plane */
  addShortListOption("FFD_FIX_J", nFFD_Fix_JDir, FFD_Fix_JDir);
  
  /* DESCRIPTION: Fix K plane */
  addShortListOption("FFD_FIX_K", nFFD_Fix_KDir, FFD_Fix_KDir);
  
  /* DESCRIPTION: FFD symmetry plane (j=0) */
  addBoolOption("FFD_SYMMETRY_PLANE", FFD_Symmetry_Plane, false);

  /* DESCRIPTION: Define different coordinates systems for the FFD */
  addEnumOption("FFD_COORD_SYSTEM", FFD_CoordSystem, CoordSystem_Map, CARTESIAN);

  /* DESCRIPTION: Axis information for the spherical and cylindrical coord system */
  default_ffd_axis[0] = 0.0; default_ffd_axis[1] = 0.0; default_ffd_axis[2] =0.0;
  addDoubleArrayOption("FFD_AXIS", 3, FFD_Axis, default_ffd_axis);

  /* DESCRIPTION: Number of total iterations in the FFD point inversion */
  addUnsignedShortOption("FFD_ITERATIONS", nFFD_Iter, 500);

  /* DESCRIPTION: Free surface damping coefficient */
  addDoubleOption("FFD_TOLERANCE", FFD_Tol, 1E-10);
  
  /* DESCRIPTION: Free surface damping coefficient */
  addDoubleOption("FFD_SCALE", FFD_Scale, 1.0);

  /* DESCRIPTION: Definition of the FFD boxes */
  addFFDDefOption("FFD_DEFINITION", nFFDBox, CoordFFDBox, TagFFDBox);
  
  /* DESCRIPTION: Definition of the FFD boxes */
  addFFDDegreeOption("FFD_DEGREE", nFFDBox, DegreeFFDBox);
  
  /* DESCRIPTION: Surface continuity at the intersection with the FFD */
  addEnumOption("FFD_CONTINUITY", FFD_Continuity, Continuity_Map, DERIVATIVE_2ND);

  /* DESCRIPTION: Kind of blending for the FFD definition */
  addEnumOption("FFD_BLENDING", FFD_Blending, Blending_Map, BEZIER );

  /* DESCRIPTION: Order of the BSplines for BSpline Blending function */
  default_ad_coeff_flow[0] = 2; default_ad_coeff_flow[1] = 2; default_ad_coeff_flow[2] = 2;
  addDoubleArrayOption("FFD_BSPLINE_ORDER", 3, FFD_BSpline_Order,default_ad_coeff_flow);

  /*--- Options for the automatic differentiation methods ---*/
  /*!\par CONFIG_CATEGORY: Automatic Differentation options\ingroup Config*/

  /* DESCRIPTION: Direct differentiation mode (forward) */
  addEnumOption("DIRECT_DIFF", DirectDiff, DirectDiff_Var_Map, NO_DERIVATIVE);

  /* DESCRIPTION: Automatic differentiation mode (reverse) */
  addBoolOption("AUTO_DIFF", AD_Mode, NO);

  /*--- options that are used in the python optimization scripts. These have no effect on the c++ toolsuite ---*/
  /*!\par CONFIG_CATEGORY:Python Options\ingroup Config*/

  /* DESCRIPTION: Gradient method */
  addPythonOption("GRADIENT_METHOD");

  /* DESCRIPTION: Geometrical Parameter */
  addPythonOption("GEO_PARAM");

  /* DESCRIPTION: Setup for design variables */
  addPythonOption("DEFINITION_DV");

  /* DESCRIPTION: Maximum number of iterations */
  addPythonOption("OPT_ITERATIONS");
  
  /* DESCRIPTION: Requested accuracy */
  addPythonOption("OPT_ACCURACY");
  
  /*!\brief OPT_COMBINE_OBJECTIVE
   *  \n DESCRIPTION: Flag specifying whether to internally combine a multi-objective function or treat separately */
  addPythonOption("OPT_COMBINE_OBJECTIVE");

  /* DESCRIPTION: Current value of the design variables */
  addPythonOption("DV_VALUE_NEW");

  /* DESCRIPTION: Previous value of the design variables */
  addPythonOption("DV_VALUE_OLD");

  /* DESCRIPTION: Number of partitions of the mesh */
  addPythonOption("NUMBER_PART");

  /* DESCRIPTION: Optimization objective function with optional scaling factor*/
  addPythonOption("OPT_OBJECTIVE");

  /* DESCRIPTION: Optimization constraint functions with optional scaling factor */
  addPythonOption("OPT_CONSTRAINT");

  /* DESCRIPTION: Finite different step for gradient estimation */
  addPythonOption("FIN_DIFF_STEP");

  /* DESCRIPTION: Verbosity of the python scripts to Stdout */
  addPythonOption("CONSOLE");

  /* DESCRIPTION: Flag specifying if the mesh was decomposed */
  addPythonOption("DECOMPOSED");

  /* DESCRIPTION: Activate ParMETIS mode for testing */
  addBoolOption("PARMETIS", ParMETIS, false);
  
  /* END_CONFIG_OPTIONS */

}

void CConfig::SetConfig_Parsing(char case_filename[MAX_STRING_SIZE]) {
  string text_line, option_name;
  ifstream case_file;
  vector<string> option_value;
  int rank = MASTER_NODE;
  
#ifdef HAVE_MPI
  MPI_Comm_rank(MPI_COMM_WORLD, &rank);
#endif
  
  /*--- Read the configuration file ---*/
  
  case_file.open(case_filename, ios::in);

  if (case_file.fail()) {
    if (rank == MASTER_NODE) cout << endl << "The configuration file (.cfg) is missing!!" << endl << endl;
    exit(EXIT_FAILURE);
  }

  string errorString;

  int  err_count = 0;  // How many errors have we found in the config file
  int max_err_count = 30; // Maximum number of errors to print before stopping

  map<string, bool> included_options;

  /*--- Parse the configuration file and set the options ---*/
  
  while (getline (case_file, text_line)) {
    
    if (err_count >= max_err_count) {
      errorString.append("too many errors. Stopping parse");

      cout << errorString << endl;
      throw(1);
    }
    
    if (TokenizeString(text_line, option_name, option_value)) {
      
      /*--- See if it's a python option ---*/

      if (option_map.find(option_name) == option_map.end()) {
          string newString;
          newString.append(option_name);
          newString.append(": invalid option name");
          newString.append(". Check current SU2 options in config_template.cfg.");
          newString.append("\n");
          errorString.append(newString);
          err_count++;
        continue;
      }

      /*--- Option exists, check if the option has already been in the config file ---*/
      
      if (included_options.find(option_name) != included_options.end()) {
        string newString;
        newString.append(option_name);
        newString.append(": option appears twice");
        newString.append("\n");
        errorString.append(newString);
        err_count++;
        continue;
      }


      /*--- New found option. Add it to the map, and delete from all options ---*/
      
      included_options.insert(pair<string, bool>(option_name, true));
      all_options.erase(option_name);

      /*--- Set the value and check error ---*/
      
      string out = option_map[option_name]->SetValue(option_value);
      if (out.compare("") != 0) {
        errorString.append(out);
        errorString.append("\n");
        err_count++;
      }
    }
  }

  /*--- See if there were any errors parsing the config file ---*/
      
  if (errorString.size() != 0) {
    if (rank == MASTER_NODE) cout << errorString << endl;
    exit(EXIT_FAILURE);
  }

  /*--- Set the default values for all of the options that weren't set ---*/
      
  for (map<string, bool>::iterator iter = all_options.begin(); iter != all_options.end(); ++iter) {
    option_map[iter->first]->SetDefault();
  }

  case_file.close();
  
}

bool CConfig::SetRunTime_Parsing(char case_filename[MAX_STRING_SIZE]) {
  string text_line, option_name;
  ifstream case_file;
  vector<string> option_value;
  int rank = MASTER_NODE;
  
#ifdef HAVE_MPI
  MPI_Comm_rank(MPI_COMM_WORLD, &rank);
#endif
  
  /*--- Read the configuration file ---*/
  
  case_file.open(case_filename, ios::in);
  
  if (case_file.fail()) { return false; }
  
  string errorString;
  
  int err_count = 0;  // How many errors have we found in the config file
  int max_err_count = 30; // Maximum number of errors to print before stopping
  
  map<string, bool> included_options;
  
  /*--- Parse the configuration file and set the options ---*/
  
  while (getline (case_file, text_line)) {
    
    if (err_count >= max_err_count) {
      errorString.append("too many errors. Stopping parse");
      
      cout << errorString << endl;
      throw(1);
    }
    
    if (TokenizeString(text_line, option_name, option_value)) {
      
      if (option_map.find(option_name) == option_map.end()) {
        
        /*--- See if it's a python option ---*/
        
        string newString;
        newString.append(option_name);
        newString.append(": invalid option name");
        newString.append("\n");
        errorString.append(newString);
        err_count++;
        continue;
      }
      
      /*--- Option exists, check if the option has already been in the config file ---*/
      
      if (included_options.find(option_name) != included_options.end()) {
        string newString;
        newString.append(option_name);
        newString.append(": option appears twice");
        newString.append("\n");
        errorString.append(newString);
        err_count++;
        continue;
      }
      
      /*--- New found option. Add it to the map, and delete from all options ---*/
      
      included_options.insert(pair<string, bool>(option_name, true));
      all_options.erase(option_name);
      
      /*--- Set the value and check error ---*/
      
      string out = option_map[option_name]->SetValue(option_value);
      if (out.compare("") != 0) {
        errorString.append(out);
        errorString.append("\n");
        err_count++;
      }
      
    }
  }
  
  /*--- See if there were any errors parsing the runtime file ---*/
  
  if (errorString.size() != 0) {
    if (rank == MASTER_NODE) cout << errorString << endl;
    exit(EXIT_FAILURE);
  }
  
  case_file.close();
  
  return true;
  
}

void CConfig::SetPostprocessing(unsigned short val_software, unsigned short val_izone, unsigned short val_nDim) {
  
  unsigned short iZone, iCFL, iMarker;
  bool ideal_gas       = (Kind_FluidModel == STANDARD_AIR || Kind_FluidModel == IDEAL_GAS );
  bool standard_air       = (Kind_FluidModel == STANDARD_AIR);
  
#ifdef HAVE_MPI
  int size = SINGLE_NODE;
  MPI_Comm_size(MPI_COMM_WORLD, &size);
#endif
  
#ifndef HAVE_TECIO
  if (Output_FileFormat == TECPLOT_BINARY) {
    cout << "Tecplot binary file requested but SU2 was built without TecIO support." << "\n";
    Output_FileFormat = TECPLOT;
  }
#endif
  
  /*--- Fixed CM mode requires a static movement of the grid ---*/
  
  if (Fixed_CM_Mode) {
    Grid_Movement= true;
     nGridMovement = 1;
     Kind_GridMovement = new unsigned short[nGridMovement];
     Kind_GridMovement[0] = MOVING_HTP;
  }

  /*--- Store the SU2 module that we are executing. ---*/
  
  Kind_SU2 = val_software;

  /*--- Set the default for thrust in ActDisk ---*/
  
  if ((Kind_ActDisk == NET_THRUST) || (Kind_ActDisk == BC_THRUST)
      || (Kind_ActDisk == DRAG_MINUS_THRUST) || (Kind_ActDisk == MASSFLOW)
      || (Kind_ActDisk == POWER))
    ActDisk_Jump = RATIO;

  /*--- If Kind_Obj has not been specified, these arrays need to take a default --*/

  if (Weight_ObjFunc == NULL and Kind_ObjFunc == NULL) {
    Kind_ObjFunc = new unsigned short[1];
    Kind_ObjFunc[0] = DRAG_COEFFICIENT;
    Weight_ObjFunc = new su2double[1];
    Weight_ObjFunc[0] = 1.0;
    nObj=1;
    nObjW=1;
  }
  /*-- Correct for case where Weight_ObjFunc has not been provided or has length < kind_objfunc---*/
  
  if (nObjW<nObj) {
    if (Weight_ObjFunc!= NULL) {
      cout <<"The option OBJECTIVE_WEIGHT must either have the same length as OBJECTIVE_FUNCTION,\n"<<
          "or be deleted from the config file (equal weights will be applied)."<< endl;
      exit(EXIT_FAILURE);
    }
    Weight_ObjFunc = new su2double[nObj];
    for (unsigned short iObj=0; iObj<nObj; iObj++)
      Weight_ObjFunc[iObj] = 1.0;
  }
  /*--- Ignore weights if only one objective provided ---*/
  
  if (nObj == 1 )
      Weight_ObjFunc[0] = 1.0;

  /*--- Maker sure that nMarker = nObj ---*/

  if (nObj>0) {
    if (nMarker_Monitoring!=nObj and Marker_Monitoring!= NULL) {
      if (nMarker_Monitoring==1) {
        /*-- If only one marker was listed with multiple objectives, set that marker as the marker for each objective ---*/
        nMarker_Monitoring = nObj;
        string marker = Marker_Monitoring[0];
        delete[] Marker_Monitoring;
        Marker_Monitoring = new string[nMarker_Monitoring];
        for (iMarker=0; iMarker<nMarker_Monitoring; iMarker++)
          Marker_Monitoring[iMarker] = marker;
      }
      else if(nObj>1) {
        cout <<"When using more than one OBJECTIVE_FUNCTION, MARKER_MONTIOR must be the same length or length 1. \n "<<
            "For multiple surfaces per objective, list the objective multiple times. \n"<<
            "For multiple objectives per marker either use one marker overall or list the marker multiple times."<<endl;
        exit(EXIT_FAILURE);
      }
    }
  }

  /*--- Low memory only for ASCII Tecplot ---*/

  if (Output_FileFormat != TECPLOT) Low_MemoryOutput = NO;
  
  /*--- Deactivate the multigrid in the adjoint problem ---*/
  
  if ((ContinuousAdjoint && !MG_AdjointFlow) ||
      (Unsteady_Simulation == TIME_STEPPING)) { nMGLevels = 0; }

  /*--- If Fluid Structure Interaction, set the solver for each zone.
   *--- ZONE_0 is the zone of the fluid.
   *--- All the other zones are structure.
   *--- This will allow us to define multiple physics structural problems */

  if (Kind_Solver == FLUID_STRUCTURE_INTERACTION) {
      if (val_izone == 0) { Kind_Solver = Kind_Solver_Fluid_FSI;        FSI_Problem = true;}

      else {                Kind_Solver = Kind_Solver_Struc_FSI;        FSI_Problem = true;
                            Kind_Linear_Solver = Kind_Linear_Solver_FSI_Struc;
                            Kind_Linear_Solver_Prec = Kind_Linear_Solver_Prec_FSI_Struc;
                            Linear_Solver_Error = Linear_Solver_Error_FSI_Struc;
                            Linear_Solver_Iter = Linear_Solver_Iter_FSI_Struc;}
  }
  else { FSI_Problem = false; }

  if ((rank==MASTER_NODE) && ContinuousAdjoint && (Ref_NonDim == DIMENSIONAL) && (Kind_SU2 == SU2_CFD)) {
    cout << "WARNING: The adjoint solver should use a non-dimensional flow solution." << endl;
  }
  
  /*--- Initialize non-physical points/reconstructions to zero ---*/
  
  Nonphys_Points   = 0;
  Nonphys_Reconstr = 0;
  
  /*--- Apply a bound to the deformation if there is any design variable ---*/
  
  if (Design_Variable != NULL) {
    for (unsigned short iDV = 0; iDV < nDV; iDV++) {
      if (DV_Value != NULL)
        DV_Value[iDV][0] = max(min(DV_Value[iDV][0], DVBound_Upper), DVBound_Lower);
    }
  }
  
  if (Kind_Solver == POISSON_EQUATION) {
    Unsteady_Simulation = STEADY;
  }
  
  /*--- Set the number of external iterations to 1 for the steady state problem ---*/

  if ((Kind_Solver == HEAT_EQUATION) ||
      (Kind_Solver == WAVE_EQUATION) || (Kind_Solver == POISSON_EQUATION)) {
    nMGLevels = 0;
    if (Unsteady_Simulation == STEADY) nExtIter = 1;
    else Unst_nIntIter = 2;
  }
  
  if (Kind_Solver == FEM_ELASTICITY) {
    nMGLevels = 0;
    if (Dynamic_Analysis == STATIC)
    nExtIter = 1;
  }

  /*--- Decide whether we should be writing unsteady solution files. ---*/
  
  if (Unsteady_Simulation == STEADY ||
      Unsteady_Simulation == HARMONIC_BALANCE)
 { Wrt_Unsteady = false; }
  else { Wrt_Unsteady = true; }

  if (Kind_Solver == FEM_ELASTICITY) {

      if (Dynamic_Analysis == STATIC) { Wrt_Dynamic = false; }
      else { Wrt_Dynamic = true; }

  } else {
    Wrt_Dynamic = false;
  }

  /*--- Check for unsupported features. ---*/

  if ((Kind_Regime == INCOMPRESSIBLE) && (Unsteady_Simulation == HARMONIC_BALANCE)){
    cout << "Harmonic Balance not yet implemented for the incompressible solver." << endl;
    exit(EXIT_FAILURE);
  }
  
  /*--- Check for Fluid model consistency ---*/

  if (standard_air) {
    if (Gamma != 1.4 || Gas_Constant != 287.058) {
        Gamma = 1.4;
        Gas_Constant = 287.058;
        }
  }
  /*--- Check for Measurement System ---*/
  
  if (SystemMeasurements == US && !standard_air) {
    cout << "Only STANDARD_AIR fluid model can be used with US Measurement System" << endl;
    exit(EXIT_FAILURE);
  }
  
  /*--- Check for Convective scheme available for NICFD ---*/
  
  if (!ideal_gas) {
    if (Kind_ConvNumScheme_Flow != SPACE_UPWIND) {
      cout << "Only ROE Upwind and HLLC Upwind scheme can be used for Non-Ideal Compressible Fluids" << endl;
      exit(EXIT_FAILURE);
    }
    else {
      if (Kind_Upwind_Flow != ROE && Kind_Upwind_Flow != HLLC) {
        cout << "Only ROE Upwind and HLLC Upwind scheme can be used for Non-Ideal Compressible Fluids" << endl;
        exit(EXIT_FAILURE);
      }
    }
  }
  
  /*--- Check for Boundary condition available for NICFD ---*/
  
  if (!ideal_gas) {
    if (nMarker_Inlet != 0) {
      cout << "Riemann Boundary conditions or NRBC must be used for inlet and outlet with Not Ideal Compressible Fluids " << endl;
      exit(EXIT_FAILURE);
    }
    if (nMarker_Outlet != 0) {
      cout << "Riemann Boundary conditions or NRBC must be used outlet with Not Ideal Compressible Fluids " << endl;
      exit(EXIT_FAILURE);
    }
    
    if (nMarker_FarField != 0) {
      cout << "Riemann Boundary conditions or NRBC must be used outlet with Not Ideal Compressible Fluids " << endl;
      exit(EXIT_FAILURE);
    }
    
  }
  
  /*--- Check for Boundary condition available for NICF ---*/
  
  if (ideal_gas) {
    if (SystemMeasurements == US && standard_air) {
      if (Kind_ViscosityModel != SUTHERLAND) {
        cout << "Only SUTHERLAND viscosity model can be used with US Measurement  " << endl;
        exit(EXIT_FAILURE);
      }
    }
    if (Kind_ConductivityModel != CONSTANT_PRANDTL ) {
      cout << "Only CONSTANT_PRANDTL thermal conductivity model can be used with STANDARD_AIR and IDEAL_GAS" << endl;
      exit(EXIT_FAILURE);
    }
    
  }
  
  /*--- Set grid movement kind to NO_MOVEMENT if not specified, which means
   that we also set the Grid_Movement flag to false. We initialize to the
   number of zones here, because we are guaranteed to at least have one. ---*/
  
  if (Kind_GridMovement == NULL) {
    Kind_GridMovement = new unsigned short[nZone];
    for (unsigned short iZone = 0; iZone < nZone; iZone++ )
      Kind_GridMovement[iZone] = NO_MOVEMENT;
    if (Grid_Movement == true) {
      cout << "GRID_MOVEMENT = YES but no type provided in GRID_MOVEMENT_KIND!!" << endl;
      exit(EXIT_FAILURE);
    }
  }
  
  /*--- If we're solving a purely steady problem with no prescribed grid
   movement (both rotating frame and moving walls can be steady), make sure that
   there is no grid motion ---*/
  
  if ((Kind_SU2 == SU2_CFD || Kind_SU2 == SU2_SOL) &&
      (Unsteady_Simulation == STEADY) &&
      ((Kind_GridMovement[ZONE_0] != MOVING_WALL) &&
       (Kind_GridMovement[ZONE_0] != ROTATING_FRAME) &&
       (Kind_GridMovement[ZONE_0] != STEADY_TRANSLATION) &&
       (Kind_GridMovement[ZONE_0] != FLUID_STRUCTURE)))
    Grid_Movement = false;
  
  if ((Kind_SU2 == SU2_CFD || Kind_SU2 == SU2_SOL) &&
      (Unsteady_Simulation == STEADY) &&
      ((Kind_GridMovement[ZONE_0] == MOVING_HTP)))
    Grid_Movement = true;

  /*--- If it is not specified, set the mesh motion mach number
   equal to the freestream value. ---*/
  
  if (Grid_Movement && Mach_Motion == 0.0)
    Mach_Motion = Mach;
  
  /*--- Set the boolean flag if we are in a rotating frame (source term). ---*/
  
  if (Grid_Movement && Kind_GridMovement[ZONE_0] == ROTATING_FRAME)
    Rotating_Frame = true;
  else
    Rotating_Frame = false;
  
  /*--- Check the number of moving markers against the number of grid movement
   types provided (should be equal, except that rigid motion and rotating frame
   do not depend on surface specification). ---*/
  
  if (Grid_Movement &&
      (Kind_GridMovement[ZONE_0] != RIGID_MOTION) &&
      (Kind_GridMovement[ZONE_0] != ROTATING_FRAME) &&
      (Kind_GridMovement[ZONE_0] != MOVING_HTP) &&
      (Kind_GridMovement[ZONE_0] != STEADY_TRANSLATION) &&
      (Kind_GridMovement[ZONE_0] != FLUID_STRUCTURE) &&
      (Kind_GridMovement[ZONE_0] != GUST) &&
      (nGridMovement != nMarker_Moving)) {
    cout << "Number of GRID_MOVEMENT_KIND must match number of MARKER_MOVING!!" << endl;
    exit(EXIT_FAILURE);
  }
  

  /*--- In case the grid movement parameters have not been declared in the
   config file, set them equal to zero for safety. Also check to make sure
   that for each option, a value has been declared for each moving marker. ---*/
  
  unsigned short nMoving;
  if (nGridMovement > nZone) nMoving = nGridMovement;
  else nMoving = nZone;

  /*--- Motion Origin: ---*/
  
  if (Motion_Origin_X == NULL) {
    Motion_Origin_X = new su2double[nMoving];
    for (iZone = 0; iZone < nMoving; iZone++ )
      Motion_Origin_X[iZone] = 0.0;
  } else {
    if (Grid_Movement && (nMotion_Origin_X != nGridMovement)) {
      cout << "Length of MOTION_ORIGIN_X must match GRID_MOVEMENT_KIND!!" << endl;
      exit(EXIT_FAILURE);
    }
  }
  
  if (Motion_Origin_Y == NULL) {
    Motion_Origin_Y = new su2double[nMoving];
    for (iZone = 0; iZone < nMoving; iZone++ )
      Motion_Origin_Y[iZone] = 0.0;
  } else {
    if (Grid_Movement && (nMotion_Origin_Y != nGridMovement)) {
      cout << "Length of MOTION_ORIGIN_Y must match GRID_MOVEMENT_KIND!!" << endl;
      exit(EXIT_FAILURE);
    }
  }
  
  if (Motion_Origin_Z == NULL) {
    Motion_Origin_Z = new su2double[nMoving];
    for (iZone = 0; iZone < nMoving; iZone++ )
      Motion_Origin_Z[iZone] = 0.0;
  } else {
    if (Grid_Movement && (nMotion_Origin_Z != nGridMovement)) {
      cout << "Length of MOTION_ORIGIN_Z must match GRID_MOVEMENT_KIND!!" << endl;
      exit(EXIT_FAILURE);
    }
  }
  
  if (MoveMotion_Origin == NULL) {
    MoveMotion_Origin = new unsigned short[nMoving];
    for (iZone = 0; iZone < nMoving; iZone++ )
      MoveMotion_Origin[iZone] = 0;
  } else {
    if (Grid_Movement && (nMoveMotion_Origin != nGridMovement)) {
      cout << "Length of MOVE_MOTION_ORIGIN must match GRID_MOVEMENT_KIND!!" << endl;
      exit(EXIT_FAILURE);
    }
  }
  
  /*--- Translation: ---*/
  
  if (Translation_Rate_X == NULL) {
    Translation_Rate_X = new su2double[nMoving];
    for (iZone = 0; iZone < nMoving; iZone++ )
      Translation_Rate_X[iZone] = 0.0;
  } else {
    if (Grid_Movement && (nTranslation_Rate_X != nGridMovement)) {
      cout << "Length of TRANSLATION_RATE_X must match GRID_MOVEMENT_KIND!!" << endl;
      exit(EXIT_FAILURE);
    }
  }
  
  if (Translation_Rate_Y == NULL) {
    Translation_Rate_Y = new su2double[nMoving];
    for (iZone = 0; iZone < nMoving; iZone++ )
      Translation_Rate_Y[iZone] = 0.0;
  } else {
    if (Grid_Movement && (nTranslation_Rate_Y != nGridMovement)) {
      cout << "Length of TRANSLATION_RATE_Y must match GRID_MOVEMENT_KIND!!" << endl;
      exit(EXIT_FAILURE);
    }
  }
  
  if (Translation_Rate_Z == NULL) {
    Translation_Rate_Z = new su2double[nMoving];
    for (iZone = 0; iZone < nMoving; iZone++ )
      Translation_Rate_Z[iZone] = 0.0;
  } else {
    if (Grid_Movement && (nTranslation_Rate_Z != nGridMovement)) {
      cout << "Length of TRANSLATION_RATE_Z must match GRID_MOVEMENT_KIND!!" << endl;
      exit(EXIT_FAILURE);
    }
  }
  
  /*--- Rotation: ---*/
  
  if (Rotation_Rate_X == NULL) {
    Rotation_Rate_X = new su2double[nMoving];
    for (iZone = 0; iZone < nMoving; iZone++ )
      Rotation_Rate_X[iZone] = 0.0;
  } else {
    if (Grid_Movement && (nRotation_Rate_X != nGridMovement)) {
      cout << "Length of ROTATION_RATE_X must match GRID_MOVEMENT_KIND!!" << endl;
      exit(EXIT_FAILURE);
    }
  }
  
  if (Rotation_Rate_Y == NULL) {
    Rotation_Rate_Y = new su2double[nMoving];
    for (iZone = 0; iZone < nMoving; iZone++ )
      Rotation_Rate_Y[iZone] = 0.0;
  } else {
    if (Grid_Movement && (nRotation_Rate_Y != nGridMovement)) {
      cout << "Length of ROTATION_RATE_Y must match GRID_MOVEMENT_KIND!!" << endl;
      exit(EXIT_FAILURE);
    }
  }
  
  if (Rotation_Rate_Z == NULL) {
    Rotation_Rate_Z = new su2double[nMoving];
    for (iZone = 0; iZone < nMoving; iZone++ )
      Rotation_Rate_Z[iZone] = 0.0;
  } else {
    if (Grid_Movement && (nRotation_Rate_Z != nGridMovement)) {
      cout << "Length of ROTATION_RATE_Z must match GRID_MOVEMENT_KIND!!" << endl;
      exit(EXIT_FAILURE);
    }
  }
  
  /*--- Pitching: ---*/
  
  if (Pitching_Omega_X == NULL) {
    Pitching_Omega_X = new su2double[nMoving];
    for (iZone = 0; iZone < nMoving; iZone++ )
      Pitching_Omega_X[iZone] = 0.0;
  } else {
    if (Grid_Movement && (nPitching_Omega_X != nGridMovement)) {
      cout << "Length of PITCHING_OMEGA_X must match GRID_MOVEMENT_KIND!!" << endl;
      exit(EXIT_FAILURE);
    }
  }
  
  if (Pitching_Omega_Y == NULL) {
    Pitching_Omega_Y = new su2double[nMoving];
    for (iZone = 0; iZone < nMoving; iZone++ )
      Pitching_Omega_Y[iZone] = 0.0;
  } else {
    if (Grid_Movement && (nPitching_Omega_Y != nGridMovement)) {
      cout << "Length of PITCHING_OMEGA_Y must match GRID_MOVEMENT_KIND!!" << endl;
      exit(EXIT_FAILURE);
    }
  }
  
  if (Pitching_Omega_Z == NULL) {
    Pitching_Omega_Z = new su2double[nMoving];
    for (iZone = 0; iZone < nMoving; iZone++ )
      Pitching_Omega_Z[iZone] = 0.0;
  } else {
    if (Grid_Movement && (nPitching_Omega_Z != nGridMovement)) {
      cout << "Length of PITCHING_OMEGA_Z must match GRID_MOVEMENT_KIND!!" << endl;
      exit(EXIT_FAILURE);
    }
  }
  
  /*--- Pitching Amplitude: ---*/
  
  if (Pitching_Ampl_X == NULL) {
    Pitching_Ampl_X = new su2double[nMoving];
    for (iZone = 0; iZone < nMoving; iZone++ )
      Pitching_Ampl_X[iZone] = 0.0;
  } else {
    if (Grid_Movement && (nPitching_Ampl_X != nGridMovement)) {
      cout << "Length of PITCHING_AMPL_X must match GRID_MOVEMENT_KIND!!" << endl;
      exit(EXIT_FAILURE);
    }
  }
  
  if (Pitching_Ampl_Y == NULL) {
    Pitching_Ampl_Y = new su2double[nMoving];
    for (iZone = 0; iZone < nMoving; iZone++ )
      Pitching_Ampl_Y[iZone] = 0.0;
  } else {
    if (Grid_Movement && (nPitching_Ampl_Y != nGridMovement)) {
      cout << "Length of PITCHING_AMPL_Y must match GRID_MOVEMENT_KIND!!" << endl;
      exit(EXIT_FAILURE);
    }
  }
  
  if (Pitching_Ampl_Z == NULL) {
    Pitching_Ampl_Z = new su2double[nMoving];
    for (iZone = 0; iZone < nMoving; iZone++ )
      Pitching_Ampl_Z[iZone] = 0.0;
  } else {
    if (Grid_Movement && (nPitching_Ampl_Z != nGridMovement)) {
      cout << "Length of PITCHING_AMPL_Z must match GRID_MOVEMENT_KIND!!" << endl;
      exit(EXIT_FAILURE);
    }
  }
  
  /*--- Pitching Phase: ---*/
  
  if (Pitching_Phase_X == NULL) {
    Pitching_Phase_X = new su2double[nMoving];
    for (iZone = 0; iZone < nMoving; iZone++ )
      Pitching_Phase_X[iZone] = 0.0;
  } else {
    if (Grid_Movement && (nPitching_Phase_X != nGridMovement)) {
      cout << "Length of PITCHING_PHASE_X must match GRID_MOVEMENT_KIND!!" << endl;
      exit(EXIT_FAILURE);
    }
  }
  
  if (Pitching_Phase_Y == NULL) {
    Pitching_Phase_Y = new su2double[nMoving];
    for (iZone = 0; iZone < nMoving; iZone++ )
      Pitching_Phase_Y[iZone] = 0.0;
  } else {
    if (Grid_Movement && (nPitching_Phase_Y != nGridMovement)) {
      cout << "Length of PITCHING_PHASE_Y must match GRID_MOVEMENT_KIND!!" << endl;
      exit(EXIT_FAILURE);
    }
  }
  
  if (Pitching_Phase_Z == NULL) {
    Pitching_Phase_Z = new su2double[nMoving];
    for (iZone = 0; iZone < nMoving; iZone++ )
      Pitching_Phase_Z[iZone] = 0.0;
  } else {
    if (Grid_Movement && (nPitching_Phase_Z != nGridMovement)) {
      cout << "Length of PITCHING_PHASE_Z must match GRID_MOVEMENT_KIND!!" << endl;
      exit(EXIT_FAILURE);
    }
  }
  
  /*--- Plunging: ---*/
  
  if (Plunging_Omega_X == NULL) {
    Plunging_Omega_X = new su2double[nMoving];
    for (iZone = 0; iZone < nMoving; iZone++ )
      Plunging_Omega_X[iZone] = 0.0;
  } else {
    if (Grid_Movement && (nPlunging_Omega_X != nGridMovement)) {
      cout << "Length of PLUNGING_OMEGA_X must match GRID_MOVEMENT_KIND!!" << endl;
      exit(EXIT_FAILURE);
    }
  }
  
  if (Plunging_Omega_Y == NULL) {
    Plunging_Omega_Y = new su2double[nMoving];
    for (iZone = 0; iZone < nMoving; iZone++ )
      Plunging_Omega_Y[iZone] = 0.0;
  } else {
    if (Grid_Movement && (nPlunging_Omega_Y != nGridMovement)) {
      cout << "Length of PLUNGING_OMEGA_Y must match GRID_MOVEMENT_KIND!!" << endl;
      exit(EXIT_FAILURE);
    }
  }
  
  if (Plunging_Omega_Z == NULL) {
    Plunging_Omega_Z = new su2double[nMoving];
    for (iZone = 0; iZone < nMoving; iZone++ )
      Plunging_Omega_Z[iZone] = 0.0;
  } else {
    if (Grid_Movement && (nPlunging_Omega_Z != nGridMovement)) {
      cout << "Length of PLUNGING_OMEGA_Z must match GRID_MOVEMENT_KIND!!" << endl;
      exit(EXIT_FAILURE);
    }
  }
  
  /*--- Plunging Amplitude: ---*/
  
  if (Plunging_Ampl_X == NULL) {
    Plunging_Ampl_X = new su2double[nMoving];
    for (iZone = 0; iZone < nMoving; iZone++ )
      Plunging_Ampl_X[iZone] = 0.0;
  } else {
    if (Grid_Movement && (nPlunging_Ampl_X != nGridMovement)) {
      cout << "Length of PLUNGING_AMPL_X must match GRID_MOVEMENT_KIND!!" << endl;
      exit(EXIT_FAILURE);
    }
  }
  
  if (Plunging_Ampl_Y == NULL) {
    Plunging_Ampl_Y = new su2double[nMoving];
    for (iZone = 0; iZone < nMoving; iZone++ )
      Plunging_Ampl_Y[iZone] = 0.0;
  } else {
    if (Grid_Movement && (nPlunging_Ampl_Y != nGridMovement)) {
      cout << "Length of PLUNGING_AMPL_Y must match GRID_MOVEMENT_KIND!!" << endl;
      exit(EXIT_FAILURE);
    }
  }
  
  if (Plunging_Ampl_Z == NULL) {
    Plunging_Ampl_Z = new su2double[nMoving];
    for (iZone = 0; iZone < nMoving; iZone++ )
      Plunging_Ampl_Z[iZone] = 0.0;
  } else {
    if (Grid_Movement && (nPlunging_Ampl_Z != nGridMovement)) {
      cout << "Length of PLUNGING_AMPL_Z must match GRID_MOVEMENT_KIND!!" << endl;
      exit(EXIT_FAILURE);
    }
  }
  
  /*-- Setting grid movement periodicity from the config file */

  if (PeriodicityTranslation_X == NULL) {
  	PeriodicityTranslation_X = new su2double[nMoving];
  	for (iZone = 0; iZone < nMoving; iZone++ )
  		PeriodicityTranslation_X[iZone] = 0.0;
  } else {
  	if (Grid_Movement && (nPeriodicityTranslation_X != nGridMovement)) {
  		cout << "Length of PeriodicityTranslation_X must match GRID_MOVEMENT_KIND!!" << endl;
  		exit(EXIT_FAILURE);
  	}
  }

  if (PeriodicityTranslation_Y == NULL) {
  	PeriodicityTranslation_Y = new su2double[nMoving];
  	for (iZone = 0; iZone < nMoving; iZone++ )
  		PeriodicityTranslation_Y[iZone] = 0.0;
  } else {
  	if (Grid_Movement && (nPeriodicityTranslation_Y != nGridMovement)) {
  		cout << "Length of PeriodicityTranslation_Y must match GRID_MOVEMENT_KIND!!" << endl;
  		exit(EXIT_FAILURE);
  	}
  }

  if (PeriodicityTranslation_Z == NULL) {
  	PeriodicityTranslation_Z = new su2double[nMoving];
  	for (iZone = 0; iZone < nMoving; iZone++ )
  		PeriodicityTranslation_Z[iZone] = 0.0;
  } else {
  	if (Grid_Movement && (nPeriodicityTranslation_Z != nGridMovement)) {
  		cout << "Length of PeriodicityTranslation_Z must match GRID_MOVEMENT_KIND!!" << endl;
  		exit(EXIT_FAILURE);
  	}
  }

  if (PeriodicityRotation_X == NULL) {
  	PeriodicityRotation_X = new su2double[nMoving];
  	for (iZone = 0; iZone < nMoving; iZone++ )
  		PeriodicityRotation_X[iZone] = 0.0;
  } else {
  	if (Grid_Movement && (nPeriodicityRotation_X != nGridMovement)) {
  		cout << "Length of PeriodicityTranslation_ROTATION_X must match GRID_MOVEMENT_KIND!!" << endl;
  		exit(EXIT_FAILURE);
  	}
  }

  if (PeriodicityRotation_Y == NULL) {
  	PeriodicityRotation_Y = new su2double[nMoving];
  	for (iZone = 0; iZone < nMoving; iZone++ )
  		PeriodicityRotation_Y[iZone] = 0.0;
  } else {
  	if (Grid_Movement && (nPeriodicityRotation_Y != nGridMovement)) {
  		cout << "Length of PeriodicityTranslation_ROTATION_Y must match GRID_MOVEMENT_KIND!!" << endl;
  		exit(EXIT_FAILURE);
  	}
  }

  if (PeriodicityRotation_Z == NULL) {
  	PeriodicityRotation_Z = new su2double[nMoving];
  	for (iZone = 0; iZone < nMoving; iZone++ )
  		PeriodicityRotation_Z[iZone] = 0.0;
  } else {
  	if (Grid_Movement && (nPeriodicityRotation_Z != nGridMovement)) {
  		cout << "Length of PeriodicityTranslation_ROTATION_Z must match GRID_MOVEMENT_KIND!!" << endl;
  		exit(EXIT_FAILURE);
  	}
  }


  /*-- Setting Harmonic Balance period from the config file */

  if (Unsteady_Simulation == HARMONIC_BALANCE) {
    HarmonicBalance_Period = GetHarmonicBalance_Period();
    if (HarmonicBalance_Period < 0)  {
        cout << "Not a valid value for time period!!" << endl;
        exit(EXIT_FAILURE);
    }
    /* Initialize the Harmonic balance Frequency pointer */
    if (Omega_HB == NULL) {
        Omega_HB = new su2double[nOmega_HB];
        for (iZone = 0; iZone < nOmega_HB; iZone++ )
            Omega_HB[iZone] = 0.0;
    }else {
        if (nOmega_HB != nTimeInstances) {
            cout << "Length of omega_HB  must match the number TIME_INSTANCES!!" << endl;
            exit(EXIT_FAILURE);
        }
    }
  }

    /*--- Use the various rigid-motion input frequencies to determine the period to be used with harmonic balance cases.
     There are THREE types of motion to consider, namely: rotation, pitching, and plunging.
     The largest period of motion is the one to be used for harmonic balance  calculations. ---*/
    
  /*if (Unsteady_Simulation == HARMONIC_BALANCE) {
      if (!(GetGrid_Movement())) {
          // No grid movement - Time period from config file //
          HarmonicBalance_Period = GetHarmonicBalance_Period();
      }
      
      else {
          unsigned short N_MOTION_TYPES = 3;
          su2double *periods;
          periods = new su2double[N_MOTION_TYPES];
          
          //--- rotation: ---//
          
          su2double Omega_mag_rot = sqrt(pow(Rotation_Rate_X[ZONE_0],2)+pow(Rotation_Rate_Y[ZONE_0],2)+pow(Rotation_Rate_Z[ZONE_0],2));
          if (Omega_mag_rot > 0)
              periods[0] = 2*PI_NUMBER/Omega_mag_rot;
          else
              periods[0] = 0.0;
          
          //--- pitching: ---//
          
          su2double Omega_mag_pitch = sqrt(pow(Pitching_Omega_X[ZONE_0],2)+pow(Pitching_Omega_Y[ZONE_0],2)+pow(Pitching_Omega_Z[ZONE_0],2));
          if (Omega_mag_pitch > 0)
              periods[1] = 2*PI_NUMBER/Omega_mag_pitch;
          else
              periods[1] = 0.0;
          
          //--- plunging: ---//
          
          su2double Omega_mag_plunge = sqrt(pow(Plunging_Omega_X[ZONE_0],2)+pow(Plunging_Omega_Y[ZONE_0],2)+pow(Plunging_Omega_Z[ZONE_0],2));
          if (Omega_mag_plunge > 0)
              periods[2] = 2*PI_NUMBER/Omega_mag_plunge;
          else
              periods[2] = 0.0;
          
          //--- determine which period is largest ---//
          
          unsigned short iVar;
          HarmonicBalance_Period = 0.0;
          for (iVar = 0; iVar < N_MOTION_TYPES; iVar++) {
              if (periods[iVar] > HarmonicBalance_Period)
                  HarmonicBalance_Period = periods[iVar];
          }
          
          delete periods;
      }
    
  }*/
  

  
    
  /*--- Initialize the RefOriginMoment Pointer ---*/
  
  RefOriginMoment = NULL;
  RefOriginMoment = new su2double[3];
  RefOriginMoment[0] = 0.0; RefOriginMoment[1] = 0.0; RefOriginMoment[2] = 0.0;
  
  /*--- In case the moment origin coordinates have not been declared in the
   config file, set them equal to zero for safety. Also check to make sure
   that for each marker, a value has been declared for the moment origin.
   Unless only one value was specified, then set this value for all the markers
   being monitored. ---*/
  
  
  if ((nRefOriginMoment_X != nRefOriginMoment_Y) || (nRefOriginMoment_X != nRefOriginMoment_Z) ) {
    cout << "ERROR: Length of REF_ORIGIN_MOMENT_X, REF_ORIGIN_MOMENT_Y and REF_ORIGIN_MOMENT_Z must be the same!!" << endl;
    exit(EXIT_FAILURE);
  }
  
  if (RefOriginMoment_X == NULL) {
    RefOriginMoment_X = new su2double[nMarker_Monitoring];
    for (iMarker = 0; iMarker < nMarker_Monitoring; iMarker++ )
      RefOriginMoment_X[iMarker] = 0.0;
  } else {
    if (nRefOriginMoment_X == 1) {
      
      su2double aux_RefOriginMoment_X = RefOriginMoment_X[0];
      delete [] RefOriginMoment_X;
      RefOriginMoment_X = new su2double[nMarker_Monitoring];
      nRefOriginMoment_X = nMarker_Monitoring;
      
      for (iMarker = 0; iMarker < nMarker_Monitoring; iMarker++ )
        RefOriginMoment_X[iMarker] = aux_RefOriginMoment_X;
    }
    else if (nRefOriginMoment_X != nMarker_Monitoring) {
      cout << "ERROR: Length of REF_ORIGIN_MOMENT_X must match number of Monitoring Markers!!" << endl;
      exit(EXIT_FAILURE);
    }
  }
  
  if (RefOriginMoment_Y == NULL) {
    RefOriginMoment_Y = new su2double[nMarker_Monitoring];
    for (iMarker = 0; iMarker < nMarker_Monitoring; iMarker++ )
      RefOriginMoment_Y[iMarker] = 0.0;
  } else {
    if (nRefOriginMoment_Y == 1) {
      
      su2double aux_RefOriginMoment_Y = RefOriginMoment_Y[0];
      delete [] RefOriginMoment_Y;
      RefOriginMoment_Y = new su2double[nMarker_Monitoring];
      nRefOriginMoment_Y = nMarker_Monitoring;
      
      for (iMarker = 0; iMarker < nMarker_Monitoring; iMarker++ )
        RefOriginMoment_Y[iMarker] = aux_RefOriginMoment_Y;
    }
    else if (nRefOriginMoment_Y != nMarker_Monitoring) {
      cout << "ERROR: Length of REF_ORIGIN_MOMENT_Y must match number of Monitoring Markers!!" << endl;
      exit(EXIT_FAILURE);
    }
  }
  
  if (RefOriginMoment_Z == NULL) {
    RefOriginMoment_Z = new su2double[nMarker_Monitoring];
    for (iMarker = 0; iMarker < nMarker_Monitoring; iMarker++ )
      RefOriginMoment_Z[iMarker] = 0.0;
  } else {
    if (nRefOriginMoment_Z == 1) {
      
      su2double aux_RefOriginMoment_Z = RefOriginMoment_Z[0];
      delete [] RefOriginMoment_Z;
      RefOriginMoment_Z = new su2double[nMarker_Monitoring];
      nRefOriginMoment_Z = nMarker_Monitoring;
      
      for (iMarker = 0; iMarker < nMarker_Monitoring; iMarker++ )
        RefOriginMoment_Z[iMarker] = aux_RefOriginMoment_Z;
    }
    else if (nRefOriginMoment_Z != nMarker_Monitoring) {
      cout << "ERROR: Length of REF_ORIGIN_MOMENT_Z must match number of Monitoring Markers!!" << endl;
      exit(EXIT_FAILURE);
    }
  }
  
  /*--- Set the boolean flag if we are carrying out an aeroelastic simulation. ---*/
  
  if (Grid_Movement && (Kind_GridMovement[ZONE_0] == AEROELASTIC || Kind_GridMovement[ZONE_0] == AEROELASTIC_RIGID_MOTION)) Aeroelastic_Simulation = true;
  else Aeroelastic_Simulation = false;
  
  /*--- Initializing the size for the solutions of the Aeroelastic problem. ---*/
  
  
  if (Grid_Movement && Aeroelastic_Simulation) {
    Aeroelastic_np1.resize(nMarker_Monitoring);
    Aeroelastic_n.resize(nMarker_Monitoring);
    Aeroelastic_n1.resize(nMarker_Monitoring);
    for (iMarker = 0; iMarker < nMarker_Monitoring; iMarker++) {
      Aeroelastic_np1[iMarker].resize(2);
      Aeroelastic_n[iMarker].resize(2);
      Aeroelastic_n1[iMarker].resize(2);
      for (int i =0; i<2; i++) {
        Aeroelastic_np1[iMarker][i].resize(2);
        Aeroelastic_n[iMarker][i].resize(2);
        Aeroelastic_n1[iMarker][i].resize(2);
        for (int j=0; j<2; j++) {
          Aeroelastic_np1[iMarker][i][j] = 0.0;
          Aeroelastic_n[iMarker][i][j] = 0.0;
          Aeroelastic_n1[iMarker][i][j] = 0.0;
        }
      }
    }
  }
  
  /*--- Allocate memory for the plunge and pitch and initialized them to zero ---*/
  
  if (Grid_Movement && Aeroelastic_Simulation) {
    Aeroelastic_pitch = new su2double[nMarker_Monitoring];
    Aeroelastic_plunge = new su2double[nMarker_Monitoring];
    for (iMarker = 0; iMarker < nMarker_Monitoring; iMarker++ ) {
      Aeroelastic_pitch[iMarker] = 0.0;
      Aeroelastic_plunge[iMarker] = 0.0;
    }
  }

  /*--- Fluid-Structure Interaction problems ---*/

  if (FSI_Problem) {
      Kind_GridMovement[val_izone] = FLUID_STRUCTURE;
      Grid_Movement = true;
  }
  
  if (MGCycle == FULLMG_CYCLE) FinestMesh = nMGLevels;
  else FinestMesh = MESH_0;
  
  if ((Kind_Solver == NAVIER_STOKES) &&
      (Kind_Turb_Model != NONE))
    Kind_Solver = RANS;
    
  Kappa_1st_Flow = Kappa_Flow[0];
  Kappa_2nd_Flow = Kappa_Flow[1];
  Kappa_4th_Flow = Kappa_Flow[2];
  Kappa_1st_AdjFlow = Kappa_AdjFlow[0];
  Kappa_2nd_AdjFlow = Kappa_AdjFlow[1];
  Kappa_4th_AdjFlow = Kappa_AdjFlow[2];
  
  /*--- Make the MG_PreSmooth, MG_PostSmooth, and MG_CorrecSmooth
   arrays consistent with nMGLevels ---*/
  
  unsigned short * tmp_smooth = new unsigned short[nMGLevels+1];
  
  if ((nMG_PreSmooth != nMGLevels+1) && (nMG_PreSmooth != 0)) {
    if (nMG_PreSmooth > nMGLevels+1) {
      
      /*--- Truncate by removing unnecessary elements at the end ---*/
      
      for (unsigned int i = 0; i <= nMGLevels; i++)
        tmp_smooth[i] = MG_PreSmooth[i];
      delete [] MG_PreSmooth;
      MG_PreSmooth=NULL;
    } else {
      
      /*--- Add additional elements equal to last element ---*/
      
      for (unsigned int i = 0; i < nMG_PreSmooth; i++)
        tmp_smooth[i] = MG_PreSmooth[i];
      for (unsigned int i = nMG_PreSmooth; i <= nMGLevels; i++)
        tmp_smooth[i] = MG_PreSmooth[nMG_PreSmooth-1];
      delete [] MG_PreSmooth;
      MG_PreSmooth=NULL;
    }
    
    nMG_PreSmooth = nMGLevels+1;
    MG_PreSmooth = new unsigned short[nMG_PreSmooth];
    for (unsigned int i = 0; i < nMG_PreSmooth; i++)
      MG_PreSmooth[i] = tmp_smooth[i];
  }
  if ((nMGLevels != 0) && (nMG_PreSmooth == 0)) {
    delete [] MG_PreSmooth;
    nMG_PreSmooth = nMGLevels+1;
    MG_PreSmooth = new unsigned short[nMG_PreSmooth];
    for (unsigned int i = 0; i < nMG_PreSmooth; i++)
      MG_PreSmooth[i] = i+1;
  }
  
  if ((nMG_PostSmooth != nMGLevels+1) && (nMG_PostSmooth != 0)) {
    if (nMG_PostSmooth > nMGLevels+1) {
      
      /*--- Truncate by removing unnecessary elements at the end ---*/
      
      for (unsigned int i = 0; i <= nMGLevels; i++)
        tmp_smooth[i] = MG_PostSmooth[i];
      delete [] MG_PostSmooth;
      MG_PostSmooth=NULL;
    } else {
      
      /*--- Add additional elements equal to last element ---*/
       
      for (unsigned int i = 0; i < nMG_PostSmooth; i++)
        tmp_smooth[i] = MG_PostSmooth[i];
      for (unsigned int i = nMG_PostSmooth; i <= nMGLevels; i++)
        tmp_smooth[i] = MG_PostSmooth[nMG_PostSmooth-1];
      delete [] MG_PostSmooth;
      MG_PostSmooth=NULL;
    }
    
    nMG_PostSmooth = nMGLevels+1;
    MG_PostSmooth = new unsigned short[nMG_PostSmooth];
    for (unsigned int i = 0; i < nMG_PostSmooth; i++)
      MG_PostSmooth[i] = tmp_smooth[i];
    
  }
  
  if ((nMGLevels != 0) && (nMG_PostSmooth == 0)) {
    delete [] MG_PostSmooth;
    nMG_PostSmooth = nMGLevels+1;
    MG_PostSmooth = new unsigned short[nMG_PostSmooth];
    for (unsigned int i = 0; i < nMG_PostSmooth; i++)
      MG_PostSmooth[i] = 0;
  }
  
  if ((nMG_CorrecSmooth != nMGLevels+1) && (nMG_CorrecSmooth != 0)) {
    if (nMG_CorrecSmooth > nMGLevels+1) {
      
      /*--- Truncate by removing unnecessary elements at the end ---*/
      
      for (unsigned int i = 0; i <= nMGLevels; i++)
        tmp_smooth[i] = MG_CorrecSmooth[i];
      delete [] MG_CorrecSmooth;
      MG_CorrecSmooth = NULL;
    } else {
      
      /*--- Add additional elements equal to last element ---*/
      
      for (unsigned int i = 0; i < nMG_CorrecSmooth; i++)
        tmp_smooth[i] = MG_CorrecSmooth[i];
      for (unsigned int i = nMG_CorrecSmooth; i <= nMGLevels; i++)
        tmp_smooth[i] = MG_CorrecSmooth[nMG_CorrecSmooth-1];
      delete [] MG_CorrecSmooth;
      MG_CorrecSmooth = NULL;
    }
    nMG_CorrecSmooth = nMGLevels+1;
    MG_CorrecSmooth = new unsigned short[nMG_CorrecSmooth];
    for (unsigned int i = 0; i < nMG_CorrecSmooth; i++)
      MG_CorrecSmooth[i] = tmp_smooth[i];
  }
  
  if ((nMGLevels != 0) && (nMG_CorrecSmooth == 0)) {
    delete [] MG_CorrecSmooth;
    nMG_CorrecSmooth = nMGLevels+1;
    MG_CorrecSmooth = new unsigned short[nMG_CorrecSmooth];
    for (unsigned int i = 0; i < nMG_CorrecSmooth; i++)
      MG_CorrecSmooth[i] = 0;
  }
  
  /*--- Override MG Smooth parameters ---*/
  
  if (nMG_PreSmooth != 0) MG_PreSmooth[MESH_0] = 1;
  if (nMG_PostSmooth != 0) {
    MG_PostSmooth[MESH_0] = 0;
    MG_PostSmooth[nMGLevels] = 0;
  }
  if (nMG_CorrecSmooth != 0) MG_CorrecSmooth[nMGLevels] = 0;
  
  if (Restart) MGCycle = V_CYCLE;
  
  if (ContinuousAdjoint) {
    if (Kind_Solver == EULER) Kind_Solver = ADJ_EULER;
    if (Kind_Solver == NAVIER_STOKES) Kind_Solver = ADJ_NAVIER_STOKES;
    if (Kind_Solver == RANS) Kind_Solver = ADJ_RANS;
  }
  
  nCFL = nMGLevels+1;
  CFL = new su2double[nCFL];
  CFL[0] = CFLFineGrid;
  
  /*--- Evaluate when the Cl should be evaluated ---*/
  
  Iter_Fixed_CL        = SU2_TYPE::Int(nExtIter / (su2double(Update_Alpha)+5.0));
  Iter_Fixed_CM        = SU2_TYPE::Int(nExtIter / (su2double(Update_iH)+5.0));
  Iter_Fixed_NetThrust = SU2_TYPE::Int(nExtIter / (su2double(Update_BCThrust)+5.0));

  if (ContinuousAdjoint) {
    CFL[0] = CFL[0] * CFLRedCoeff_AdjFlow;
    CFL_AdaptParam[2] *= CFLRedCoeff_AdjFlow;
    CFL_AdaptParam[3] *= CFLRedCoeff_AdjFlow;
    Iter_Fixed_CL = SU2_TYPE::Int(su2double (Iter_Fixed_CL) / CFLRedCoeff_AdjFlow);
    Iter_Fixed_CM = SU2_TYPE::Int(su2double (Iter_Fixed_CM) / CFLRedCoeff_AdjFlow);
    Iter_Fixed_NetThrust = SU2_TYPE::Int(su2double (Iter_Fixed_NetThrust) / CFLRedCoeff_AdjFlow);
  }
  
  if (Iter_Fixed_CL == 0) { Iter_Fixed_CL = nExtIter+1; Update_Alpha = 0; }
  if (Iter_Fixed_CM == 0) { Iter_Fixed_CM = nExtIter+1; Update_iH = 0; }
  if (Iter_Fixed_NetThrust == 0) { Iter_Fixed_NetThrust = nExtIter+1; Update_BCThrust = 0; }

  for (iCFL = 1; iCFL < nCFL; iCFL++)
    CFL[iCFL] = CFL[iCFL-1];
  
  if (nRKStep == 0) {
    nRKStep = 1;
    RK_Alpha_Step = new su2double[1]; RK_Alpha_Step[0] = 1.0;
  }
  
  if (nIntCoeffs == 0) {
    nIntCoeffs = 2;
    Int_Coeffs = new su2double[2]; Int_Coeffs[0] = 0.25; Int_Coeffs[1] = 0.5;
  }

  if ((Kind_SU2 == SU2_CFD) && (Kind_Solver == NO_SOLVER)) {
    cout << "PHYSICAL_PROBLEM must be set in the configuration file" << endl;
    exit(EXIT_FAILURE);
  }
  
  /*--- Set a flag for viscous simulations ---*/
  
  Viscous = (( Kind_Solver == NAVIER_STOKES          ) ||
             ( Kind_Solver == ADJ_NAVIER_STOKES      ) ||
             ( Kind_Solver == RANS                   ) ||
             ( Kind_Solver == ADJ_RANS               ) );
  
  /*--- To avoid boundary intersections, let's add a small constant to the planes. ---*/

  Section_WingBounds[0] += EPS;
  Section_WingBounds[1] += EPS;

  for (unsigned short iSections = 0; iSections < nLocationStations; iSections++) {
    LocationStations[iSections] += EPS;
  }

  /*--- Re-scale the length based parameters. The US system uses feet,
   but SU2 assumes that the grid is in inches ---*/
  
  if ((SystemMeasurements == US) && (Kind_SU2 == SU2_CFD)) {
    
    for (iMarker = 0; iMarker < nMarker_Monitoring; iMarker++) {
      RefOriginMoment_X[iMarker] = RefOriginMoment_X[iMarker]/12.0;
      RefOriginMoment_Y[iMarker] = RefOriginMoment_Y[iMarker]/12.0;
      RefOriginMoment_Z[iMarker] = RefOriginMoment_Z[iMarker]/12.0;
    }
    
    for (iMarker = 0; iMarker < nGridMovement; iMarker++) {
      Motion_Origin_X[iMarker] = Motion_Origin_X[iMarker]/12.0;
      Motion_Origin_Y[iMarker] = Motion_Origin_Y[iMarker]/12.0;
      Motion_Origin_Z[iMarker] = Motion_Origin_Z[iMarker]/12.0;
    }
    
    RefLengthMoment = RefLengthMoment/12.0;
    if ((val_nDim == 2) && (!Axisymmetric)) RefAreaCoeff = RefAreaCoeff/12.0;
    else RefAreaCoeff = RefAreaCoeff/144.0;
    Length_Reynolds = Length_Reynolds/12.0;
    RefElemLength = RefElemLength/12.0;
    Highlite_Area = Highlite_Area/144.0;
    SemiSpan = SemiSpan/12.0;

    EA_IntLimit[0] = EA_IntLimit[0]/12.0;
    EA_IntLimit[1] = EA_IntLimit[1]/12.0;
    EA_IntLimit[2] = EA_IntLimit[2]/12.0;
    
    for (unsigned short iSections = 0; iSections < nLocationStations; iSections++) {
      LocationStations[iSections] = LocationStations[iSections]/12.0;
    }

    Section_WingBounds[0] = Section_WingBounds[0]/12.0;
    Section_WingBounds[1] = Section_WingBounds[1]/12.0;
    
    SubsonicEngine_Cyl[0] = SubsonicEngine_Cyl[0]/12.0;
    SubsonicEngine_Cyl[1] = SubsonicEngine_Cyl[1]/12.0;
    SubsonicEngine_Cyl[2] = SubsonicEngine_Cyl[2]/12.0;
    SubsonicEngine_Cyl[3] = SubsonicEngine_Cyl[3]/12.0;
    SubsonicEngine_Cyl[4] = SubsonicEngine_Cyl[4]/12.0;
    SubsonicEngine_Cyl[5] = SubsonicEngine_Cyl[5]/12.0;
    SubsonicEngine_Cyl[6] = SubsonicEngine_Cyl[6]/12.0;
    
  }
  
  /*--- Check for constant lift mode. Initialize the update flag for
   the AoA with each iteration to false  ---*/
  
  if (Fixed_CL_Mode) Update_AoA = false;
  if (Fixed_CM_Mode) Update_HTPIncidence = false;

  if (DirectDiff != NO_DERIVATIVE) {
#if !defined COMPLEX_TYPE && !defined ADOLC_FORWARD_TYPE && !defined CODI_FORWARD_TYPE
      if (Kind_SU2 == SU2_CFD) {
        cout << "SU2_CFD: Config option DIRECT_DIFF= YES requires AD or complex support!" << endl;
        cout << "Please use SU2_CFD_DIRECTDIFF (configuration/compilation is done using the preconfigure.py script)." << endl;
        exit(EXIT_FAILURE);
      }
#endif
    /*--- Initialize the derivative values ---*/
    switch (DirectDiff) {
      case D_MACH:
        SU2_TYPE::SetDerivative(Mach, 1.0);
        break;
      case D_AOA:
        SU2_TYPE::SetDerivative(AoA, 1.0);
        break;
      case D_SIDESLIP:
        SU2_TYPE::SetDerivative(AoS, 1.0);
        break;
      case D_REYNOLDS:
        SU2_TYPE::SetDerivative(Reynolds, 1.0);
        break;
      case D_TURB2LAM:
       SU2_TYPE::SetDerivative(Turb2LamViscRatio_FreeStream, 1.0);
        break;
      default:
        /*--- All other cases are handled in the specific solver ---*/
        break;
      }
  }

#if defined CODI_REVERSE_TYPE
  AD_Mode = YES;
#else
  if (AD_Mode == YES) {
    cout << "AUTO_DIFF=YES requires Automatic Differentiation support." << endl;
    cout << "Please use correct executables (configuration/compilation is done using the preconfigure.py script)." << endl;
  }
#endif

  if (DiscreteAdjoint) {
#if !defined ADOLC_REVERSE_TYPE && !defined CODI_REVERSE_TYPE
    if (Kind_SU2 == SU2_CFD) {
      cout << "SU2_CFD: Config option MATH_PROBLEM= DISCRETE_ADJOINT requires AD support!" << endl;
      cout << "Please use SU2_CFD_AD (configuration/compilation is done using the preconfigure.py script)." << endl;
      exit(EXIT_FAILURE);
    }
#endif

    /*--- Disable writing of limiters if enabled ---*/
    Wrt_Limiters = false;

    if (Unsteady_Simulation) {

      Restart_Flow = false;

      if (Grid_Movement) {
        cout << "Dynamic mesh movement currently not supported for the discrete adjoint solver." << endl;
        exit(EXIT_FAILURE);
      }

      /*--- If the averaging interval is not set, we average over all time-steps ---*/

      if (Iter_Avg_Objective == 0.0) {
        Iter_Avg_Objective = nExtIter;
      }
    }

    switch(Kind_Solver) {
      case EULER:
        Kind_Solver = DISC_ADJ_EULER;
        break;
      case RANS:
        Kind_Solver = DISC_ADJ_RANS;
        Frozen_Visc = false;
        break;
      case NAVIER_STOKES:
        Kind_Solver = DISC_ADJ_NAVIER_STOKES;
        break;
      default:
        break;
    }
  }

  /*--- Check for 2nd order w/ limiting for JST and correct ---*/
  
  if ((Kind_ConvNumScheme_Flow == SPACE_CENTERED) && (Kind_Centered_Flow == JST) && (SpatialOrder_Flow == SECOND_ORDER_LIMITER))
    SpatialOrder_Flow = SECOND_ORDER;
  
  if ((Kind_ConvNumScheme_AdjFlow == SPACE_CENTERED) && (Kind_Centered_AdjFlow == JST) && (SpatialOrder_AdjFlow == SECOND_ORDER_LIMITER))
    SpatialOrder_AdjFlow = SECOND_ORDER;
  
  delete [] tmp_smooth;
  
}

void CConfig::SetMarkers(unsigned short val_software) {

  unsigned short iMarker_All, iMarker_CfgFile, iMarker_Euler, iMarker_Custom,
  iMarker_FarField, iMarker_SymWall, iMarker_Pressure, iMarker_PerBound,
  iMarker_NearFieldBound, iMarker_InterfaceBound, iMarker_Fluid_InterfaceBound, iMarker_Dirichlet,
  iMarker_Inlet, iMarker_Riemann, iMarker_NRBC, iMarker_Outlet, iMarker_Isothermal,
  iMarker_HeatFlux, iMarker_EngineInflow, iMarker_EngineExhaust,
  iMarker_Displacement, iMarker_Load, iMarker_FlowLoad, iMarker_Neumann, iMarker_Internal,
  iMarker_Monitoring, iMarker_Designing, iMarker_GeoEval, iMarker_Plotting, iMarker_Analyze,
  iMarker_DV, iMarker_Moving, iMarker_Supersonic_Inlet, iMarker_Supersonic_Outlet,
  iMarker_Clamped, iMarker_ZoneInterface, iMarker_Load_Dir, iMarker_Load_Sine,
  iMarker_ActDiskInlet, iMarker_ActDiskOutlet, iMarker_Out_1D;

  int size = SINGLE_NODE;
  
#ifdef HAVE_MPI
  if (val_software != SU2_MSH)
    MPI_Comm_size(MPI_COMM_WORLD, &size);
#endif

  /*--- Compute the total number of markers in the config file ---*/
  
  nMarker_CfgFile = nMarker_Euler + nMarker_FarField + nMarker_SymWall +
  nMarker_Pressure + nMarker_PerBound + nMarker_NearFieldBound + nMarker_Fluid_InterfaceBound +
  nMarker_InterfaceBound + nMarker_Dirichlet + nMarker_Neumann + nMarker_Inlet + nMarker_Riemann +
  nMarker_NRBC + nMarker_Outlet + nMarker_Isothermal + nMarker_HeatFlux +
  nMarker_EngineInflow + nMarker_EngineExhaust + nMarker_Internal +
  nMarker_Supersonic_Inlet + nMarker_Supersonic_Outlet + nMarker_Displacement + nMarker_Load +
  nMarker_FlowLoad + nMarker_Custom +
  nMarker_Clamped + nMarker_Load_Sine + nMarker_Load_Dir +
  nMarker_ActDiskInlet + nMarker_ActDiskOutlet + nMarker_Out_1D;
  
  /*--- Add the possible send/receive domains ---*/

  nMarker_Max = nMarker_CfgFile + OVERHEAD*size;
  
  /*--- Basic dimensionalization of the markers (worst scenario) ---*/

  nMarker_All = nMarker_Max;

  /*--- Allocate the memory (markers in each domain) ---*/
  
  Marker_All_TagBound       = new string[nMarker_All];              // Store the tag that correspond with each marker.
  Marker_All_SendRecv       = new short[nMarker_All];                       // +#domain (send), -#domain (receive).
  Marker_All_KindBC         = new unsigned short[nMarker_All];  // Store the kind of boundary condition.
  Marker_All_Monitoring     = new unsigned short[nMarker_All];  // Store whether the boundary should be monitored.
  Marker_All_Designing      = new unsigned short[nMarker_All];  // Store whether the boundary should be designed.
  Marker_All_Plotting       = new unsigned short[nMarker_All];  // Store whether the boundary should be plotted.
  Marker_All_Analyze        = new unsigned short[nMarker_All];  // Store whether the boundary should be plotted.
  Marker_All_ZoneInterface  = new unsigned short[nMarker_All];  // Store whether the boundary is in a zone interface.
  Marker_All_GeoEval        = new unsigned short[nMarker_All];  // Store whether the boundary should be geometry evaluation.
  Marker_All_DV             = new unsigned short[nMarker_All];  // Store whether the boundary should be affected by design variables.
  Marker_All_Moving         = new unsigned short[nMarker_All];  // Store whether the boundary should be in motion.
  Marker_All_PerBound       = new short[nMarker_All];                       // Store whether the boundary belongs to a periodic boundary.
  Marker_All_Out_1D         = new unsigned short[nMarker_All];  // Store whether the boundary belongs to a 1-d output boundary.

  for (iMarker_All = 0; iMarker_All < nMarker_All; iMarker_All++) {
    Marker_All_TagBound[iMarker_All]      = "SEND_RECEIVE";
    Marker_All_SendRecv[iMarker_All]      = 0;
    Marker_All_KindBC[iMarker_All]        = 0;
    Marker_All_Monitoring[iMarker_All]    = 0;
    Marker_All_GeoEval[iMarker_All]       = 0;
    Marker_All_Designing[iMarker_All]     = 0;
    Marker_All_Plotting[iMarker_All]      = 0;
    Marker_All_Analyze[iMarker_All]       = 0;
    Marker_All_ZoneInterface[iMarker_All] = 0;
    Marker_All_DV[iMarker_All]            = 0;
    Marker_All_Moving[iMarker_All]        = 0;
    Marker_All_PerBound[iMarker_All]      = 0;
    Marker_All_Out_1D[iMarker_All]        = 0;
  }

  /*--- Allocate the memory (markers in the config file) ---*/

  Marker_CfgFile_TagBound      = new string[nMarker_CfgFile];
  Marker_CfgFile_KindBC        = new unsigned short[nMarker_CfgFile];
  Marker_CfgFile_Monitoring    = new unsigned short[nMarker_CfgFile];
  Marker_CfgFile_Designing     = new unsigned short[nMarker_CfgFile];
  Marker_CfgFile_Plotting      = new unsigned short[nMarker_CfgFile];
  Marker_CfgFile_Analyze       = new unsigned short[nMarker_CfgFile];
  Marker_CfgFile_GeoEval       = new unsigned short[nMarker_CfgFile];
  Marker_CfgFile_ZoneInterface = new unsigned short[nMarker_CfgFile];
  Marker_CfgFile_DV            = new unsigned short[nMarker_CfgFile];
  Marker_CfgFile_Moving        = new unsigned short[nMarker_CfgFile];
  Marker_CfgFile_PerBound      = new unsigned short[nMarker_CfgFile];
  Marker_CfgFile_Out_1D        = new unsigned short[nMarker_CfgFile];

  for (iMarker_CfgFile = 0; iMarker_CfgFile < nMarker_CfgFile; iMarker_CfgFile++) {
    Marker_CfgFile_TagBound[iMarker_CfgFile]      = "SEND_RECEIVE";
    Marker_CfgFile_KindBC[iMarker_CfgFile]        = 0;
    Marker_CfgFile_Monitoring[iMarker_CfgFile]    = 0;
    Marker_CfgFile_GeoEval[iMarker_CfgFile]       = 0;
    Marker_CfgFile_Designing[iMarker_CfgFile]     = 0;
    Marker_CfgFile_Plotting[iMarker_CfgFile]      = 0;
    Marker_CfgFile_Analyze[iMarker_CfgFile]       = 0;
    Marker_CfgFile_ZoneInterface[iMarker_CfgFile] = 0;
    Marker_CfgFile_DV[iMarker_CfgFile]            = 0;
    Marker_CfgFile_Moving[iMarker_CfgFile]        = 0;
    Marker_CfgFile_PerBound[iMarker_CfgFile]      = 0;
    Marker_CfgFile_Out_1D[iMarker_CfgFile]        = 0;
  }

  /*--- Allocate memory to store surface information (Analyze BC) ---*/

  Surface_MassFlow = new su2double[nMarker_Analyze];
  Surface_DC60 = new su2double[nMarker_Analyze];
  Surface_IDC = new su2double[nMarker_Analyze];
  Surface_IDC_Mach = new su2double[nMarker_Analyze];
  Surface_IDR = new su2double[nMarker_Analyze];
  for (iMarker_Analyze = 0; iMarker_Analyze < nMarker_Analyze; iMarker_Analyze++) {
     Surface_MassFlow[iMarker_Analyze] = 0.0;
     Surface_DC60[iMarker_Analyze] = 0.0;
     Surface_IDC[iMarker_Analyze] = 0.0;
     Surface_IDC_Mach[iMarker_Analyze] = 0.0;
     Surface_IDR[iMarker_Analyze] = 0.0;
   }

  /*--- Populate the marker information in the config file (all domains) ---*/

  iMarker_CfgFile = 0;
  for (iMarker_Euler = 0; iMarker_Euler < nMarker_Euler; iMarker_Euler++) {
    Marker_CfgFile_TagBound[iMarker_CfgFile] = Marker_Euler[iMarker_Euler];
    Marker_CfgFile_KindBC[iMarker_CfgFile] = EULER_WALL;
    iMarker_CfgFile++;
  }

  for (iMarker_FarField = 0; iMarker_FarField < nMarker_FarField; iMarker_FarField++) {
    Marker_CfgFile_TagBound[iMarker_CfgFile] = Marker_FarField[iMarker_FarField];
    Marker_CfgFile_KindBC[iMarker_CfgFile] = FAR_FIELD;
    iMarker_CfgFile++;
  }

  for (iMarker_SymWall = 0; iMarker_SymWall < nMarker_SymWall; iMarker_SymWall++) {
    Marker_CfgFile_TagBound[iMarker_CfgFile] = Marker_SymWall[iMarker_SymWall];
    Marker_CfgFile_KindBC[iMarker_CfgFile] = SYMMETRY_PLANE;
    iMarker_CfgFile++;
  }

  for (iMarker_Pressure = 0; iMarker_Pressure < nMarker_Pressure; iMarker_Pressure++) {
    Marker_CfgFile_TagBound[iMarker_CfgFile] = Marker_Pressure[iMarker_Pressure];
    Marker_CfgFile_KindBC[iMarker_CfgFile] = PRESSURE_BOUNDARY;
    iMarker_CfgFile++;
  }

  for (iMarker_PerBound = 0; iMarker_PerBound < nMarker_PerBound; iMarker_PerBound++) {
    Marker_CfgFile_TagBound[iMarker_CfgFile] = Marker_PerBound[iMarker_PerBound];
    Marker_CfgFile_KindBC[iMarker_CfgFile] = PERIODIC_BOUNDARY;
    Marker_CfgFile_PerBound[iMarker_CfgFile] = iMarker_PerBound + 1;
    iMarker_CfgFile++;
  }

  ActDisk_DeltaPress = new su2double[nMarker_ActDiskInlet];
  ActDisk_DeltaTemp = new su2double[nMarker_ActDiskInlet];
  ActDisk_TotalPressRatio = new su2double[nMarker_ActDiskInlet];
  ActDisk_TotalTempRatio = new su2double[nMarker_ActDiskInlet];
  ActDisk_StaticPressRatio = new su2double[nMarker_ActDiskInlet];
  ActDisk_StaticTempRatio = new su2double[nMarker_ActDiskInlet];
  ActDisk_Power = new su2double[nMarker_ActDiskInlet];
  ActDisk_MassFlow = new su2double[nMarker_ActDiskInlet];
  ActDisk_Mach = new su2double[nMarker_ActDiskInlet];
  ActDisk_Force = new su2double[nMarker_ActDiskInlet];
  ActDisk_NetThrust = new su2double[nMarker_ActDiskInlet];
  ActDisk_BCThrust = new su2double[nMarker_ActDiskInlet];
  ActDisk_BCThrust_Old = new su2double[nMarker_ActDiskInlet];
  ActDisk_GrossThrust = new su2double[nMarker_ActDiskInlet];
  ActDisk_Area = new su2double[nMarker_ActDiskInlet];
  ActDisk_ReverseMassFlow = new su2double[nMarker_ActDiskInlet];
  
  for (iMarker_ActDiskInlet = 0; iMarker_ActDiskInlet < nMarker_ActDiskInlet; iMarker_ActDiskInlet++) {
    ActDisk_DeltaPress[iMarker_ActDiskInlet] = 0.0;
    ActDisk_DeltaTemp[iMarker_ActDiskInlet] = 0.0;
    ActDisk_TotalPressRatio[iMarker_ActDiskInlet] = 0.0;
    ActDisk_TotalTempRatio[iMarker_ActDiskInlet] = 0.0;
    ActDisk_StaticPressRatio[iMarker_ActDiskInlet] = 0.0;
    ActDisk_StaticTempRatio[iMarker_ActDiskInlet] = 0.0;
    ActDisk_Power[iMarker_ActDiskInlet] = 0.0;
    ActDisk_MassFlow[iMarker_ActDiskInlet] = 0.0;
    ActDisk_Mach[iMarker_ActDiskInlet] = 0.0;
    ActDisk_Force[iMarker_ActDiskInlet] = 0.0;
    ActDisk_NetThrust[iMarker_ActDiskInlet] = 0.0;
    ActDisk_BCThrust[iMarker_ActDiskInlet] = 0.0;
    ActDisk_BCThrust_Old[iMarker_ActDiskInlet] = 0.0;
    ActDisk_GrossThrust[iMarker_ActDiskInlet] = 0.0;
    ActDisk_Area[iMarker_ActDiskInlet] = 0.0;
    ActDisk_ReverseMassFlow[iMarker_ActDiskInlet] = 0.0;
  }
  
  
  ActDiskInlet_MassFlow = new su2double[nMarker_ActDiskInlet];
  ActDiskInlet_Temperature = new su2double[nMarker_ActDiskInlet];
  ActDiskInlet_TotalTemperature = new su2double[nMarker_ActDiskInlet];
  ActDiskInlet_Pressure = new su2double[nMarker_ActDiskInlet];
  ActDiskInlet_TotalPressure = new su2double[nMarker_ActDiskInlet];
  ActDiskInlet_RamDrag = new su2double[nMarker_ActDiskInlet];
  ActDiskInlet_Force = new su2double[nMarker_ActDiskInlet];
  ActDiskInlet_Power = new su2double[nMarker_ActDiskInlet];
  
  for (iMarker_ActDiskInlet = 0; iMarker_ActDiskInlet < nMarker_ActDiskInlet; iMarker_ActDiskInlet++) {
    Marker_CfgFile_TagBound[iMarker_CfgFile] = Marker_ActDiskInlet[iMarker_ActDiskInlet];
    Marker_CfgFile_KindBC[iMarker_CfgFile] = ACTDISK_INLET;
    ActDiskInlet_MassFlow[iMarker_ActDiskInlet] = 0.0;
    ActDiskInlet_Temperature[iMarker_ActDiskInlet] = 0.0;
    ActDiskInlet_TotalTemperature[iMarker_ActDiskInlet] = 0.0;
    ActDiskInlet_Pressure[iMarker_ActDiskInlet] = 0.0;
    ActDiskInlet_TotalPressure[iMarker_ActDiskInlet] = 0.0;
    ActDiskInlet_RamDrag[iMarker_ActDiskInlet] = 0.0;
    ActDiskInlet_Force[iMarker_ActDiskInlet] = 0.0;
    ActDiskInlet_Power[iMarker_ActDiskInlet] = 0.0;
    iMarker_CfgFile++;
  }
  
  ActDiskOutlet_MassFlow = new su2double[nMarker_ActDiskOutlet];
  ActDiskOutlet_Temperature = new su2double[nMarker_ActDiskOutlet];
  ActDiskOutlet_TotalTemperature = new su2double[nMarker_ActDiskOutlet];
  ActDiskOutlet_Pressure = new su2double[nMarker_ActDiskOutlet];
  ActDiskOutlet_TotalPressure = new su2double[nMarker_ActDiskOutlet];
  ActDiskOutlet_GrossThrust = new su2double[nMarker_ActDiskOutlet];
  ActDiskOutlet_Force = new su2double[nMarker_ActDiskOutlet];
  ActDiskOutlet_Power = new su2double[nMarker_ActDiskOutlet];
  
  for (iMarker_ActDiskOutlet = 0; iMarker_ActDiskOutlet < nMarker_ActDiskOutlet; iMarker_ActDiskOutlet++) {
    Marker_CfgFile_TagBound[iMarker_CfgFile] = Marker_ActDiskOutlet[iMarker_ActDiskOutlet];
    Marker_CfgFile_KindBC[iMarker_CfgFile] = ACTDISK_OUTLET;
    ActDiskOutlet_MassFlow[iMarker_ActDiskOutlet] = 0.0;
    ActDiskOutlet_Temperature[iMarker_ActDiskOutlet] = 0.0;
    ActDiskOutlet_TotalTemperature[iMarker_ActDiskOutlet] = 0.0;
    ActDiskOutlet_Pressure[iMarker_ActDiskOutlet] = 0.0;
    ActDiskOutlet_TotalPressure[iMarker_ActDiskOutlet] = 0.0;
    ActDiskOutlet_GrossThrust[iMarker_ActDiskOutlet] = 0.0;
    ActDiskOutlet_Force[iMarker_ActDiskOutlet] = 0.0;
    ActDiskOutlet_Power[iMarker_ActDiskOutlet] = 0.0;
    iMarker_CfgFile++;
  }

  for (iMarker_NearFieldBound = 0; iMarker_NearFieldBound < nMarker_NearFieldBound; iMarker_NearFieldBound++) {
    Marker_CfgFile_TagBound[iMarker_CfgFile] = Marker_NearFieldBound[iMarker_NearFieldBound];
    Marker_CfgFile_KindBC[iMarker_CfgFile] = NEARFIELD_BOUNDARY;
    iMarker_CfgFile++;
  }

  for (iMarker_InterfaceBound = 0; iMarker_InterfaceBound < nMarker_InterfaceBound; iMarker_InterfaceBound++) {
    Marker_CfgFile_TagBound[iMarker_CfgFile] = Marker_InterfaceBound[iMarker_InterfaceBound];
    Marker_CfgFile_KindBC[iMarker_CfgFile] = INTERFACE_BOUNDARY;
    iMarker_CfgFile++;
  }
  
  for (iMarker_Fluid_InterfaceBound = 0; iMarker_Fluid_InterfaceBound < nMarker_Fluid_InterfaceBound; iMarker_Fluid_InterfaceBound++) {
    Marker_CfgFile_TagBound[iMarker_CfgFile] = Marker_Fluid_InterfaceBound[iMarker_Fluid_InterfaceBound];
    Marker_CfgFile_KindBC[iMarker_CfgFile] = FLUID_INTERFACE;
    iMarker_CfgFile++;
  }

  for (iMarker_Dirichlet = 0; iMarker_Dirichlet < nMarker_Dirichlet; iMarker_Dirichlet++) {
    Marker_CfgFile_TagBound[iMarker_CfgFile] = Marker_Dirichlet[iMarker_Dirichlet];
    Marker_CfgFile_KindBC[iMarker_CfgFile] = DIRICHLET;
    iMarker_CfgFile++;
  }

  for (iMarker_Inlet = 0; iMarker_Inlet < nMarker_Inlet; iMarker_Inlet++) {
    Marker_CfgFile_TagBound[iMarker_CfgFile] = Marker_Inlet[iMarker_Inlet];
    Marker_CfgFile_KindBC[iMarker_CfgFile] = INLET_FLOW;
    iMarker_CfgFile++;
  }

  for (iMarker_Riemann = 0; iMarker_Riemann < nMarker_Riemann; iMarker_Riemann++) {
    Marker_CfgFile_TagBound[iMarker_CfgFile] = Marker_Riemann[iMarker_Riemann];
    Marker_CfgFile_KindBC[iMarker_CfgFile] = RIEMANN_BOUNDARY;
    iMarker_CfgFile++;
  }

  for (iMarker_NRBC = 0; iMarker_NRBC < nMarker_NRBC; iMarker_NRBC++) {
    Marker_CfgFile_TagBound[iMarker_CfgFile] = Marker_NRBC[iMarker_NRBC];
    Marker_CfgFile_KindBC[iMarker_CfgFile] = NRBC_BOUNDARY;
    iMarker_CfgFile++;
  }

  Engine_Power       = new su2double[nMarker_EngineInflow];
  Engine_Mach        = new su2double[nMarker_EngineInflow];
  Engine_Force       = new su2double[nMarker_EngineInflow];
  Engine_NetThrust   = new su2double[nMarker_EngineInflow];
  Engine_GrossThrust = new su2double[nMarker_EngineInflow];
  Engine_Area        = new su2double[nMarker_EngineInflow];
  
  for (iMarker_EngineInflow = 0; iMarker_EngineInflow < nMarker_EngineInflow; iMarker_EngineInflow++) {
    Engine_Power[iMarker_EngineInflow] = 0.0;
    Engine_Mach[iMarker_EngineInflow] = 0.0;
    Engine_Force[iMarker_EngineInflow] = 0.0;
    Engine_NetThrust[iMarker_EngineInflow] = 0.0;
    Engine_GrossThrust[iMarker_EngineInflow] = 0.0;
    Engine_Area[iMarker_EngineInflow] = 0.0;
  }
  
  Inflow_Mach = new su2double[nMarker_EngineInflow];
  Inflow_Pressure = new su2double[nMarker_EngineInflow];
  Inflow_MassFlow = new su2double[nMarker_EngineInflow];
  Inflow_ReverseMassFlow = new su2double[nMarker_EngineInflow];
  Inflow_TotalPressure = new su2double[nMarker_EngineInflow];
  Inflow_Temperature = new su2double[nMarker_EngineInflow];
  Inflow_TotalTemperature = new su2double[nMarker_EngineInflow];
  Inflow_RamDrag = new su2double[nMarker_EngineInflow];
  Inflow_Force = new su2double[nMarker_EngineInflow];
  Inflow_Power = new su2double[nMarker_EngineInflow];
  
  for (iMarker_EngineInflow = 0; iMarker_EngineInflow < nMarker_EngineInflow; iMarker_EngineInflow++) {
    Marker_CfgFile_TagBound[iMarker_CfgFile] = Marker_EngineInflow[iMarker_EngineInflow];
    Marker_CfgFile_KindBC[iMarker_CfgFile] = ENGINE_INFLOW;
    Inflow_Mach[iMarker_EngineInflow] = 0.0;
    Inflow_Pressure[iMarker_EngineInflow] = 0.0;
    Inflow_MassFlow[iMarker_EngineInflow] = 0.0;
    Inflow_ReverseMassFlow[iMarker_EngineInflow] = 0.0;
    Inflow_TotalPressure[iMarker_EngineInflow] = 0.0;
    Inflow_Temperature[iMarker_EngineInflow] = 0.0;
    Inflow_TotalTemperature[iMarker_EngineInflow] = 0.0;
    Inflow_RamDrag[iMarker_EngineInflow] = 0.0;
    Inflow_Force[iMarker_EngineInflow] = 0.0;
    Inflow_Power[iMarker_EngineInflow] = 0.0;
    iMarker_CfgFile++;
  }
  
  Exhaust_Pressure = new su2double[nMarker_EngineExhaust];
  Exhaust_Temperature = new su2double[nMarker_EngineExhaust];
  Exhaust_MassFlow = new su2double[nMarker_EngineExhaust];
  Exhaust_TotalPressure = new su2double[nMarker_EngineExhaust];
  Exhaust_TotalTemperature = new su2double[nMarker_EngineExhaust];
  Exhaust_GrossThrust = new su2double[nMarker_EngineExhaust];
  Exhaust_Force = new su2double[nMarker_EngineExhaust];
  Exhaust_Power = new su2double[nMarker_EngineExhaust];
  
  for (iMarker_EngineExhaust = 0; iMarker_EngineExhaust < nMarker_EngineExhaust; iMarker_EngineExhaust++) {
    Marker_CfgFile_TagBound[iMarker_CfgFile] = Marker_EngineExhaust[iMarker_EngineExhaust];
    Marker_CfgFile_KindBC[iMarker_CfgFile] = ENGINE_EXHAUST;
    Exhaust_Pressure[iMarker_EngineExhaust] = 0.0;
    Exhaust_Temperature[iMarker_EngineExhaust] = 0.0;
    Exhaust_MassFlow[iMarker_EngineExhaust] = 0.0;
    Exhaust_TotalPressure[iMarker_EngineExhaust] = 0.0;
    Exhaust_TotalTemperature[iMarker_EngineExhaust] = 0.0;
    Exhaust_GrossThrust[iMarker_EngineExhaust] = 0.0;
    Exhaust_Force[iMarker_EngineExhaust] = 0.0;
    Exhaust_Power[iMarker_EngineExhaust] = 0.0;
    iMarker_CfgFile++;
  }
  
  for (iMarker_Supersonic_Inlet = 0; iMarker_Supersonic_Inlet < nMarker_Supersonic_Inlet; iMarker_Supersonic_Inlet++) {
    Marker_CfgFile_TagBound[iMarker_CfgFile] = Marker_Supersonic_Inlet[iMarker_Supersonic_Inlet];
    Marker_CfgFile_KindBC[iMarker_CfgFile] = SUPERSONIC_INLET;
    iMarker_CfgFile++;
  }
  
  for (iMarker_Supersonic_Outlet = 0; iMarker_Supersonic_Outlet < nMarker_Supersonic_Outlet; iMarker_Supersonic_Outlet++) {
    Marker_CfgFile_TagBound[iMarker_CfgFile] = Marker_Supersonic_Outlet[iMarker_Supersonic_Outlet];
    Marker_CfgFile_KindBC[iMarker_CfgFile] = SUPERSONIC_OUTLET;
    iMarker_CfgFile++;
  }

  for (iMarker_Neumann = 0; iMarker_Neumann < nMarker_Neumann; iMarker_Neumann++) {
    Marker_CfgFile_TagBound[iMarker_CfgFile] = Marker_Neumann[iMarker_Neumann];
    Marker_CfgFile_KindBC[iMarker_CfgFile] = NEUMANN;
    iMarker_CfgFile++;
  }
  
  for (iMarker_Internal = 0; iMarker_Internal < nMarker_Internal; iMarker_Internal++) {
    Marker_CfgFile_TagBound[iMarker_CfgFile] = Marker_Internal[iMarker_Internal];
    Marker_CfgFile_KindBC[iMarker_CfgFile] = INTERNAL_BOUNDARY;
    iMarker_CfgFile++;
  }

  for (iMarker_Custom = 0; iMarker_Custom < nMarker_Custom; iMarker_Custom++) {
    Marker_CfgFile_TagBound[iMarker_CfgFile] = Marker_Custom[iMarker_Custom];
    Marker_CfgFile_KindBC[iMarker_CfgFile] = CUSTOM_BOUNDARY;
    iMarker_CfgFile++;
  }

  for (iMarker_Outlet = 0; iMarker_Outlet < nMarker_Outlet; iMarker_Outlet++) {
    Marker_CfgFile_TagBound[iMarker_CfgFile] = Marker_Outlet[iMarker_Outlet];
    Marker_CfgFile_KindBC[iMarker_CfgFile] = OUTLET_FLOW;
    iMarker_CfgFile++;
  }

  for (iMarker_Isothermal = 0; iMarker_Isothermal < nMarker_Isothermal; iMarker_Isothermal++) {
    Marker_CfgFile_TagBound[iMarker_CfgFile] = Marker_Isothermal[iMarker_Isothermal];
    Marker_CfgFile_KindBC[iMarker_CfgFile] = ISOTHERMAL;
    iMarker_CfgFile++;
  }

  for (iMarker_HeatFlux = 0; iMarker_HeatFlux < nMarker_HeatFlux; iMarker_HeatFlux++) {
    Marker_CfgFile_TagBound[iMarker_CfgFile] = Marker_HeatFlux[iMarker_HeatFlux];
    Marker_CfgFile_KindBC[iMarker_CfgFile] = HEAT_FLUX;
    iMarker_CfgFile++;
  }

  for (iMarker_Clamped = 0; iMarker_Clamped < nMarker_Clamped; iMarker_Clamped++) {
    Marker_CfgFile_TagBound[iMarker_CfgFile] = Marker_Clamped[iMarker_Clamped];
    Marker_CfgFile_KindBC[iMarker_CfgFile] = CLAMPED_BOUNDARY;
    iMarker_CfgFile++;
  }

  for (iMarker_Displacement = 0; iMarker_Displacement < nMarker_Displacement; iMarker_Displacement++) {
    Marker_CfgFile_TagBound[iMarker_CfgFile] = Marker_Displacement[iMarker_Displacement];
    Marker_CfgFile_KindBC[iMarker_CfgFile] = DISPLACEMENT_BOUNDARY;
    iMarker_CfgFile++;
  }

  for (iMarker_Load = 0; iMarker_Load < nMarker_Load; iMarker_Load++) {
    Marker_CfgFile_TagBound[iMarker_CfgFile] = Marker_Load[iMarker_Load];
    Marker_CfgFile_KindBC[iMarker_CfgFile] = LOAD_BOUNDARY;
    iMarker_CfgFile++;
  }

  for (iMarker_Load_Dir = 0; iMarker_Load_Dir < nMarker_Load_Dir; iMarker_Load_Dir++) {
    Marker_CfgFile_TagBound[iMarker_CfgFile] = Marker_Load_Dir[iMarker_Load_Dir];
    Marker_CfgFile_KindBC[iMarker_CfgFile] = LOAD_DIR_BOUNDARY;
    iMarker_CfgFile++;
  }

  for (iMarker_Load_Sine = 0; iMarker_Load_Sine < nMarker_Load_Sine; iMarker_Load_Sine++) {
    Marker_CfgFile_TagBound[iMarker_CfgFile] = Marker_Load_Sine[iMarker_Load_Sine];
    Marker_CfgFile_KindBC[iMarker_CfgFile] = LOAD_SINE_BOUNDARY;
    iMarker_CfgFile++;
  }


  for (iMarker_FlowLoad = 0; iMarker_FlowLoad < nMarker_FlowLoad; iMarker_FlowLoad++) {
    Marker_CfgFile_TagBound[iMarker_CfgFile] = Marker_FlowLoad[iMarker_FlowLoad];
    Marker_CfgFile_KindBC[iMarker_CfgFile] = FLOWLOAD_BOUNDARY;
    iMarker_CfgFile++;
  }

  for (iMarker_CfgFile = 0; iMarker_CfgFile < nMarker_CfgFile; iMarker_CfgFile++) {
    Marker_CfgFile_Monitoring[iMarker_CfgFile] = NO;
    for (iMarker_Monitoring = 0; iMarker_Monitoring < nMarker_Monitoring; iMarker_Monitoring++)
      if (Marker_CfgFile_TagBound[iMarker_CfgFile] == Marker_Monitoring[iMarker_Monitoring])
        Marker_CfgFile_Monitoring[iMarker_CfgFile] = YES;
  }

  for (iMarker_CfgFile = 0; iMarker_CfgFile < nMarker_CfgFile; iMarker_CfgFile++) {
    Marker_CfgFile_GeoEval[iMarker_CfgFile] = NO;
    for (iMarker_GeoEval = 0; iMarker_GeoEval < nMarker_GeoEval; iMarker_GeoEval++)
      if (Marker_CfgFile_TagBound[iMarker_CfgFile] == Marker_GeoEval[iMarker_GeoEval])
        Marker_CfgFile_GeoEval[iMarker_CfgFile] = YES;
  }

  for (iMarker_CfgFile = 0; iMarker_CfgFile < nMarker_CfgFile; iMarker_CfgFile++) {
    Marker_CfgFile_Designing[iMarker_CfgFile] = NO;
    for (iMarker_Designing = 0; iMarker_Designing < nMarker_Designing; iMarker_Designing++)
      if (Marker_CfgFile_TagBound[iMarker_CfgFile] == Marker_Designing[iMarker_Designing])
        Marker_CfgFile_Designing[iMarker_CfgFile] = YES;
  }

  for (iMarker_CfgFile = 0; iMarker_CfgFile < nMarker_CfgFile; iMarker_CfgFile++) {
    Marker_CfgFile_Plotting[iMarker_CfgFile] = NO;
    for (iMarker_Plotting = 0; iMarker_Plotting < nMarker_Plotting; iMarker_Plotting++)
      if (Marker_CfgFile_TagBound[iMarker_CfgFile] == Marker_Plotting[iMarker_Plotting])
        Marker_CfgFile_Plotting[iMarker_CfgFile] = YES;
  }
  
  for (iMarker_CfgFile = 0; iMarker_CfgFile < nMarker_CfgFile; iMarker_CfgFile++) {
    Marker_CfgFile_Analyze[iMarker_CfgFile] = NO;
    for (iMarker_Analyze = 0; iMarker_Analyze < nMarker_Analyze; iMarker_Analyze++)
      if (Marker_CfgFile_TagBound[iMarker_CfgFile] == Marker_Analyze[iMarker_Analyze])
        Marker_CfgFile_Analyze[iMarker_CfgFile] = YES;
  }

  /*--- Identification of Fluid-Structure interface markers ---*/

  for (iMarker_CfgFile = 0; iMarker_CfgFile < nMarker_CfgFile; iMarker_CfgFile++) {
    unsigned short indexMarker = 0;
    Marker_CfgFile_ZoneInterface[iMarker_CfgFile] = NO;
    for (iMarker_ZoneInterface = 0; iMarker_ZoneInterface < nMarker_ZoneInterface; iMarker_ZoneInterface++)
      if (Marker_CfgFile_TagBound[iMarker_CfgFile] == Marker_ZoneInterface[iMarker_ZoneInterface])
            indexMarker = (int)(iMarker_ZoneInterface/2+1);
      Marker_CfgFile_ZoneInterface[iMarker_CfgFile] = indexMarker;
  }

  for (iMarker_CfgFile = 0; iMarker_CfgFile < nMarker_CfgFile; iMarker_CfgFile++) {
    Marker_CfgFile_DV[iMarker_CfgFile] = NO;
    for (iMarker_DV = 0; iMarker_DV < nMarker_DV; iMarker_DV++)
      if (Marker_CfgFile_TagBound[iMarker_CfgFile] == Marker_DV[iMarker_DV])
        Marker_CfgFile_DV[iMarker_CfgFile] = YES;
  }

  for (iMarker_CfgFile = 0; iMarker_CfgFile < nMarker_CfgFile; iMarker_CfgFile++) {
    Marker_CfgFile_Moving[iMarker_CfgFile] = NO;
    for (iMarker_Moving = 0; iMarker_Moving < nMarker_Moving; iMarker_Moving++)
      if (Marker_CfgFile_TagBound[iMarker_CfgFile] == Marker_Moving[iMarker_Moving])
        Marker_CfgFile_Moving[iMarker_CfgFile] = YES;
  }

  for (iMarker_CfgFile = 0; iMarker_CfgFile < nMarker_CfgFile; iMarker_CfgFile++) {
    Marker_CfgFile_Out_1D[iMarker_CfgFile] = NO;
    for (iMarker_Out_1D = 0; iMarker_Out_1D < nMarker_Out_1D; iMarker_Out_1D++)
      if (Marker_CfgFile_TagBound[iMarker_CfgFile] == Marker_Out_1D[iMarker_Out_1D])
        Marker_CfgFile_Out_1D[iMarker_CfgFile] = YES;
  }

}

void CConfig::SetOutput(unsigned short val_software, unsigned short val_izone) {

  unsigned short iMarker_Euler, iMarker_Custom, iMarker_FarField,
  iMarker_SymWall, iMarker_PerBound, iMarker_Pressure, iMarker_NearFieldBound,
  iMarker_InterfaceBound, iMarker_Fluid_InterfaceBound, iMarker_Dirichlet, iMarker_Inlet, iMarker_Riemann,
  iMarker_NRBC, iMarker_MixBound, iMarker_Outlet, iMarker_Isothermal, iMarker_HeatFlux,
  iMarker_EngineInflow, iMarker_EngineExhaust, iMarker_Displacement,
  iMarker_Load, iMarker_FlowLoad, iMarker_Neumann, iMarker_Internal, iMarker_Monitoring,
  iMarker_Designing, iMarker_GeoEval, iMarker_Plotting, iMarker_Analyze, iMarker_DV, iDV_Value,
  iMarker_ZoneInterface, iMarker_Load_Dir, iMarker_Load_Sine, iMarker_Clamped,
  iMarker_Moving, iMarker_Supersonic_Inlet, iMarker_Supersonic_Outlet, iMarker_ActDiskInlet,
  iMarker_ActDiskOutlet;
  
  
  /*--- WARNING: when compiling on Windows, ctime() is not available. Comment out
   the two lines below that use the dt variable. ---*/
  //time_t now = time(0);
  //string dt = ctime(&now); dt[24] = '.';

  cout << endl << "-------------------------------------------------------------------------" << endl;
  cout << "|    ___ _   _ ___                                                      |" << endl;
  cout << "|   / __| | | |_  )   Release 5.0.0  \"Raven\"                            |" << endl;
  cout << "|   \\__ \\ |_| |/ /                                                      |" << endl;
  switch (val_software) {
    case SU2_CFD: cout << "|   |___/\\___//___|   Suite (Computational Fluid Dynamics Code)         |" << endl; break;
    case SU2_DEF: cout << "|   |___/\\___//___|   Suite (Mesh Deformation Code)                     |" << endl; break;
    case SU2_DOT: cout << "|   |___/\\___//___|   Suite (Gradient Projection Code)                  |" << endl; break;
    case SU2_MSH: cout << "|   |___/\\___//___|   Suite (Mesh Adaptation Code)                      |" << endl; break;
    case SU2_GEO: cout << "|   |___/\\___//___|   Suite (Geometry Definition Code)                  |" << endl; break;
    case SU2_SOL: cout << "|   |___/\\___//___|   Suite (Solution Exporting Code)                   |" << endl; break;
  }

  cout << "|                                                                       |" << endl;
  //cout << "|   Local date and time: " << dt << "                      |" << endl;
  cout <<"-------------------------------------------------------------------------" << endl;
  cout << "| SU2 Lead Dev.: Dr. Francisco Palacios, Francisco.D.Palacios@boeing.com|" << endl;
  cout << "|                Dr. Thomas D. Economon, economon@stanford.edu          |" << endl;
  cout <<"-------------------------------------------------------------------------" << endl;
  cout << "| SU2 Developers:                                                       |" << endl;
  cout << "| - Prof. Juan J. Alonso's group at Stanford University.                |" << endl;
  cout << "| - Prof. Piero Colonna's group at Delft University of Technology.      |" << endl;
  cout << "| - Prof. Nicolas R. Gauger's group at Kaiserslautern U. of Technology. |" << endl;
  cout << "| - Prof. Alberto Guardone's group at Polytechnic University of Milan.  |" << endl;
  cout << "| - Prof. Rafael Palacios' group at Imperial College London.            |" << endl;
  cout << "| - Prof. Edwin van der Weide's group at the University of Twente.      |" << endl;
  cout << "| - Prof. Vincent Terrapon's group at the University of Liege.          |" << endl;
  cout <<"-------------------------------------------------------------------------" << endl;
  cout << "| Copyright (C) 2012-2017 SU2, the open-source CFD code.                |" << endl;
  cout << "|                                                                       |" << endl;
  cout << "| SU2 is free software; you can redistribute it and/or                  |" << endl;
  cout << "| modify it under the terms of the GNU Lesser General Public            |" << endl;
  cout << "| License as published by the Free Software Foundation; either          |" << endl;
  cout << "| version 2.1 of the License, or (at your option) any later version.    |" << endl;
  cout << "|                                                                       |" << endl;
  cout << "| SU2 is distributed in the hope that it will be useful,                |" << endl;
  cout << "| but WITHOUT ANY WARRANTY; without even the implied warranty of        |" << endl;
  cout << "| MERCHANTABILITY or FITNESS FOR A PARTICULAR PURPOSE. See the GNU      |" << endl;
  cout << "| Lesser General Public License for more details.                       |" << endl;
  cout << "|                                                                       |" << endl;
  cout << "| You should have received a copy of the GNU Lesser General Public      |" << endl;
  cout << "| License along with SU2. If not, see <http://www.gnu.org/licenses/>.   |" << endl;
  cout <<"-------------------------------------------------------------------------" << endl;

  cout << endl <<"------------------------ Physical Case Definition -----------------------" << endl;
  if (val_software == SU2_CFD) {
    if (FSI_Problem) {
       cout << "Fluid-Structure Interaction." << endl;
    }

  if (DiscreteAdjoint) {
     cout <<"Discrete Adjoint equations using Algorithmic Differentiation " << endl;
     cout <<"based on the physical case: ";
  }
    switch (Kind_Solver) {
      case EULER: case DISC_ADJ_EULER:
        if (Kind_Regime == COMPRESSIBLE) cout << "Compressible Euler equations." << endl;
        if (Kind_Regime == INCOMPRESSIBLE) cout << "Incompressible Euler equations." << endl;
        break;
      case NAVIER_STOKES: case DISC_ADJ_NAVIER_STOKES:
        if (Kind_Regime == COMPRESSIBLE) cout << "Compressible Laminar Navier-Stokes' equations." << endl;
        if (Kind_Regime == INCOMPRESSIBLE) cout << "Incompressible Laminar Navier-Stokes' equations." << endl;
        break;
      case RANS: case DISC_ADJ_RANS:
        if (Kind_Regime == COMPRESSIBLE) cout << "Compressible RANS equations." << endl;
        if (Kind_Regime == INCOMPRESSIBLE) cout << "Incompressible RANS equations." << endl;
        cout << "Turbulence model: ";
        switch (Kind_Turb_Model) {
          case SA:     cout << "Spalart Allmaras" << endl; break;
          case SA_NEG: cout << "Negative Spalart Allmaras" << endl; break;
          case SST:    cout << "Menter's SST"     << endl; break;
        }
        break;
      case POISSON_EQUATION: cout << "Poisson equation." << endl; break;
      case WAVE_EQUATION: cout << "Wave equation." << endl; break;
      case HEAT_EQUATION: cout << "Heat equation." << endl; break;
      case FEM_ELASTICITY:
          if (Kind_Struct_Solver == SMALL_DEFORMATIONS) cout << "Geometrically linear elasticity solver." << endl;
          if (Kind_Struct_Solver == LARGE_DEFORMATIONS) cout << "Geometrically non-linear elasticity solver." << endl;
          if (Kind_Material == LINEAR_ELASTIC) cout << "Linear elastic material." << endl;
          if (Kind_Material == NEO_HOOKEAN) {
              if (Kind_Material_Compress == COMPRESSIBLE_MAT) cout << "Compressible Neo-Hookean material model." << endl;
              if (Kind_Material_Compress == INCOMPRESSIBLE_MAT) cout << "Incompressible Neo-Hookean material model (mean dilatation method)." << endl;
          }
          break;
      case ADJ_EULER: cout << "Continuous Euler adjoint equations." << endl; break;
      case ADJ_NAVIER_STOKES:
        if (Frozen_Visc)
          cout << "Continuous Navier-Stokes adjoint equations with frozen (laminar) viscosity." << endl;
        else
          cout << "Continuous Navier-Stokes adjoint equations." << endl;
        break;
      case ADJ_RANS:
        if (Frozen_Visc)
          cout << "Continuous RANS adjoint equations with frozen (laminar and eddy) viscosity." << endl;
        else
          cout << "Continuous RANS adjoint equations." << endl;

        break;

    }

    if ((Kind_Regime == COMPRESSIBLE) && (Kind_Solver != FEM_ELASTICITY) &&
        (Kind_Solver != HEAT_EQUATION) && (Kind_Solver != WAVE_EQUATION)) {
      cout << "Mach number: " << Mach <<"."<< endl;
      cout << "Angle of attack (AoA): " << AoA <<" deg, and angle of sideslip (AoS): " << AoS <<" deg."<< endl;
      if ((Kind_Solver == NAVIER_STOKES) || (Kind_Solver == ADJ_NAVIER_STOKES) ||
          (Kind_Solver == RANS) || (Kind_Solver == ADJ_RANS))
        cout << "Reynolds number: " << Reynolds <<". Reference length "  << Length_Reynolds << "." << endl;
      if (Fixed_CL_Mode) cout << "Fixed CL mode, target value: " << Target_CL << "." << endl;
      if (Fixed_CM_Mode) {
            cout << "Fixed CM mode, target value:  " << Target_CM << "." << endl;
        cout << "HTP rotation axis (X,Z): ("<< HTP_Axis[0] <<", "<< HTP_Axis[1] <<")."<< endl;
      }
    }

    if (EquivArea) {
      cout <<"The equivalent area is going to be evaluated on the near-field."<< endl;
      cout <<"The lower integration limit is "<<EA_IntLimit[0]<<", and the upper is "<<EA_IntLimit[1]<<"."<< endl;
      cout <<"The near-field is situated at "<<EA_IntLimit[2]<<"."<< endl;
    }

    if (Grid_Movement) {
      cout << "Performing a dynamic mesh simulation: ";
      switch (Kind_GridMovement[ZONE_0]) {
        case NO_MOVEMENT:     cout << "no movement." << endl; break;
        case DEFORMING:       cout << "deforming mesh motion." << endl; break;
        case RIGID_MOTION:    cout << "rigid mesh motion." << endl; break;
        case MOVING_WALL:     cout << "moving walls." << endl; break;
        case MOVING_HTP:      cout << "HTP moving." << endl; break;
        case ROTATING_FRAME:  cout << "rotating reference frame." << endl; break;
        case AEROELASTIC:     cout << "aeroelastic motion." << endl; break;
        case FLUID_STRUCTURE: cout << "fluid-structure motion." << endl; break;
        case EXTERNAL:        cout << "externally prescribed motion." << endl; break;
        case AEROELASTIC_RIGID_MOTION:  cout << "rigid mesh motion plus aeroelastic motion." << endl; break;
      }
    }

    if (Restart) {
      if (!ContinuousAdjoint && Kind_Solver != FEM_ELASTICITY) cout << "Read flow solution from: " << Solution_FlowFileName << "." << endl;
      if (ContinuousAdjoint) cout << "Read adjoint solution from: " << Solution_AdjFileName << "." << endl;
      if (Kind_Solver == FEM_ELASTICITY) cout << "Read structural solution from: " << Solution_FEMFileName << "." << endl;
    }
    else {
      cout << "No restart solution, use the values at infinity (freestream)." << endl;
    }

    if (ContinuousAdjoint)
      cout << "Read flow solution from: " << Solution_FlowFileName << "." << endl;

    
    if (Ref_NonDim == DIMENSIONAL) { cout << "Dimensional simulation." << endl; }
    else if (Ref_NonDim == FREESTREAM_PRESS_EQ_ONE) { cout << "Non-Dimensional simulation (P=1.0, Rho=1.0, T=1.0 at the farfield)." << endl; }
    else if (Ref_NonDim == FREESTREAM_VEL_EQ_MACH) { cout << "Non-Dimensional simulation (V=Mach, Rho=1.0, T=1.0 at the farfield)." << endl; }
    else if (Ref_NonDim == FREESTREAM_VEL_EQ_ONE) { cout << "Non-Dimensional simulation (V=1.0, Rho=1.0, T=1.0 at the farfield)." << endl; }
    
    if (RefAreaCoeff == 0) cout << "The reference length/area will be computed using y(2D) or z(3D) projection." << endl;
    else cout << "The reference length/area (force coefficient) is " << RefAreaCoeff << "." << endl;
    cout << "The reference length (moment computation) is " << RefLengthMoment << "." << endl;

    if ((nRefOriginMoment_X > 1) || (nRefOriginMoment_Y > 1) || (nRefOriginMoment_Z > 1)) {
      cout << "Surface(s) where the force coefficients are evaluated and \n";
      cout << "their reference origin for moment computation: \n";

      for (iMarker_Monitoring = 0; iMarker_Monitoring < nMarker_Monitoring; iMarker_Monitoring++) {
        cout << "   - " << Marker_Monitoring[iMarker_Monitoring] << " (" << RefOriginMoment_X[iMarker_Monitoring] <<", "<<RefOriginMoment_Y[iMarker_Monitoring] <<", "<< RefOriginMoment_Z[iMarker_Monitoring] << ")";
        if (iMarker_Monitoring < nMarker_Monitoring-1) cout << ".\n";
        else cout <<"."<< endl;
      }
    }
    else {
      cout << "Reference origin (moment computation) is (" << RefOriginMoment_X[0] << ", " << RefOriginMoment_Y[0] << ", " << RefOriginMoment_Z[0] << ")." << endl;
      cout << "Surface(s) where the force coefficients are evaluated: ";
      for (iMarker_Monitoring = 0; iMarker_Monitoring < nMarker_Monitoring; iMarker_Monitoring++) {
        cout << Marker_Monitoring[iMarker_Monitoring];
        if (iMarker_Monitoring < nMarker_Monitoring-1) cout << ", ";
        else cout <<"."<< endl;
      }
    }
    
    if (nMarker_Designing != 0) {
      cout << "Surface(s) where the objective function is evaluated: ";
      for (iMarker_Designing = 0; iMarker_Designing < nMarker_Designing; iMarker_Designing++) {
        cout << Marker_Designing[iMarker_Designing];
        if (iMarker_Designing < nMarker_Designing-1) cout << ", ";
        else cout <<".";
      }
      cout<< endl;
    }
    
    if (nMarker_Plotting != 0) {
      cout << "Surface(s) plotted in the output file: ";
      for (iMarker_Plotting = 0; iMarker_Plotting < nMarker_Plotting; iMarker_Plotting++) {
        cout << Marker_Plotting[iMarker_Plotting];
        if (iMarker_Plotting < nMarker_Plotting-1) cout << ", ";
        else cout <<".";
      }
      cout<< endl;
    }
    
    if (nMarker_Analyze != 0) {
      cout << "Surface(s) to be analyzed in detail: ";
      for (iMarker_Analyze = 0; iMarker_Analyze < nMarker_Analyze; iMarker_Analyze++) {
        cout << Marker_Analyze[iMarker_Analyze];
        if (iMarker_Analyze < nMarker_Analyze-1) cout << ", ";
        else cout <<".";
      }
      cout<< endl;
    }
    
    if (nMarker_ZoneInterface != 0) {
      cout << "Surface(s) belonging to the Fluid-Structure Interaction problem: ";
      for (iMarker_ZoneInterface = 0; iMarker_ZoneInterface < nMarker_ZoneInterface; iMarker_ZoneInterface++) {
        cout << Marker_ZoneInterface[iMarker_ZoneInterface];
        if (iMarker_ZoneInterface < nMarker_ZoneInterface-1) cout << ", ";
        else cout <<".";
      }
      cout<<endl;
    }
    
    if (nMarker_DV != 0) {
      cout << "Surface(s) affected by the design variables: ";
      for (iMarker_DV = 0; iMarker_DV < nMarker_DV; iMarker_DV++) {
        cout << Marker_DV[iMarker_DV];
        if (iMarker_DV < nMarker_DV-1) cout << ", ";
        else cout <<".";
      }
      cout<< endl;
    }

    if ((Kind_GridMovement[ZONE_0] == DEFORMING) || (Kind_GridMovement[ZONE_0] == MOVING_WALL)) {
      cout << "Surface(s) in motion: ";
      for (iMarker_Moving = 0; iMarker_Moving < nMarker_Moving; iMarker_Moving++) {
        cout << Marker_Moving[iMarker_Moving];
        if (iMarker_Moving < nMarker_Moving-1) cout << ", ";
        else cout <<".";
      }
      cout<< endl;
    }

  }

  if (val_software == SU2_GEO) {
    if (nMarker_GeoEval != 0) {
      cout << "Surface(s) where the geometrical based functions is evaluated: ";
      for (iMarker_GeoEval = 0; iMarker_GeoEval < nMarker_GeoEval; iMarker_GeoEval++) {
        cout << Marker_GeoEval[iMarker_GeoEval];
        if (iMarker_GeoEval < nMarker_GeoEval-1) cout << ", ";
        else cout <<".";
      }
      cout<< endl;
    }
  }

  cout << "Input mesh file name: " << Mesh_FileName << endl;

    if (val_software == SU2_DOT) {
    if (DiscreteAdjoint) {
      cout << "Input sensitivity file name: " << GetObjFunc_Extension(Solution_AdjFileName) << "." << endl;
    }else {
        cout << "Input sensitivity file name: " << SurfAdjCoeff_FileName << "." << endl;
    }
  }

    if (val_software == SU2_MSH) {
        switch (Kind_Adaptation) {
        case FULL: case WAKE: case FULL_FLOW: case FULL_ADJOINT: case SMOOTHING: case SUPERSONIC_SHOCK:
            break;
        case GRAD_FLOW:
            cout << "Read flow solution from: " << Solution_FlowFileName << "." << endl;
            break;
        case GRAD_ADJOINT:
            cout << "Read adjoint flow solution from: " << Solution_AdjFileName << "." << endl;
            break;
        case GRAD_FLOW_ADJ: case COMPUTABLE: case REMAINING:
            cout << "Read flow solution from: " << Solution_FlowFileName << "." << endl;
            cout << "Read adjoint flow solution from: " << Solution_AdjFileName << "." << endl;
            break;
        }
    }

    if (val_software == SU2_DEF) {
        cout << endl <<"---------------------- Grid deformation parameters ----------------------" << endl;
        cout << "Grid deformation using a linear elasticity method." << endl;

    if (Hold_GridFixed == YES) cout << "Hold some regions of the mesh fixed (hardcode implementation)." << endl;
  }

  if (val_software == SU2_DOT) {
  cout << endl <<"-------------------- Surface deformation parameters ---------------------" << endl;
  }

  if (((val_software == SU2_DEF) || (val_software == SU2_DOT)) && (Design_Variable[0] != NONE)) {

    for (unsigned short iDV = 0; iDV < nDV; iDV++) {

      
      if ((Design_Variable[iDV] != NO_DEFORMATION) &&
          (Design_Variable[iDV] != FFD_SETTING) &&
          (Design_Variable[iDV] != SURFACE_FILE)) {
        
        if (iDV == 0)
          cout << "Design variables definition (markers <-> value <-> param):" << endl;
        
        switch (Design_Variable[iDV]) {
          case FFD_CONTROL_POINT_2D:  cout << "FFD 2D (control point) <-> "; break;
          case FFD_CAMBER_2D:         cout << "FFD 2D (camber) <-> "; break;
          case FFD_THICKNESS_2D:      cout << "FFD 2D (thickness) <-> "; break;
          case FFD_TWIST_2D:          cout << "FFD 2D (twist) <-> "; break;
          case HICKS_HENNE:           cout << "Hicks Henne <-> " ; break;
          case SURFACE_BUMP:          cout << "Surface bump <-> " ; break;
          case ANGLE_OF_ATTACK:       cout << "Angle of attack <-> " ; break;
            case CST:                     cout << "Kulfan parameter number (CST) <-> " ; break;
          case TRANSLATION:           cout << "Translation design variable."; break;
          case SCALE:                 cout << "Scale design variable."; break;
          case NACA_4DIGITS:          cout << "NACA four digits <-> "; break;
          case PARABOLIC:             cout << "Parabolic <-> "; break;
          case AIRFOIL:               cout << "Airfoil <-> "; break;
          case ROTATION:              cout << "Rotation <-> "; break;
          case FFD_CONTROL_POINT:     cout << "FFD (control point) <-> "; break;
          case FFD_NACELLE:           cout << "FFD (nacelle) <-> "; break;
          case FFD_GULL:              cout << "FFD (gull) <-> "; break;
          case FFD_TWIST:             cout << "FFD (twist) <-> "; break;
          case FFD_ROTATION:          cout << "FFD (rotation) <-> "; break;
          case FFD_CONTROL_SURFACE:   cout << "FFD (control surface) <-> "; break;
          case FFD_CAMBER:            cout << "FFD (camber) <-> "; break;
          case FFD_THICKNESS:         cout << "FFD (thickness) <-> "; break;
          case FFD_ANGLE_OF_ATTACK:   cout << "FFD (angle of attack) <-> "; break;
          case CUSTOM:                cout << "Custom DV <-> "; break;
        }
        
        for (iMarker_DV = 0; iMarker_DV < nMarker_DV; iMarker_DV++) {
          cout << Marker_DV[iMarker_DV];
          if (iMarker_DV < nMarker_DV-1) cout << ", ";
          else cout << " <-> ";
        }

        for (iDV_Value = 0; iDV_Value < nDV_Value[iDV]; iDV_Value++) {
          cout << DV_Value[iDV][iDV_Value];
          if (iDV_Value != nDV_Value[iDV]-1) cout << ", ";
        }
        cout << " <-> ";

        if ((Design_Variable[iDV] == NO_DEFORMATION) ||
            (Design_Variable[iDV] == FFD_SETTING) ||
            (Design_Variable[iDV] == SCALE) ) nParamDV = 0;
        if (Design_Variable[iDV] == ANGLE_OF_ATTACK) nParamDV = 1;
        if ((Design_Variable[iDV] == FFD_CAMBER_2D) ||
            (Design_Variable[iDV] == FFD_THICKNESS_2D) ||
            (Design_Variable[iDV] == HICKS_HENNE) ||
            (Design_Variable[iDV] == PARABOLIC) ||
            (Design_Variable[iDV] == AIRFOIL) ||
            (Design_Variable[iDV] == FFD_GULL) ||
            (Design_Variable[iDV] == FFD_ANGLE_OF_ATTACK) ) nParamDV = 2;
        if ((Design_Variable[iDV] ==  TRANSLATION) ||
            (Design_Variable[iDV] ==  NACA_4DIGITS) ||
            (Design_Variable[iDV] ==  CST) ||
            (Design_Variable[iDV] ==  SURFACE_BUMP) ||
            (Design_Variable[iDV] ==  FFD_CAMBER) ||
            (Design_Variable[iDV] ==  FFD_TWIST_2D) ||
            (Design_Variable[iDV] ==  FFD_THICKNESS) ) nParamDV = 3;
        if (Design_Variable[iDV] == FFD_CONTROL_POINT_2D) nParamDV = 5;
        if (Design_Variable[iDV] == ROTATION) nParamDV = 6;
        if ((Design_Variable[iDV] ==  FFD_CONTROL_POINT) ||
            (Design_Variable[iDV] ==  FFD_ROTATION) ||
            (Design_Variable[iDV] ==  FFD_CONTROL_SURFACE) ) nParamDV = 7;
        if (Design_Variable[iDV] ==  CUSTOM) nParamDV = 1;
        if (Design_Variable[iDV] == FFD_TWIST) nParamDV = 8;

        for (unsigned short iParamDV = 0; iParamDV < nParamDV; iParamDV++) {

          if (iParamDV == 0) cout << "( ";

          if ((iParamDV == 0) &&
              ((Design_Variable[iDV] == NO_DEFORMATION) ||
               (Design_Variable[iDV] == FFD_SETTING) ||
               (Design_Variable[iDV] == FFD_ANGLE_OF_ATTACK) ||
               (Design_Variable[iDV] == FFD_CONTROL_POINT_2D) ||
               (Design_Variable[iDV] == FFD_CAMBER_2D) ||
               (Design_Variable[iDV] == FFD_THICKNESS_2D) ||
               (Design_Variable[iDV] == FFD_TWIST_2D) ||
               (Design_Variable[iDV] == FFD_CONTROL_POINT) ||
               (Design_Variable[iDV] == FFD_NACELLE) ||
               (Design_Variable[iDV] == FFD_GULL) ||
               (Design_Variable[iDV] == FFD_TWIST) ||
               (Design_Variable[iDV] == FFD_ROTATION) ||
               (Design_Variable[iDV] == FFD_CONTROL_SURFACE) ||
               (Design_Variable[iDV] == FFD_CAMBER) ||
               (Design_Variable[iDV] == FFD_THICKNESS))) cout << FFDTag[iDV];
          else cout << ParamDV[iDV][iParamDV];

          if (iParamDV < nParamDV-1) cout << ", ";
          else cout <<" )"<< endl;
          
        }

      }
      
      else if (Design_Variable[iDV] == FFD_SETTING) {
        
        cout << "Setting the FFD box structure." << endl;
        cout << "FFD boxes definition (FFD tag <-> degree <-> coord):" << endl;
        
        for (unsigned short iFFDBox = 0; iFFDBox < nFFDBox; iFFDBox++) {
          
          cout << TagFFDBox[iFFDBox] << " <-> ";
          
          for (unsigned short iDegreeFFD = 0; iDegreeFFD < 3; iDegreeFFD++) {
            if (iDegreeFFD == 0) cout << "( ";
            cout << DegreeFFDBox[iFFDBox][iDegreeFFD];
            if (iDegreeFFD < 2) cout << ", ";
            else cout <<" )";
          }
          
          cout << " <-> ";

          for (unsigned short iCoordFFD = 0; iCoordFFD < 24; iCoordFFD++) {
            if (iCoordFFD == 0) cout << "( ";
            cout << CoordFFDBox[iFFDBox][iCoordFFD];
            if (iCoordFFD < 23) cout << ", ";
            else cout <<" )"<< endl;
          }
          
        }
        
      }
      
      else cout << endl;

        }
    }

  if (((val_software == SU2_CFD) && ( ContinuousAdjoint || DiscreteAdjoint)) || (val_software == SU2_DOT)) {

        cout << endl <<"----------------------- Design problem definition -----------------------" << endl;
        if (nObj==1) {
      switch (Kind_ObjFunc[0]) {
        case DRAG_COEFFICIENT:
          cout << "CD objective function." << endl;
          if (Fixed_CL_Mode) cout << "dCD/dCL = " << dCD_dCL << "." << endl;
          if (Fixed_CM_Mode) cout << "dCD/dCM = " << dCD_dCM << "." << endl;
          break;
        case LIFT_COEFFICIENT:        cout << "CL objective function." << endl; break;
        case MOMENT_X_COEFFICIENT:    cout << "CMx objective function." << endl; break;
        case MOMENT_Y_COEFFICIENT:    cout << "CMy objective function." << endl; break;
        case MOMENT_Z_COEFFICIENT:    cout << "CMz objective function." << endl; break;
        case INVERSE_DESIGN_PRESSURE: cout << "Inverse design (Cp) objective function." << endl; break;
        case INVERSE_DESIGN_HEATFLUX: cout << "Inverse design (Heat Flux) objective function." << endl; break;
        case SIDEFORCE_COEFFICIENT:   cout << "Side force objective function." << endl; break;
        case EFFICIENCY:              cout << "CL/CD objective function." << endl; break;
        case EQUIVALENT_AREA:         cout << "Equivalent area objective function. CD weight: " << WeightCd <<"."<< endl;  break;
        case NEARFIELD_PRESSURE:      cout << "Nearfield pressure objective function. CD weight: " << WeightCd <<"."<< endl;  break;
        case FORCE_X_COEFFICIENT:     cout << "X-force objective function." << endl; break;
        case FORCE_Y_COEFFICIENT:     cout << "Y-force objective function." << endl; break;
        case FORCE_Z_COEFFICIENT:     cout << "Z-force objective function." << endl; break;
        case THRUST_COEFFICIENT:      cout << "Thrust objective function." << endl; break;
        case TORQUE_COEFFICIENT:      cout << "Torque efficiency objective function." << endl; break;
        case TOTAL_HEATFLUX:          cout << "Total heat flux objective function." << endl; break;
        case MAXIMUM_HEATFLUX:        cout << "Maximum heat flux objective function." << endl; break;
        case FIGURE_OF_MERIT:         cout << "Rotor Figure of Merit objective function." << endl; break;
        case AVG_TOTAL_PRESSURE:      cout << "Average total objective pressure." << endl; break;
        case AVG_OUTLET_PRESSURE:     cout << "Average static objective pressure." << endl; break;
        case MASS_FLOW_RATE:          cout << "Mass flow rate objective function." << endl; break;
        case OUTFLOW_GENERALIZED:     cout << "Generalized outflow objective function." << endl; break;
        case AERO_DRAG_COEFFICIENT:   cout << "Aero CD objective function." << endl; break;
        case RADIAL_DISTORTION:       cout << "Radial distortion objective function." << endl; break;
        case CIRCUMFERENTIAL_DISTORTION:   cout << "Circumferential distortion objective function." << endl; break;

      }
        }
        else {
          cout << "Weighted sum objective function." << endl;
        }

    }

    if (val_software == SU2_CFD) {
        cout << endl <<"---------------------- Space Numerical Integration ----------------------" << endl;

        if (SmoothNumGrid) cout << "There are some smoothing iterations on the grid coordinates." << endl;

    if ((Kind_Solver == EULER) || (Kind_Solver == NAVIER_STOKES) || (Kind_Solver == RANS) ||
         (Kind_Solver == DISC_ADJ_EULER) || (Kind_Solver == DISC_ADJ_NAVIER_STOKES) || (Kind_Solver == DISC_ADJ_RANS) ) {

      if (Kind_ConvNumScheme_Flow == SPACE_CENTERED) {
        if (Kind_Centered_Flow == JST) {
          cout << "Jameson-Schmidt-Turkel scheme for the flow inviscid terms."<< endl;
          cout << "JST viscous coefficients (1st, 2nd & 4th): " << Kappa_1st_Flow
          << ", " << Kappa_2nd_Flow << ", " << Kappa_4th_Flow <<"."<< endl;
          cout << "The method includes a grid stretching correction (p = 0.3)."<< endl;
          cout << "Second order integration." << endl;
        }
        if (Kind_Centered_Flow == JST_KE) {
          cout << "Jameson-Schmidt-Turkel scheme for the flow inviscid terms."<< endl;
          cout << "JST viscous coefficients (1st, 2nd): " << Kappa_1st_Flow
          << ", " << Kappa_2nd_Flow << "."<< endl;
          cout << "The method includes a grid stretching correction (p = 0.3)."<< endl;
          cout << "Second order integration." << endl;
        }
        if (Kind_Centered_Flow == LAX) {
          cout << "Lax-Friedrich scheme for the flow inviscid terms."<< endl;
          cout << "First order integration." << endl;
        }
      }

            if (Kind_ConvNumScheme_Flow == SPACE_UPWIND) {
                if (Kind_Upwind_Flow == ROE) cout << "Roe (with entropy fix) solver for the flow inviscid terms."<< endl;
                if (Kind_Upwind_Flow == TURKEL) cout << "Roe-Turkel solver for the flow inviscid terms."<< endl;
                if (Kind_Upwind_Flow == AUSM)   cout << "AUSM solver for the flow inviscid terms."<< endl;
                if (Kind_Upwind_Flow == HLLC)   cout << "HLLC solver for the flow inviscid terms."<< endl;
                if (Kind_Upwind_Flow == SW) cout << "Steger-Warming solver for the flow inviscid terms."<< endl;
                if (Kind_Upwind_Flow == MSW)    cout << "Modified Steger-Warming solver for the flow inviscid terms."<< endl;
        if (Kind_Upwind_Flow == CUSP)   cout << "CUSP solver for the flow inviscid terms."<< endl;
        switch (SpatialOrder_Flow) {
          case FIRST_ORDER: cout << "First order integration." << endl; break;
          case SECOND_ORDER: cout << "Second order integration." << endl; break;
          case SECOND_ORDER_LIMITER: cout << "Second order integration with slope limiter." << endl;
            switch (Kind_SlopeLimit_Flow) {
              case VENKATAKRISHNAN:
                cout << "Venkatakrishnan slope-limiting method, with constant: " << LimiterCoeff <<". "<< endl;
                cout << "The reference element size is: " << RefElemLength <<". "<< endl;
                break;
              case BARTH_JESPERSEN:
                cout << "Barth-Jespersen slope-limiting method." << endl;
                break;
            }
            break;
        }
            }

        }

    if ((Kind_Solver == RANS) || (Kind_Solver == DISC_ADJ_RANS)) {
      if (Kind_ConvNumScheme_Turb == SPACE_UPWIND) {
        if (Kind_Upwind_Turb == SCALAR_UPWIND) cout << "Scalar upwind solver (first order) for the turbulence model."<< endl;
        switch (SpatialOrder_Turb) {
          case FIRST_ORDER: cout << "First order integration." << endl; break;
          case SECOND_ORDER: cout << "Second order integration." << endl; break;
          case SECOND_ORDER_LIMITER: cout << "Second order integration with slope limiter." << endl;
            switch (Kind_SlopeLimit_Turb) {
              case VENKATAKRISHNAN:
                cout << "Venkatakrishnan slope-limiting method, with constant: " << LimiterCoeff <<". "<< endl;
                cout << "The reference element size is: " << RefElemLength <<". "<< endl;
                break;
              case BARTH_JESPERSEN:
                cout << "Barth-Jespersen slope-limiting method." << endl;
                break;
            }
            break;
        }
      }
    }

    if ((Kind_Solver == ADJ_EULER) || (Kind_Solver == ADJ_NAVIER_STOKES) || (Kind_Solver == ADJ_RANS)) {

      if (Kind_ConvNumScheme_AdjFlow == SPACE_CENTERED) {
        if (Kind_Centered_AdjFlow == JST) {
          cout << "Jameson-Schmidt-Turkel scheme for the adjoint inviscid terms."<< endl;
          cout << "JST viscous coefficients (1st, 2nd, & 4th): " << Kappa_1st_AdjFlow
          << ", " << Kappa_2nd_AdjFlow << ", " << Kappa_4th_AdjFlow <<"."<< endl;
          cout << "The method includes a grid stretching correction (p = 0.3)."<< endl;
          cout << "Second order integration." << endl;
        }
        if (Kind_Centered_AdjFlow == LAX) {
          cout << "Lax-Friedrich scheme for the adjoint inviscid terms."<< endl;
          cout << "First order integration." << endl;
        }
      }

      if (Kind_ConvNumScheme_AdjFlow == SPACE_UPWIND) {
        if (Kind_Upwind_AdjFlow == ROE) cout << "Roe (with entropy fix) solver for the adjoint inviscid terms."<< endl;
        switch (SpatialOrder_AdjFlow) {
          case FIRST_ORDER: cout << "First order integration." << endl; break;
          case SECOND_ORDER: cout << "Second order integration." << endl; break;
          case SECOND_ORDER_LIMITER: cout << "Second order integration with slope limiter." << endl;
            switch (Kind_SlopeLimit_AdjFlow) {
              case VENKATAKRISHNAN:
                cout << "Venkatakrishnan slope-limiting method, with constant: " << LimiterCoeff <<". "<< endl;
                cout << "The reference element size is: " << RefElemLength <<". "<< endl;
                break;
              case SHARP_EDGES:
                cout << "Sharp edges slope-limiting method, with constant: " << LimiterCoeff <<". "<< endl;
                cout << "The reference element size is: " << RefElemLength <<". "<< endl;
                cout << "The reference sharp edge distance is: " << SharpEdgesCoeff*RefElemLength*LimiterCoeff <<". "<< endl;
                break;
              case SOLID_WALL_DISTANCE:
                cout << "Wall distance slope-limiting method, with constant: " << LimiterCoeff <<". "<< endl;
                cout << "The reference element size is: " << RefElemLength <<". "<< endl;
                cout << "The reference wall distance is: " << SharpEdgesCoeff*RefElemLength*LimiterCoeff <<". "<< endl;
                break;
              case BARTH_JESPERSEN:
                cout << "Barth-Jespersen slope-limiting method." << endl;
                break;
            }
            break;
        }
      }
      
      cout << "The reference sharp edge distance is: " << SharpEdgesCoeff*RefElemLength*LimiterCoeff <<". "<< endl;

    }

    if ((Kind_Solver == ADJ_RANS) && (!Frozen_Visc)) {
      if (Kind_ConvNumScheme_AdjTurb == SPACE_UPWIND) {
        if (Kind_Upwind_Turb == SCALAR_UPWIND) cout << "Scalar upwind solver (first order) for the adjoint turbulence model."<< endl;
        switch (SpatialOrder_AdjTurb) {
          case FIRST_ORDER: cout << "First order integration." << endl; break;
          case SECOND_ORDER: cout << "Second order integration." << endl; break;
          case SECOND_ORDER_LIMITER: cout << "Second order integration with slope limiter." << endl;
            switch (Kind_SlopeLimit_AdjTurb) {
              case VENKATAKRISHNAN:
                cout << "Venkatakrishnan slope-limiting method, with constant: " << LimiterCoeff <<". "<< endl;
                cout << "The reference element size is: " << RefElemLength <<". "<< endl;
                break;
              case SHARP_EDGES:
                cout << "Sharp edges slope-limiting method, with constant: " << LimiterCoeff <<". "<< endl;
                cout << "The reference element size is: " << RefElemLength <<". "<< endl;
                cout << "The reference sharp edge distance is: " << SharpEdgesCoeff*RefElemLength*LimiterCoeff <<". "<< endl;
                break;
              case SOLID_WALL_DISTANCE:
                cout << "Wall distance slope-limiting method, with constant: " << LimiterCoeff <<". "<< endl;
                cout << "The reference element size is: " << RefElemLength <<". "<< endl;
                cout << "The reference wall distance is: " << SharpEdgesCoeff*RefElemLength*LimiterCoeff <<". "<< endl;
                break;
              case BARTH_JESPERSEN:
                cout << "Barth-Jespersen slope-limiting method." << endl;
                break;
            }
            break;
        }
      }
    }

    if ((Kind_Solver == NAVIER_STOKES) || (Kind_Solver == RANS) ||
        (Kind_Solver == DISC_ADJ_NAVIER_STOKES) || (Kind_Solver == DISC_ADJ_RANS)) {
        cout << "Average of gradients with correction (viscous flow terms)." << endl;
    }

    if ((Kind_Solver == ADJ_NAVIER_STOKES) || (Kind_Solver == ADJ_RANS)) {
      cout << "Average of gradients with correction (viscous adjoint terms)." << endl;
    }

    if ((Kind_Solver == RANS) || (Kind_Solver == DISC_ADJ_RANS)) {
      cout << "Average of gradients with correction (viscous turbulence terms)." << endl;
    }

    if (Kind_Solver == POISSON_EQUATION) {
      cout << "Galerkin method for viscous terms computation of the poisson potential equation." << endl;
    }

    if ((Kind_Solver == ADJ_RANS) && (!Frozen_Visc)) {
      cout << "Average of gradients with correction (2nd order) for computation of adjoint viscous turbulence terms." << endl;
      if (Kind_TimeIntScheme_AdjTurb == EULER_IMPLICIT) cout << "Euler implicit method for the turbulent adjoint equation." << endl;
    }

    switch (Kind_Gradient_Method) {
      case GREEN_GAUSS: cout << "Gradient computation using Green-Gauss theorem." << endl; break;
      case WEIGHTED_LEAST_SQUARES: cout << "Gradient Computation using weighted Least-Squares method." << endl; break;
    }

    if (Kind_Regime == INCOMPRESSIBLE) {
      cout << "Artificial compressibility factor: " << ArtComp_Factor << "." << endl;
    }

    cout << endl <<"---------------------- Time Numerical Integration -----------------------" << endl;

    if (Kind_Solver != FEM_ELASTICITY) {
        switch (Unsteady_Simulation) {
          case NO:
            cout << "Local time stepping (steady state simulation)." << endl; break;
          case TIME_STEPPING:
            cout << "Unsteady simulation using a time stepping strategy."<< endl;
            if (Unst_CFL != 0.0) cout << "Time step computed by the code. Unsteady CFL number: " << Unst_CFL <<"."<< endl;
            else cout << "Unsteady time step provided by the user (s): "<< Delta_UnstTime << "." << endl;
            break;
          case DT_STEPPING_1ST: case DT_STEPPING_2ND:
            if (Unsteady_Simulation == DT_STEPPING_1ST) cout << "Unsteady simulation, dual time stepping strategy (first order in time)."<< endl;
            if (Unsteady_Simulation == DT_STEPPING_2ND) cout << "Unsteady simulation, dual time stepping strategy (second order in time)."<< endl;
            if (Unst_CFL != 0.0) cout << "Time step computed by the code. Unsteady CFL number: " << Unst_CFL <<"."<< endl;
            else cout << "Unsteady time step provided by the user (s): "<< Delta_UnstTime << "." << endl;
            cout << "Total number of internal Dual Time iterations: "<< Unst_nIntIter <<"." << endl;
            break;
        }
    }
    else {
        switch (Dynamic_Analysis) {
          case NO:
            cout << "Static structural analysis." << endl; break;
          case YES:
            cout << "Dynamic structural analysis."<< endl;
            cout << "Time step provided by the user for the dynamic analysis(s): "<< Delta_DynTime << "." << endl;
            break;
        }
    }

    if ((Kind_Solver == EULER) || (Kind_Solver == NAVIER_STOKES) || (Kind_Solver == RANS) ||
        (Kind_Solver == DISC_ADJ_EULER) || (Kind_Solver == DISC_ADJ_NAVIER_STOKES) || (Kind_Solver == DISC_ADJ_RANS)) {
      switch (Kind_TimeIntScheme_Flow) {
        case RUNGE_KUTTA_EXPLICIT:
          cout << "Runge-Kutta explicit method for the flow equations." << endl;
          cout << "Number of steps: " << nRKStep << endl;
          cout << "Alpha coefficients: ";
          for (unsigned short iRKStep = 0; iRKStep < nRKStep; iRKStep++) {
            cout << "\t" << RK_Alpha_Step[iRKStep];
          }
          cout << endl;
          break;
        case EULER_EXPLICIT: cout << "Euler explicit method for the flow equations." << endl; break;
        case EULER_IMPLICIT:
          cout << "Euler implicit method for the flow equations." << endl;
          switch (Kind_Linear_Solver) {
            case BCGSTAB:
              cout << "BCGSTAB is used for solving the linear system." << endl;
              cout << "Convergence criteria of the linear solver: "<< Linear_Solver_Error <<"."<< endl;
              cout << "Max number of iterations: "<< Linear_Solver_Iter <<"."<< endl;
              break;
            case FGMRES || RESTARTED_FGMRES:
              cout << "FGMRES is used for solving the linear system." << endl;
              cout << "Convergence criteria of the linear solver: "<< Linear_Solver_Error <<"."<< endl;
              cout << "Max number of iterations: "<< Linear_Solver_Iter <<"."<< endl;
              break;
            case SMOOTHER_JACOBI:
              cout << "A Jacobi method is used for smoothing the linear system." << endl;
              break;
            case SMOOTHER_ILU:
              cout << "A ILU0 method is used for smoothing the linear system." << endl;
              break;
            case SMOOTHER_LUSGS:
              cout << "A LU-SGS method is used for smoothing the linear system." << endl;
              break;
            case SMOOTHER_LINELET:
              cout << "A Linelet method is used for smoothing the linear system." << endl;
              break;
          }
          break;
      }
    }

    if ((Kind_Solver == ADJ_EULER) || (Kind_Solver == ADJ_NAVIER_STOKES) || (Kind_Solver == ADJ_RANS)) {
      switch (Kind_TimeIntScheme_AdjFlow) {
        case RUNGE_KUTTA_EXPLICIT:
          cout << "Runge-Kutta explicit method for the adjoint equations." << endl;
          cout << "Number of steps: " << nRKStep << endl;
          cout << "Alpha coefficients: ";
          for (unsigned short iRKStep = 0; iRKStep < nRKStep; iRKStep++) {
            cout << "\t" << RK_Alpha_Step[iRKStep];
          }
          cout << endl;
          break;
        case EULER_EXPLICIT: cout << "Euler explicit method for the adjoint equations." << endl; break;
        case EULER_IMPLICIT: cout << "Euler implicit method for the adjoint equations." << endl; break;
      }
    }

    if (nMGLevels !=0) {
      
      if (nStartUpIter != 0) cout << "A total of " << nStartUpIter << " start up iterations on the fine grid."<< endl;
      if (MGCycle == V_CYCLE) cout << "V Multigrid Cycle, with " << nMGLevels << " multigrid levels."<< endl;
      if (MGCycle == W_CYCLE) cout << "W Multigrid Cycle, with " << nMGLevels << " multigrid levels."<< endl;
      if (MGCycle == FULLMG_CYCLE) cout << "Full Multigrid Cycle, with " << nMGLevels << " multigrid levels."<< endl;

      cout << "Damping factor for the residual restriction: " << Damp_Res_Restric <<"."<< endl;
      cout << "Damping factor for the correction prolongation: " << Damp_Correc_Prolong <<"."<< endl;
    }

    if ((Kind_Solver != FEM_ELASTICITY) && (Kind_Solver != HEAT_EQUATION) && (Kind_Solver != WAVE_EQUATION)) {

      if (!CFL_Adapt) cout << "No CFL adaptation." << endl;
      else cout << "CFL adaptation. Factor down: "<< CFL_AdaptParam[0] <<", factor up: "<< CFL_AdaptParam[1]
        <<",\n                lower limit: "<< CFL_AdaptParam[2] <<", upper limit: " << CFL_AdaptParam[3] <<"."<< endl;

      if (nMGLevels !=0) {
        cout << "Multigrid Level:                  ";
        for (unsigned short iLevel = 0; iLevel < nMGLevels+1; iLevel++) {
          cout.width(6); cout << iLevel;
        }
        cout << endl;
      }

            if (Unsteady_Simulation != TIME_STEPPING) {
                cout << "Courant-Friedrichs-Lewy number:   ";
                cout.precision(3);
                cout.width(6); cout << CFL[0];
                cout << endl;
            }
            

      if (nMGLevels !=0) {
        cout.precision(3);
        cout << "MG PreSmooth coefficients:        ";
        for (unsigned short iMG_PreSmooth = 0; iMG_PreSmooth < nMGLevels+1; iMG_PreSmooth++) {
          cout.width(6); cout << MG_PreSmooth[iMG_PreSmooth];
        }
        cout << endl;
      }

      if (nMGLevels !=0) {
        cout.precision(3);
        cout << "MG PostSmooth coefficients:       ";
        for (unsigned short iMG_PostSmooth = 0; iMG_PostSmooth < nMGLevels+1; iMG_PostSmooth++) {
          cout.width(6); cout << MG_PostSmooth[iMG_PostSmooth];
        }
        cout << endl;
      }

      if (nMGLevels !=0) {
        cout.precision(3);
        cout << "MG CorrecSmooth coefficients:     ";
        for (unsigned short iMG_CorrecSmooth = 0; iMG_CorrecSmooth < nMGLevels+1; iMG_CorrecSmooth++) {
          cout.width(6); cout << MG_CorrecSmooth[iMG_CorrecSmooth];
        }
        cout << endl;
      }

    }

    if ((Kind_Solver == RANS) || (Kind_Solver == DISC_ADJ_RANS))
      if (Kind_TimeIntScheme_Turb == EULER_IMPLICIT)
        cout << "Euler implicit time integration for the turbulence model." << endl;
  }

  if (val_software == SU2_CFD) {

    cout << endl <<"------------------------- Convergence Criteria --------------------------" << endl;

    cout << "Maximum number of iterations: " << nExtIter <<"."<< endl;

    if (ConvCriteria == CAUCHY) {
      if (!ContinuousAdjoint && !DiscreteAdjoint)
        switch (Cauchy_Func_Flow) {
          case LIFT_COEFFICIENT: cout << "Cauchy criteria for Lift using "
            << Cauchy_Elems << " elements and epsilon " <<Cauchy_Eps<< "."<< endl; break;
          case DRAG_COEFFICIENT: cout << "Cauchy criteria for Drag using "
            << Cauchy_Elems << " elements and epsilon " <<Cauchy_Eps<< "."<< endl; break;
        }

      if (ContinuousAdjoint || DiscreteAdjoint)
        switch (Cauchy_Func_AdjFlow) {
          case SENS_GEOMETRY: cout << "Cauchy criteria for geo. sensitivity using "
            << Cauchy_Elems << " elements and epsilon " <<Cauchy_Eps<< "."<< endl; break;
          case SENS_MACH: cout << "Cauchy criteria for Mach number sensitivity using "
            << Cauchy_Elems << " elements and epsilon " <<Cauchy_Eps<< "."<< endl; break;
        }

      cout << "Start convergence criteria at iteration " << StartConv_Iter<< "."<< endl;
      
    }


    if (ConvCriteria == RESIDUAL) {
      if (!ContinuousAdjoint && !DiscreteAdjoint) {
        cout << "Reduce the density residual " << OrderMagResidual << " orders of magnitude."<< endl;
        cout << "The minimum bound for the density residual is 10^(" << MinLogResidual<< ")."<< endl;
        cout << "Start convergence criteria at iteration " << StartConv_Iter<< "."<< endl;
      }

      if (ContinuousAdjoint || DiscreteAdjoint) {
        cout << "Reduce the adjoint density residual " << OrderMagResidual << " orders of magnitude."<< endl;
        cout << "The minimum value for the adjoint density residual is 10^(" << MinLogResidual<< ")."<< endl;
      }

    }

  }

  if (val_software == SU2_MSH) {
    cout << endl <<"----------------------- Grid adaptation strategy ------------------------" << endl;

    switch (Kind_Adaptation) {
      case NONE: break;
      case PERIODIC: cout << "Grid modification to run periodic bc problems." << endl; break;
      case FULL: cout << "Grid adaptation using a complete refinement." << endl; break;
      case WAKE: cout << "Grid adaptation of the wake." << endl; break;
      case FULL_FLOW: cout << "Flow grid adaptation using a complete refinement." << endl; break;
      case FULL_ADJOINT: cout << "Adjoint grid adaptation using a complete refinement." << endl; break;
      case GRAD_FLOW: cout << "Grid adaptation using gradient based strategy (density)." << endl; break;
      case GRAD_ADJOINT: cout << "Grid adaptation using gradient based strategy (adjoint density)." << endl; break;
      case GRAD_FLOW_ADJ: cout << "Grid adaptation using gradient based strategy (density and adjoint density)." << endl; break;
      case COMPUTABLE: cout << "Grid adaptation using computable correction."<< endl; break;
      case REMAINING: cout << "Grid adaptation using remaining error."<< endl; break;
      case SMOOTHING: cout << "Grid smoothing using an implicit method."<< endl; break;
      case SUPERSONIC_SHOCK: cout << "Grid adaptation for a supersonic shock at Mach: " << Mach <<"."<< endl; break;
    }

    switch (Kind_Adaptation) {
      case GRAD_FLOW: case GRAD_ADJOINT: case GRAD_FLOW_ADJ: case COMPUTABLE: case REMAINING:
        cout << "Power of the dual volume in the adaptation sensor: " << DualVol_Power << endl;
        cout << "Percentage of new elements in the adaptation process: " << New_Elem_Adapt << "."<< endl;
        break;
    }

    if (Analytical_Surface != NONE)
      cout << "Use analytical definition for including points in the surfaces." << endl;

  }

  cout << endl <<"-------------------------- Output Information ---------------------------" << endl;

  if (val_software == SU2_CFD) {

    if (Low_MemoryOutput) cout << "Writing output files with low memory RAM requirements."<< endl;
    cout << "Writing a flow solution every " << Wrt_Sol_Freq <<" iterations."<< endl;
    cout << "Writing the convergence history every " << Wrt_Con_Freq <<" iterations."<< endl;
    if ((Unsteady_Simulation == DT_STEPPING_1ST) || (Unsteady_Simulation == DT_STEPPING_2ND)) {
      cout << "Writing the dual time flow solution every " << Wrt_Sol_Freq_DualTime <<" iterations."<< endl;
      cout << "Writing the dual time convergence history every " << Wrt_Con_Freq_DualTime <<" iterations."<< endl;
    }

    switch (Output_FileFormat) {
      case PARAVIEW: cout << "The output file format is Paraview ASCII (.vtk)." << endl; break;
      case TECPLOT: cout << "The output file format is Tecplot ASCII (.dat)." << endl; break;
      case TECPLOT_BINARY: cout << "The output file format is Tecplot binary (.plt)." << endl; break;
      case FIELDVIEW: cout << "The output file format is FieldView ASCII (.uns)." << endl; break;
      case FIELDVIEW_BINARY: cout << "The output file format is FieldView binary (.uns)." << endl; break;
      case CGNS_SOL: cout << "The output file format is CGNS (.cgns)." << endl; break;
    }

    cout << "Convergence history file name: " << Conv_FileName << "." << endl;

    cout << "Forces breakdown file name: " << Breakdown_FileName << "." << endl;

    if ((Kind_Solver != FEM_ELASTICITY) && (Kind_Solver != HEAT_EQUATION) && (Kind_Solver != WAVE_EQUATION)) {
      if (!ContinuousAdjoint && !DiscreteAdjoint) {
        cout << "Surface flow coefficients file name: " << SurfFlowCoeff_FileName << "." << endl;
        cout << "Flow variables file name: " << Flow_FileName << "." << endl;
        cout << "Restart flow file name: " << Restart_FlowFileName << "." << endl;
      }

      if (ContinuousAdjoint || DiscreteAdjoint) {
        cout << "Adjoint solution file name: " << Solution_AdjFileName << "." << endl;
        cout << "Restart adjoint file name: " << Restart_AdjFileName << "." << endl;
        cout << "Adjoint variables file name: " << Adj_FileName << "." << endl;
        cout << "Surface adjoint coefficients file name: " << SurfAdjCoeff_FileName << "." << endl;
      }
    }
    else {
      cout << "Surface structure coefficients file name: " << SurfStructure_FileName << "." << endl;
      cout << "Structure variables file name: " << Structure_FileName << "." << endl;
      cout << "Restart structure file name: " << Restart_FEMFileName << "." << endl;
    }

  }

  if (val_software == SU2_SOL) {
    if (Low_MemoryOutput) cout << "Writing output files with low memory RAM requirements."<< endl;
    switch (Output_FileFormat) {
      case PARAVIEW: cout << "The output file format is Paraview ASCII (.vtk)." << endl; break;
      case TECPLOT: cout << "The output file format is Tecplot ASCII (.dat)." << endl; break;
      case TECPLOT_BINARY: cout << "The output file format is Tecplot binary (.plt)." << endl; break;
      case FIELDVIEW: cout << "The output file format is FieldView ASCII (.uns)." << endl; break;
      case FIELDVIEW_BINARY: cout << "The output file format is FieldView binary (.uns)." << endl; break;
      case CGNS_SOL: cout << "The output file format is CGNS (.cgns)." << endl; break;
    }
    cout << "Flow variables file name: " << Flow_FileName << "." << endl;
  }

  if (val_software == SU2_DEF) {
    cout << "Output mesh file name: " << Mesh_Out_FileName << ". " << endl;
    if (Visualize_Deformation) cout << "A file will be created to visualize the deformation." << endl;
    else cout << "No file for visualizing the deformation." << endl;
    switch (GetDeform_Stiffness_Type()) {
      case INVERSE_VOLUME:
        cout << "Cell stiffness scaled by inverse of the cell volume." << endl;
        break;
      case WALL_DISTANCE:
        cout << "Cell stiffness scaled by distance from the deforming surface." << endl;
        break;
      case CONSTANT_STIFFNESS:
        cout << "Imposing constant cell stiffness (steel)." << endl;
        break;
    }
  }

  if (val_software == SU2_MSH) {
    cout << "Output mesh file name: " << Mesh_Out_FileName << ". " << endl;
  }

  if (val_software == SU2_DOT) {
    if (DiscreteAdjoint) {
      cout << "Output Volume Sensitivity file name: " << VolSens_FileName << ". " << endl;
      cout << "Output Surface Sensitivity file name: " << SurfSens_FileName << ". " << endl;
    }
    cout << "Output gradient file name: " << ObjFunc_Grad_FileName << ". " << endl;
  }

  if (val_software == SU2_MSH) {
    cout << "Output mesh file name: " << Mesh_Out_FileName << ". " << endl;
    cout << "Restart flow file name: " << Restart_FlowFileName << "." << endl;
    if ((Kind_Adaptation == FULL_ADJOINT) || (Kind_Adaptation == GRAD_ADJOINT) || (Kind_Adaptation == GRAD_FLOW_ADJ) ||
        (Kind_Adaptation == COMPUTABLE) || (Kind_Adaptation == REMAINING)) {
      if (Kind_ObjFunc[0] == DRAG_COEFFICIENT) cout << "Restart adjoint file name: " << Restart_AdjFileName << "." << endl;
      if (Kind_ObjFunc[0] == EQUIVALENT_AREA) cout << "Restart adjoint file name: " << Restart_AdjFileName << "." << endl;
      if (Kind_ObjFunc[0] == NEARFIELD_PRESSURE) cout << "Restart adjoint file name: " << Restart_AdjFileName << "." << endl;
      if (Kind_ObjFunc[0] == LIFT_COEFFICIENT) cout << "Restart adjoint file name: " << Restart_AdjFileName << "." << endl;
    }
  }

  cout << endl <<"------------------- Config File Boundary Information --------------------" << endl;

  if (nMarker_Euler != 0) {
    cout << "Euler wall boundary marker(s): ";
    for (iMarker_Euler = 0; iMarker_Euler < nMarker_Euler; iMarker_Euler++) {
      cout << Marker_Euler[iMarker_Euler];
      if (iMarker_Euler < nMarker_Euler-1) cout << ", ";
      else cout <<"."<< endl;
    }
  }

  if (nMarker_FarField != 0) {
    cout << "Far-field boundary marker(s): ";
    for (iMarker_FarField = 0; iMarker_FarField < nMarker_FarField; iMarker_FarField++) {
      cout << Marker_FarField[iMarker_FarField];
      if (iMarker_FarField < nMarker_FarField-1) cout << ", ";
      else cout <<"."<< endl;
    }
  }

  if (nMarker_SymWall != 0) {
    cout << "Symmetry plane boundary marker(s): ";
    for (iMarker_SymWall = 0; iMarker_SymWall < nMarker_SymWall; iMarker_SymWall++) {
      cout << Marker_SymWall[iMarker_SymWall];
      if (iMarker_SymWall < nMarker_SymWall-1) cout << ", ";
      else cout <<"."<< endl;
    }
  }

  if (nMarker_Pressure != 0) {
    cout << "Pressure boundary marker(s): ";
    for (iMarker_Pressure = 0; iMarker_Pressure < nMarker_Pressure; iMarker_Pressure++) {
      cout << Marker_Pressure[iMarker_Pressure];
      if (iMarker_Pressure < nMarker_Pressure-1) cout << ", ";
      else cout <<"."<< endl;
    }
  }

  if (nMarker_PerBound != 0) {
    cout << "Periodic boundary marker(s): ";
    for (iMarker_PerBound = 0; iMarker_PerBound < nMarker_PerBound; iMarker_PerBound++) {
      cout << Marker_PerBound[iMarker_PerBound];
      if (iMarker_PerBound < nMarker_PerBound-1) cout << ", ";
      else cout <<"."<< endl;
    }
  }

  if (nMarker_NearFieldBound != 0) {
    cout << "Near-field boundary marker(s): ";
    for (iMarker_NearFieldBound = 0; iMarker_NearFieldBound < nMarker_NearFieldBound; iMarker_NearFieldBound++) {
      cout << Marker_NearFieldBound[iMarker_NearFieldBound];
      if (iMarker_NearFieldBound < nMarker_NearFieldBound-1) cout << ", ";
      else cout <<"."<< endl;
    }
  }

  if (nMarker_InterfaceBound != 0) {
    cout << "Interface boundary marker(s): ";
    for (iMarker_InterfaceBound = 0; iMarker_InterfaceBound < nMarker_InterfaceBound; iMarker_InterfaceBound++) {
      cout << Marker_InterfaceBound[iMarker_InterfaceBound];
      if (iMarker_InterfaceBound < nMarker_InterfaceBound-1) cout << ", ";
      else cout <<"."<< endl;
    }
  }
  
  if (nMarker_Fluid_InterfaceBound != 0) {
    cout << "Fluid interface boundary marker(s): ";
    for (iMarker_Fluid_InterfaceBound = 0; iMarker_Fluid_InterfaceBound < nMarker_Fluid_InterfaceBound; iMarker_Fluid_InterfaceBound++) {
      cout << Marker_Fluid_InterfaceBound[iMarker_Fluid_InterfaceBound];
      if (iMarker_Fluid_InterfaceBound < nMarker_Fluid_InterfaceBound-1) cout << ", ";
      else cout <<"."<< endl;
    }
  }

  if (nMarker_Dirichlet != 0) {
    cout << "Dirichlet boundary marker(s): ";
    for (iMarker_Dirichlet = 0; iMarker_Dirichlet < nMarker_Dirichlet; iMarker_Dirichlet++) {
      cout << Marker_Dirichlet[iMarker_Dirichlet];
      if (iMarker_Dirichlet < nMarker_Dirichlet-1) cout << ", ";
      else cout <<"."<< endl;
    }
  }

  if (nMarker_FlowLoad != 0) {
    cout << "Flow Load boundary marker(s): ";
    for (iMarker_FlowLoad = 0; iMarker_FlowLoad < nMarker_FlowLoad; iMarker_FlowLoad++) {
      cout << Marker_FlowLoad[iMarker_FlowLoad];
      if (iMarker_FlowLoad < nMarker_FlowLoad-1) cout << ", ";
      else cout <<"."<< endl;
    }
  }
  
  if (nMarker_Internal != 0) {
    cout << "Internal boundary marker(s): ";
    for (iMarker_Internal = 0; iMarker_Internal < nMarker_Internal; iMarker_Internal++) {
      cout << Marker_Internal[iMarker_Internal];
      if (iMarker_Internal < nMarker_Internal-1) cout << ", ";
      else cout <<"."<< endl;
    }
  }

  if (nMarker_Inlet != 0) {
    cout << "Inlet boundary marker(s): ";
    for (iMarker_Inlet = 0; iMarker_Inlet < nMarker_Inlet; iMarker_Inlet++) {
      cout << Marker_Inlet[iMarker_Inlet];
      if (iMarker_Inlet < nMarker_Inlet-1) cout << ", ";
      else cout <<"."<< endl;
    }
  }

  if (nMarker_Riemann != 0) {
      cout << "Riemann boundary marker(s): ";
      for (iMarker_Riemann = 0; iMarker_Riemann < nMarker_Riemann; iMarker_Riemann++) {
        cout << Marker_Riemann[iMarker_Riemann];
        if (iMarker_Riemann < nMarker_Riemann-1) cout << ", ";
        else cout <<"."<< endl;
    }
  }
  
  if (nMarker_NRBC != 0) {
      cout << "NRBC boundary marker(s): ";
      for (iMarker_NRBC = 0; iMarker_NRBC < nMarker_NRBC; iMarker_NRBC++) {
        cout << Marker_NRBC[iMarker_NRBC];
        if (iMarker_NRBC < nMarker_NRBC-1) cout << ", ";
        else cout <<"."<< endl;
    }
  }

  if (nMarker_MixBound != 0) {
      cout << "MixingPlane boundary marker(s): ";
      for (iMarker_MixBound = 0; iMarker_MixBound < nMarker_MixBound; iMarker_MixBound++) {
        cout << Marker_MixBound[iMarker_MixBound];
        if (iMarker_MixBound < nMarker_MixBound-1) cout << ", ";
        else cout <<"."<< endl;
    }
  }

  if (nMarker_EngineInflow != 0) {
    cout << "Engine inflow boundary marker(s): ";
    for (iMarker_EngineInflow = 0; iMarker_EngineInflow < nMarker_EngineInflow; iMarker_EngineInflow++) {
      cout << Marker_EngineInflow[iMarker_EngineInflow];
      if (iMarker_EngineInflow < nMarker_EngineInflow-1) cout << ", ";
      else cout <<"."<< endl;
    }
  }

  if (nMarker_EngineExhaust != 0) {
    cout << "Engine exhaust boundary marker(s): ";
    for (iMarker_EngineExhaust = 0; iMarker_EngineExhaust < nMarker_EngineExhaust; iMarker_EngineExhaust++) {
      cout << Marker_EngineExhaust[iMarker_EngineExhaust];
      if (iMarker_EngineExhaust < nMarker_EngineExhaust-1) cout << ", ";
      else cout <<"."<< endl;
    }
  }

  if (nMarker_Supersonic_Inlet != 0) {
    cout << "Supersonic inlet boundary marker(s): ";
    for (iMarker_Supersonic_Inlet = 0; iMarker_Supersonic_Inlet < nMarker_Supersonic_Inlet; iMarker_Supersonic_Inlet++) {
      cout << Marker_Supersonic_Inlet[iMarker_Supersonic_Inlet];
      if (iMarker_Supersonic_Inlet < nMarker_Supersonic_Inlet-1) cout << ", ";
      else cout <<"."<< endl;
    }
  }
  
  if (nMarker_Supersonic_Outlet != 0) {
    cout << "Supersonic outlet boundary marker(s): ";
    for (iMarker_Supersonic_Outlet = 0; iMarker_Supersonic_Outlet < nMarker_Supersonic_Outlet; iMarker_Supersonic_Outlet++) {
      cout << Marker_Supersonic_Outlet[iMarker_Supersonic_Outlet];
      if (iMarker_Supersonic_Outlet < nMarker_Supersonic_Outlet-1) cout << ", ";
      else cout <<"."<< endl;
    }
  }

  if (nMarker_Outlet != 0) {
    cout << "Outlet boundary marker(s): ";
    for (iMarker_Outlet = 0; iMarker_Outlet < nMarker_Outlet; iMarker_Outlet++) {
      cout << Marker_Outlet[iMarker_Outlet];
      if (iMarker_Outlet < nMarker_Outlet-1) cout << ", ";
      else cout <<"."<< endl;
    }
  }

  if (nMarker_Isothermal != 0) {
    cout << "Isothermal wall boundary marker(s): ";
    for (iMarker_Isothermal = 0; iMarker_Isothermal < nMarker_Isothermal; iMarker_Isothermal++) {
      cout << Marker_Isothermal[iMarker_Isothermal];
      if (iMarker_Isothermal < nMarker_Isothermal-1) cout << ", ";
      else cout <<"."<< endl;
    }
  }

  if (nMarker_HeatFlux != 0) {
    cout << "Constant heat flux wall boundary marker(s): ";
    for (iMarker_HeatFlux = 0; iMarker_HeatFlux < nMarker_HeatFlux; iMarker_HeatFlux++) {
      cout << Marker_HeatFlux[iMarker_HeatFlux];
      if (iMarker_HeatFlux < nMarker_HeatFlux-1) cout << ", ";
      else cout <<"."<< endl;
    }
  }

  if (nMarker_Clamped != 0) {
    cout << "Clamped boundary marker(s): ";
    for (iMarker_Clamped = 0; iMarker_Clamped < nMarker_Clamped; iMarker_Clamped++) {
      cout << Marker_Clamped[iMarker_Clamped];
      if (iMarker_Clamped < nMarker_Clamped-1) cout << ", ";
      else cout <<"."<<endl;
    }
  }

  if (nMarker_Displacement != 0) {
    cout << "Displacement boundary marker(s): ";
    for (iMarker_Displacement = 0; iMarker_Displacement < nMarker_Displacement; iMarker_Displacement++) {
      cout << Marker_Displacement[iMarker_Displacement];
      if (iMarker_Displacement < nMarker_Displacement-1) cout << ", ";
      else cout <<"."<< endl;
    }
  }

  if (nMarker_Load != 0) {
    cout << "Normal load boundary marker(s): ";
    for (iMarker_Load = 0; iMarker_Load < nMarker_Load; iMarker_Load++) {
      cout << Marker_Load[iMarker_Load];
      if (iMarker_Load < nMarker_Load-1) cout << ", ";
      else cout <<"."<< endl;
    }
  }

  if (nMarker_Load_Dir != 0) {
    cout << "Load boundary marker(s) in cartesian coordinates: ";
    for (iMarker_Load_Dir = 0; iMarker_Load_Dir < nMarker_Load_Dir; iMarker_Load_Dir++) {
      cout << Marker_Load_Dir[iMarker_Load_Dir];
      if (iMarker_Load_Dir < nMarker_Load_Dir-1) cout << ", ";
      else cout <<"."<<endl;
    }
  }

  if (nMarker_Load_Sine != 0) {
    cout << "Sine-Wave Load boundary marker(s): ";
    for (iMarker_Load_Sine = 0; iMarker_Load_Sine < nMarker_Load_Sine; iMarker_Load_Sine++) {
      cout << Marker_Load_Sine[iMarker_Load_Sine];
      if (iMarker_Load_Sine < nMarker_Load_Sine-1) cout << ", ";
      else cout <<"."<<endl;
    }
  }

  if (nMarker_Neumann != 0) {
    cout << "Neumann boundary marker(s): ";
    for (iMarker_Neumann = 0; iMarker_Neumann < nMarker_Neumann; iMarker_Neumann++) {
      cout << Marker_Neumann[iMarker_Neumann];
      if (iMarker_Neumann < nMarker_Neumann-1) cout << ", ";
      else cout <<"."<< endl;
    }
  }

  if (nMarker_Custom != 0) {
    cout << "Custom boundary marker(s): ";
    for (iMarker_Custom = 0; iMarker_Custom < nMarker_Custom; iMarker_Custom++) {
      cout << Marker_Custom[iMarker_Custom];
      if (iMarker_Custom < nMarker_Custom-1) cout << ", ";
      else cout <<"."<< endl;
    }
  }

  if (nMarker_ActDiskInlet != 0) {
        cout << "Actuator disk (inlet) boundary marker(s): ";
        for (iMarker_ActDiskInlet = 0; iMarker_ActDiskInlet < nMarker_ActDiskInlet; iMarker_ActDiskInlet++) {
            cout << Marker_ActDiskInlet[iMarker_ActDiskInlet];
            if (iMarker_ActDiskInlet < nMarker_ActDiskInlet-1) cout << ", ";
            else cout <<"."<< endl;
        }
    }

  if (nMarker_ActDiskOutlet != 0) {
        cout << "Actuator disk (outlet) boundary marker(s): ";
        for (iMarker_ActDiskOutlet = 0; iMarker_ActDiskOutlet < nMarker_ActDiskOutlet; iMarker_ActDiskOutlet++) {
            cout << Marker_ActDiskOutlet[iMarker_ActDiskOutlet];
            if (iMarker_ActDiskOutlet < nMarker_ActDiskOutlet-1) cout << ", ";
            else cout <<"."<< endl;
        }
    }

}

bool CConfig::TokenizeString(string & str, string & option_name,
                             vector<string> & option_value) {
  const string delimiters(" ()[]{}:,\t\n\v\f\r");
  // check for comments or empty string
  string::size_type pos, last_pos;
  pos = str.find_first_of("%");
  if ( (str.length() == 0) || (pos == 0) ) {
    // str is empty or a comment line, so no option here
    return false;
  }
  if (pos != string::npos) {
    // remove comment at end if necessary
    str.erase(pos);
  }

  // look for line composed on only delimiters (usually whitespace)
  pos = str.find_first_not_of(delimiters);
  if (pos == string::npos) {
    return false;
  }

  // find the equals sign and split string
  string name_part, value_part;
  pos = str.find("=");
  if (pos == string::npos) {
    cerr << "Error in TokenizeString(): "
    << "line in the configuration file with no \"=\" sign."
    << endl;
    cout << "Look for: " << str << endl;
    cout << "str.length() = " << str.length() << endl;
    throw(-1);
  }
  name_part = str.substr(0, pos);
  value_part = str.substr(pos+1, string::npos);
  //cout << "name_part  = |" << name_part  << "|" << endl;
  //cout << "value_part = |" << value_part << "|" << endl;

  // the first_part should consist of one string with no interior delimiters
  last_pos = name_part.find_first_not_of(delimiters, 0);
  pos = name_part.find_first_of(delimiters, last_pos);
  if ( (name_part.length() == 0) || (last_pos == string::npos) ) {
    cerr << "Error in CConfig::TokenizeString(): "
    << "line in the configuration file with no name before the \"=\" sign."
    << endl;
    throw(-1);
  }
  if (pos == string::npos) pos = name_part.length();
  option_name = name_part.substr(last_pos, pos - last_pos);
  last_pos = name_part.find_first_not_of(delimiters, pos);
  if (last_pos != string::npos) {
    cerr << "Error in TokenizeString(): "
    << "two or more options before an \"=\" sign in the configuration file."
    << endl;
    throw(-1);
  }
  StringToUpperCase(option_name);

  //cout << "option_name = |" << option_name << "|" << endl;
  //cout << "pos = " << pos << ": last_pos = " << last_pos << endl;

  // now fill the option value vector
  option_value.clear();
  last_pos = value_part.find_first_not_of(delimiters, 0);
  pos = value_part.find_first_of(delimiters, last_pos);
  while (string::npos != pos || string::npos != last_pos) {
    // add token to the vector<string>
    option_value.push_back(value_part.substr(last_pos, pos - last_pos));
    // skip delimiters
    last_pos = value_part.find_first_not_of(delimiters, pos);
    // find next "non-delimiter"
    pos = value_part.find_first_of(delimiters, last_pos);
  }
  if (option_value.size() == 0) {
    cerr << "Error in TokenizeString(): "
    << "option " << option_name << " in configuration file with no value assigned."
    << endl;
    throw(-1);
  }

#if 0
  cout << "option value(s) = ";
  for (unsigned int i = 0; i < option_value.size(); i++)
    cout << option_value[i] << " ";
  cout << endl;
#endif

  // look for ';' DV delimiters attached to values
  vector<string>::iterator it;
  it = option_value.begin();
  while (it != option_value.end()) {
    if (it->compare(";") == 0) {
      it++;
      continue;
    }

    pos = it->find(';');
    if (pos != string::npos) {
      string before_semi = it->substr(0, pos);
      string after_semi= it->substr(pos+1, string::npos);
      if (before_semi.empty()) {
        *it = ";";
        it++;
        option_value.insert(it, after_semi);
      } else {
        *it = before_semi;
        it++;
        vector<string> to_insert;
        to_insert.push_back(";");
        if (!after_semi.empty())
          to_insert.push_back(after_semi);
        option_value.insert(it, to_insert.begin(), to_insert.end());
      }
      it = option_value.begin(); // go back to beginning; not efficient
      continue;
    } else {
      it++;
    }
  }
#if 0
  cout << "option value(s) = ";
  for (unsigned int i = 0; i < option_value.size(); i++)
    cout << option_value[i] << " ";
  cout << endl;
#endif
  // remove any consecutive ";"
  it = option_value.begin();
  bool semi_at_prev = false;
  while (it != option_value.end()) {
    if (semi_at_prev) {
      if (it->compare(";") == 0) {
        option_value.erase(it);
        it = option_value.begin();
        semi_at_prev = false;
        continue;
      }
    }
    if (it->compare(";") == 0) {
      semi_at_prev = true;
    } else {
      semi_at_prev = false;
    }
    it++;
  }

#if 0
  cout << "option value(s) = ";
  for (unsigned int i = 0; i < option_value.size(); i++)
    cout << option_value[i] << " ";
  cout << endl;
#endif
  return true;
}

unsigned short CConfig::GetMarker_CfgFile_TagBound(string val_marker) {

  unsigned short iMarker_CfgFile;

  for (iMarker_CfgFile = 0; iMarker_CfgFile < nMarker_CfgFile; iMarker_CfgFile++)
    if (Marker_CfgFile_TagBound[iMarker_CfgFile] == val_marker)
      return iMarker_CfgFile;

  cout <<"The configuration file doesn't have any definition for marker "<< val_marker <<"!!" << endl;
  exit(EXIT_FAILURE);
  
}

string CConfig::GetMarker_CfgFile_TagBound(unsigned short val_marker) {
  return Marker_CfgFile_TagBound[val_marker];
}

unsigned short CConfig::GetMarker_CfgFile_KindBC(string val_marker) {
  unsigned short iMarker_CfgFile;
  for (iMarker_CfgFile = 0; iMarker_CfgFile < nMarker_CfgFile; iMarker_CfgFile++)
    if (Marker_CfgFile_TagBound[iMarker_CfgFile] == val_marker) break;
  return Marker_CfgFile_KindBC[iMarker_CfgFile];
}

unsigned short CConfig::GetMarker_CfgFile_Monitoring(string val_marker) {
  unsigned short iMarker_CfgFile;
  for (iMarker_CfgFile = 0; iMarker_CfgFile < nMarker_CfgFile; iMarker_CfgFile++)
    if (Marker_CfgFile_TagBound[iMarker_CfgFile] == val_marker) break;
  return Marker_CfgFile_Monitoring[iMarker_CfgFile];
}

unsigned short CConfig::GetMarker_CfgFile_GeoEval(string val_marker) {
  unsigned short iMarker_CfgFile;
  for (iMarker_CfgFile = 0; iMarker_CfgFile < nMarker_CfgFile; iMarker_CfgFile++)
    if (Marker_CfgFile_TagBound[iMarker_CfgFile] == val_marker) break;
  return Marker_CfgFile_GeoEval[iMarker_CfgFile];
}

unsigned short CConfig::GetMarker_CfgFile_Designing(string val_marker) {
  unsigned short iMarker_CfgFile;
  for (iMarker_CfgFile = 0; iMarker_CfgFile < nMarker_CfgFile; iMarker_CfgFile++)
    if (Marker_CfgFile_TagBound[iMarker_CfgFile] == val_marker) break;
  return Marker_CfgFile_Designing[iMarker_CfgFile];
}

unsigned short CConfig::GetMarker_CfgFile_Plotting(string val_marker) {
  unsigned short iMarker_CfgFile;
  for (iMarker_CfgFile = 0; iMarker_CfgFile < nMarker_CfgFile; iMarker_CfgFile++)
    if (Marker_CfgFile_TagBound[iMarker_CfgFile] == val_marker) break;
  return Marker_CfgFile_Plotting[iMarker_CfgFile];
}

unsigned short CConfig::GetMarker_CfgFile_Analyze(string val_marker) {
  unsigned short iMarker_CfgFile;
  for (iMarker_CfgFile = 0; iMarker_CfgFile < nMarker_CfgFile; iMarker_CfgFile++)
    if (Marker_CfgFile_TagBound[iMarker_CfgFile] == val_marker) break;
  return Marker_CfgFile_Analyze[iMarker_CfgFile];
}


unsigned short CConfig::GetMarker_CfgFile_ZoneInterface(string val_marker) {
  unsigned short iMarker_CfgFile;
  for (iMarker_CfgFile = 0; iMarker_CfgFile < nMarker_CfgFile; iMarker_CfgFile++)
    if (Marker_CfgFile_TagBound[iMarker_CfgFile] == val_marker) break;
  return Marker_CfgFile_ZoneInterface[iMarker_CfgFile];
}

unsigned short CConfig::GetMarker_CfgFile_Out_1D(string val_marker) {
  unsigned short iMarker_CfgFile;
  for (iMarker_CfgFile = 0; iMarker_CfgFile < nMarker_CfgFile; iMarker_CfgFile++)
    if (Marker_CfgFile_TagBound[iMarker_CfgFile] == val_marker) break;
  return Marker_CfgFile_Out_1D[iMarker_CfgFile];
}

unsigned short CConfig::GetMarker_CfgFile_DV(string val_marker) {
  unsigned short iMarker_CfgFile;
  for (iMarker_CfgFile = 0; iMarker_CfgFile < nMarker_CfgFile; iMarker_CfgFile++)
    if (Marker_CfgFile_TagBound[iMarker_CfgFile] == val_marker) break;
  return Marker_CfgFile_DV[iMarker_CfgFile];
}

unsigned short CConfig::GetMarker_CfgFile_Moving(string val_marker) {
  unsigned short iMarker_CfgFile;
  for (iMarker_CfgFile = 0; iMarker_CfgFile < nMarker_CfgFile; iMarker_CfgFile++)
    if (Marker_CfgFile_TagBound[iMarker_CfgFile] == val_marker) break;
  return Marker_CfgFile_Moving[iMarker_CfgFile];
}

unsigned short CConfig::GetMarker_CfgFile_PerBound(string val_marker) {
  unsigned short iMarker_CfgFile;
  for (iMarker_CfgFile = 0; iMarker_CfgFile < nMarker_CfgFile; iMarker_CfgFile++)
    if (Marker_CfgFile_TagBound[iMarker_CfgFile] == val_marker) break;
  return Marker_CfgFile_PerBound[iMarker_CfgFile];
}

int CConfig::GetMarker_ZoneInterface(string val_marker) {    
      unsigned short iMarker_CfgFile;
      for (iMarker_CfgFile = 0; iMarker_CfgFile < nMarker_CfgFile; iMarker_CfgFile++)
    
          if (Marker_CfgFile_TagBound[iMarker_CfgFile] == val_marker)
                return  Marker_CfgFile_ZoneInterface[iMarker_CfgFile];
    return 0;
}


CConfig::~CConfig(void) {
    
  unsigned long iDV, iMarker, iPeriodic, iFFD;

  /*--- Delete all of the option objects in the global option map ---*/
    
  for(map<string, COptionBase*>::iterator itr = option_map.begin(); itr != option_map.end(); itr++) {
    delete itr->second;
  }
 
  if (RK_Alpha_Step != NULL) delete [] RK_Alpha_Step;
  if (MG_PreSmooth  != NULL) delete [] MG_PreSmooth;
  if (MG_PostSmooth != NULL) delete [] MG_PostSmooth;
  
  /*--- Free memory for Aeroelastic problems. ---*/

  if (Grid_Movement && Aeroelastic_Simulation) {
    if (Aeroelastic_pitch  != NULL) delete[] Aeroelastic_pitch;
    if (Aeroelastic_plunge != NULL) delete[] Aeroelastic_plunge;
  }

  /*--- Free memory for unspecified grid motion parameters ---*/

  if (Kind_GridMovement != NULL) delete [] Kind_GridMovement;

 /*--- Free memory for airfoil sections ---*/

 if (LocationStations   != NULL) delete [] LocationStations;

  /*--- motion origin: ---*/
  
  if (Motion_Origin_X   != NULL) delete [] Motion_Origin_X;
  if (Motion_Origin_Y   != NULL) delete [] Motion_Origin_Y;
  if (Motion_Origin_Z   != NULL) delete [] Motion_Origin_Z;
  if (MoveMotion_Origin != NULL) delete [] MoveMotion_Origin;

  /*--- translation: ---*/
  
  if (Translation_Rate_X != NULL) delete [] Translation_Rate_X;
  if (Translation_Rate_Y != NULL) delete [] Translation_Rate_Y;
  if (Translation_Rate_Z != NULL) delete [] Translation_Rate_Z;

  /*--- rotation: ---*/
  
  if (Rotation_Rate_X != NULL) delete [] Rotation_Rate_X;
  if (Rotation_Rate_Y != NULL) delete [] Rotation_Rate_Y;
  if (Rotation_Rate_Z != NULL) delete [] Rotation_Rate_Z;

  /*--- pitching: ---*/
  
  if (Pitching_Omega_X != NULL) delete [] Pitching_Omega_X;
  if (Pitching_Omega_Y != NULL) delete [] Pitching_Omega_Y;
  if (Pitching_Omega_Z != NULL) delete [] Pitching_Omega_Z;

  /*--- pitching amplitude: ---*/
  
  if (Pitching_Ampl_X != NULL) delete [] Pitching_Ampl_X;
  if (Pitching_Ampl_Y != NULL) delete [] Pitching_Ampl_Y;
  if (Pitching_Ampl_Z != NULL) delete [] Pitching_Ampl_Z;

  /*--- pitching phase: ---*/
  
  if (Pitching_Phase_X != NULL) delete [] Pitching_Phase_X;
  if (Pitching_Phase_Y != NULL) delete [] Pitching_Phase_Y;
  if (Pitching_Phase_Z != NULL) delete [] Pitching_Phase_Z;

  /*--- plunging: ---*/
  
  if (Plunging_Omega_X != NULL) delete [] Plunging_Omega_X;
  if (Plunging_Omega_Y != NULL) delete [] Plunging_Omega_Y;
  if (Plunging_Omega_Z != NULL) delete [] Plunging_Omega_Z;

  /*--- plunging amplitude: ---*/
  
  if (Plunging_Ampl_X != NULL) delete [] Plunging_Ampl_X;
  if (Plunging_Ampl_Y != NULL) delete [] Plunging_Ampl_Y;
  if (Plunging_Ampl_Z != NULL) delete [] Plunging_Ampl_Z;

  /*--- reference origin for moments ---*/
  
  if (RefOriginMoment   != NULL) delete [] RefOriginMoment;
  if (RefOriginMoment_X != NULL) delete [] RefOriginMoment_X;
  if (RefOriginMoment_Y != NULL) delete [] RefOriginMoment_Y;
  if (RefOriginMoment_Z != NULL) delete [] RefOriginMoment_Z;

  /*--- periodic grid movement ---*/

  if (PeriodicityTranslation_X != NULL) delete [] PeriodicityTranslation_X;
  if (PeriodicityTranslation_Y != NULL) delete [] PeriodicityTranslation_Y;
  if (PeriodicityTranslation_Z != NULL) delete [] PeriodicityTranslation_Z;

  if (PeriodicityRotation_X != NULL) delete [] PeriodicityRotation_X;
  if (PeriodicityRotation_Y != NULL) delete [] PeriodicityRotation_Y;
  if (PeriodicityRotation_Z != NULL) delete [] PeriodicityRotation_Z;

  /*--- Free memory for Harmonic Blance Frequency  pointer ---*/
    
  if (Omega_HB != NULL) delete [] Omega_HB;
    
  /*--- Marker pointers ---*/
  
  if (Marker_CfgFile_Out_1D != NULL) delete[] Marker_CfgFile_Out_1D;
  if (Marker_All_Out_1D     != NULL) delete[] Marker_All_Out_1D;
  
  if (Marker_CfgFile_GeoEval != NULL) delete[] Marker_CfgFile_GeoEval;
  if (Marker_All_GeoEval     != NULL) delete[] Marker_All_GeoEval;
  
  if (Marker_CfgFile_TagBound != NULL) delete[] Marker_CfgFile_TagBound;
  if (Marker_All_TagBound     != NULL) delete[] Marker_All_TagBound;
  
  if (Marker_CfgFile_KindBC != NULL) delete[] Marker_CfgFile_KindBC;
  if (Marker_All_KindBC     != NULL) delete[] Marker_All_KindBC;
  
  if (Marker_CfgFile_Monitoring != NULL) delete[] Marker_CfgFile_Monitoring;
  if (Marker_All_Monitoring     != NULL) delete[] Marker_All_Monitoring;
  
  if (Marker_CfgFile_Designing != NULL) delete[] Marker_CfgFile_Designing;
  if (Marker_All_Designing     != NULL) delete[] Marker_All_Designing;
  
  if (Marker_CfgFile_Plotting != NULL) delete[] Marker_CfgFile_Plotting;
  if (Marker_All_Plotting     != NULL) delete[] Marker_All_Plotting;
  
  if (Marker_CfgFile_Analyze != NULL) delete[] Marker_CfgFile_Analyze;
  if (Marker_All_Analyze  != NULL) delete[] Marker_All_Analyze;

  if (Marker_CfgFile_ZoneInterface != NULL) delete[] Marker_CfgFile_ZoneInterface;
  if (Marker_All_ZoneInterface     != NULL) delete[] Marker_All_ZoneInterface;
  
  if (Marker_CfgFile_DV != NULL) delete[] Marker_CfgFile_DV;
  if (Marker_All_DV     != NULL) delete[] Marker_All_DV;
  
  if (Marker_CfgFile_Moving != NULL) delete[] Marker_CfgFile_Moving;
  if (Marker_All_Moving     != NULL) delete[] Marker_All_Moving;
  
  if (Marker_CfgFile_PerBound != NULL) delete[] Marker_CfgFile_PerBound;
  if (Marker_All_PerBound     != NULL) delete[] Marker_All_PerBound;

  if (Marker_DV!= NULL)               delete[] Marker_DV;
  if (Marker_Moving != NULL)           delete[] Marker_Moving;
  if (Marker_Monitoring != NULL)      delete[] Marker_Monitoring;
  if (Marker_Designing != NULL)       delete[] Marker_Designing;
  if (Marker_GeoEval != NULL)         delete[] Marker_GeoEval;
  if (Marker_Plotting != NULL)        delete[] Marker_Plotting;
  if (Marker_Analyze != NULL)        delete[] Marker_Analyze;
  if (Marker_ZoneInterface != NULL)        delete[] Marker_ZoneInterface;
  if (Marker_All_SendRecv != NULL)    delete[] Marker_All_SendRecv;

  if (Kind_ObjFunc != NULL)      delete[] Kind_ObjFunc;
  if (Weight_ObjFunc != NULL)      delete[] Weight_ObjFunc;

  if (DV_Value != NULL) {
    for (iDV = 0; iDV < nDV; iDV++) delete[] DV_Value[iDV];
    delete [] DV_Value;
  }
  
  if (ParamDV != NULL) {
    for (iDV = 0; iDV < nDV; iDV++) delete[] ParamDV[iDV];
    delete [] ParamDV;
  }
  
  if (CoordFFDBox != NULL) {
    for (iFFD = 0; iFFD < nFFDBox; iFFD++) delete[] CoordFFDBox[iFFD];
    delete [] CoordFFDBox;
  }
  
  if (DegreeFFDBox != NULL) {
    for (iFFD = 0; iFFD < nFFDBox; iFFD++) delete[] DegreeFFDBox[iFFD];
    delete [] DegreeFFDBox;
  }
  
  if (Design_Variable != NULL)    delete[] Design_Variable;
  if (Dirichlet_Value != NULL)    delete[] Dirichlet_Value;
  
  if (Exhaust_Temperature_Target != NULL)    delete[]  Exhaust_Temperature_Target;
  if (Exhaust_Pressure_Target != NULL)    delete[]  Exhaust_Pressure_Target;
  if (Exhaust_Pressure != NULL)    delete[] Exhaust_Pressure;
  if (Exhaust_Temperature != NULL)    delete[] Exhaust_Temperature;
  if (Exhaust_MassFlow != NULL)    delete[] Exhaust_MassFlow;
  if (Exhaust_TotalPressure != NULL)    delete[] Exhaust_TotalPressure;
  if (Exhaust_TotalTemperature != NULL)    delete[] Exhaust_TotalTemperature;
  if (Exhaust_GrossThrust != NULL)    delete[] Exhaust_GrossThrust;
  if (Exhaust_Force != NULL)    delete[] Exhaust_Force;
  if (Exhaust_Power != NULL)    delete[] Exhaust_Power;

  if (Inflow_Mach != NULL)    delete[]  Inflow_Mach;
  if (Inflow_Pressure != NULL)    delete[] Inflow_Pressure;
  if (Inflow_MassFlow != NULL)    delete[] Inflow_MassFlow;
  if (Inflow_ReverseMassFlow != NULL)    delete[] Inflow_ReverseMassFlow;
  if (Inflow_TotalPressure != NULL)    delete[] Inflow_TotalPressure;
  if (Inflow_Temperature != NULL)    delete[] Inflow_Temperature;
  if (Inflow_TotalTemperature != NULL)    delete[] Inflow_TotalTemperature;
  if (Inflow_RamDrag != NULL)    delete[] Inflow_RamDrag;
  if (Inflow_Force != NULL)    delete[]  Inflow_Force;
  if (Inflow_Power != NULL)    delete[] Inflow_Power;

  if (Engine_Power != NULL)    delete[]  Engine_Power;
  if (Engine_Mach != NULL)    delete[]  Engine_Mach;
  if (Engine_Force != NULL)    delete[]  Engine_Force;
  if (Engine_NetThrust != NULL)    delete[]  Engine_NetThrust;
  if (Engine_GrossThrust != NULL)    delete[]  Engine_GrossThrust;
  if (Engine_Area != NULL)    delete[]  Engine_Area;
  if (EngineInflow_Target != NULL)    delete[] EngineInflow_Target;

  if (ActDiskInlet_MassFlow != NULL)    delete[]  ActDiskInlet_MassFlow;
  if (ActDiskInlet_Temperature != NULL)    delete[]  ActDiskInlet_Temperature;
  if (ActDiskInlet_TotalTemperature != NULL)    delete[]  ActDiskInlet_TotalTemperature;
  if (ActDiskInlet_Pressure != NULL)    delete[]  ActDiskInlet_Pressure;
  if (ActDiskInlet_TotalPressure != NULL)    delete[]  ActDiskInlet_TotalPressure;
  if (ActDiskInlet_RamDrag != NULL)    delete[]  ActDiskInlet_RamDrag;
  if (ActDiskInlet_Force != NULL)    delete[]  ActDiskInlet_Force;
  if (ActDiskInlet_Power != NULL)    delete[]  ActDiskInlet_Power;

  if (ActDiskOutlet_MassFlow != NULL)    delete[]  ActDiskOutlet_MassFlow;
  if (ActDiskOutlet_Temperature != NULL)    delete[]  ActDiskOutlet_Temperature;
  if (ActDiskOutlet_TotalTemperature != NULL)    delete[]  ActDiskOutlet_TotalTemperature;
  if (ActDiskOutlet_Pressure != NULL)    delete[]  ActDiskOutlet_Pressure;
  if (ActDiskOutlet_TotalPressure != NULL)    delete[]  ActDiskOutlet_TotalPressure;
  if (ActDiskOutlet_GrossThrust != NULL)    delete[]  ActDiskOutlet_GrossThrust;
  if (ActDiskOutlet_Force != NULL)    delete[]  ActDiskOutlet_Force;
  if (ActDiskOutlet_Power != NULL)    delete[]  ActDiskOutlet_Power;

  if (ActDisk_DeltaPress != NULL)    delete[]  ActDisk_DeltaPress;
  if (ActDisk_DeltaTemp != NULL)    delete[]  ActDisk_DeltaTemp;
  if (ActDisk_TotalPressRatio != NULL)    delete[]  ActDisk_TotalPressRatio;
  if (ActDisk_TotalTempRatio != NULL)    delete[]  ActDisk_TotalTempRatio;
  if (ActDisk_StaticPressRatio != NULL)    delete[]  ActDisk_StaticPressRatio;
  if (ActDisk_StaticTempRatio != NULL)    delete[]  ActDisk_StaticTempRatio;
  if (ActDisk_Power != NULL)    delete[]  ActDisk_Power;
  if (ActDisk_MassFlow != NULL)    delete[]  ActDisk_MassFlow;
  if (ActDisk_Mach != NULL)    delete[]  ActDisk_Mach;
  if (ActDisk_Force != NULL)    delete[]  ActDisk_Force;
  if (ActDisk_NetThrust != NULL)    delete[]  ActDisk_NetThrust;
  if (ActDisk_BCThrust != NULL)    delete[]  ActDisk_BCThrust;
  if (ActDisk_BCThrust_Old != NULL)    delete[]  ActDisk_BCThrust_Old;
  if (ActDisk_GrossThrust != NULL)    delete[]  ActDisk_GrossThrust;
  if (ActDisk_Area != NULL)    delete[]  ActDisk_Area;
  if (ActDisk_ReverseMassFlow != NULL)    delete[]  ActDisk_ReverseMassFlow;
  
  if (Surface_MassFlow != NULL)    delete[]  Surface_MassFlow;
  if (Surface_DC60 != NULL)    delete[]  Surface_DC60;
  if (Surface_IDC != NULL)    delete[]  Surface_IDC;
  if (Surface_IDC_Mach != NULL)    delete[]  Surface_IDC_Mach;
  if (Surface_IDR != NULL)    delete[]  Surface_IDR;

  if (Inlet_Ttotal != NULL) delete[]  Inlet_Ttotal;
  if (Inlet_Ptotal != NULL) delete[]  Inlet_Ptotal;
  if (Inlet_FlowDir != NULL) {
    for (iMarker = 0; iMarker < nMarker_Inlet; iMarker++)
      delete [] Inlet_FlowDir[iMarker];
    delete [] Inlet_FlowDir;
  }
  
  if (Inlet_Velocity != NULL) {
    for (iMarker = 0; iMarker < nMarker_Supersonic_Inlet; iMarker++)
      delete [] Inlet_Velocity[iMarker];
    delete [] Inlet_Velocity;
  }
  
  if (Riemann_FlowDir != NULL) {
    for (iMarker = 0; iMarker < nMarker_Riemann; iMarker++)
      delete [] Riemann_FlowDir[iMarker];
    delete [] Riemann_FlowDir;
  }
  
  if (NRBC_FlowDir != NULL) {
    for (iMarker = 0; iMarker < nMarker_NRBC; iMarker++)
      delete [] NRBC_FlowDir[iMarker];
    delete [] NRBC_FlowDir;
  }
  
  if (Load_Sine_Dir != NULL) {
    for (iMarker = 0; iMarker < nMarker_Load_Sine; iMarker++)
      delete [] Load_Sine_Dir[iMarker];
    delete [] Load_Sine_Dir;
  }
  
  if (Load_Dir != NULL) {
    for (iMarker = 0; iMarker < nMarker_Load_Dir; iMarker++)
      delete [] Load_Dir[iMarker];
    delete [] Load_Dir;
  }
  
  if (Inlet_Temperature != NULL)    delete[] Inlet_Temperature;
  if (Inlet_Pressure != NULL)    delete[] Inlet_Pressure;
  if (Outlet_Pressure != NULL)    delete[] Outlet_Pressure;
  if (Isothermal_Temperature != NULL)    delete[] Isothermal_Temperature;
  if (Heat_Flux != NULL)    delete[] Heat_Flux;
  if (Displ_Value != NULL)    delete[] Displ_Value;
  if (Load_Value != NULL)    delete[] Load_Value;
  if (Load_Dir_Multiplier != NULL)    delete[] Load_Dir_Multiplier;
  if (Load_Dir_Value != NULL)    delete[] Load_Dir_Value;
  if (Load_Sine_Amplitude != NULL)    delete[] Load_Sine_Amplitude;
  if (Load_Sine_Frequency != NULL)    delete[] Load_Sine_Frequency;
  if (FlowLoad_Value != NULL)    delete[] FlowLoad_Value;

  /*--- related to periodic boundary conditions ---*/
  
  for (iMarker = 0; iMarker < nMarker_PerBound; iMarker++) {
    if (Periodic_RotCenter   != NULL) delete [] Periodic_RotCenter[iMarker];
    if (Periodic_RotAngles   != NULL) delete [] Periodic_RotAngles[iMarker];
    if (Periodic_Translation != NULL) delete [] Periodic_Translation[iMarker];
  }
  if (Periodic_RotCenter   != NULL) delete[] Periodic_RotCenter;
  if (Periodic_RotAngles   != NULL) delete[] Periodic_RotAngles;
  if (Periodic_Translation != NULL) delete[] Periodic_Translation;

  for (iPeriodic = 0; iPeriodic < nPeriodic_Index; iPeriodic++) {
    if (Periodic_Center    != NULL) delete [] Periodic_Center[iPeriodic];
    if (Periodic_Rotation  != NULL) delete [] Periodic_Rotation[iPeriodic];
    if (Periodic_Translate != NULL) delete [] Periodic_Translate[iPeriodic];
  }
  if (Periodic_Center      != NULL) delete[] Periodic_Center;
  if (Periodic_Rotation    != NULL) delete[] Periodic_Rotation;
  if (Periodic_Translate   != NULL) delete[] Periodic_Translate;
  
  if (MG_CorrecSmooth != NULL) delete[] MG_CorrecSmooth;
  if (PlaneTag != NULL)        delete[] PlaneTag;
  if (CFL != NULL)             delete[] CFL;

  /*--- String markers ---*/
  
  if (Marker_Euler != NULL )              delete[] Marker_Euler;
  if (Marker_FarField != NULL )           delete[] Marker_FarField;
  if (Marker_Custom != NULL )             delete[] Marker_Custom;
  if (Marker_SymWall != NULL )            delete[] Marker_SymWall;
  if (Marker_Pressure != NULL )           delete[] Marker_Pressure;
  if (Marker_PerBound != NULL )           delete[] Marker_PerBound;
  if (Marker_PerDonor != NULL )           delete[] Marker_PerDonor;
  if (Marker_NearFieldBound != NULL )     delete[] Marker_NearFieldBound;
  if (Marker_InterfaceBound != NULL )     delete[] Marker_InterfaceBound;
  if (Marker_Fluid_InterfaceBound != NULL )     delete[] Marker_Fluid_InterfaceBound;
  if (Marker_Dirichlet != NULL )          delete[] Marker_Dirichlet;
  if (Marker_Inlet != NULL )              delete[] Marker_Inlet;
  if (Marker_Supersonic_Inlet != NULL )   delete[] Marker_Supersonic_Inlet;
  if (Marker_Supersonic_Outlet != NULL )   delete[] Marker_Supersonic_Outlet;
  if (Marker_Outlet != NULL )             delete[] Marker_Outlet;
  if (Marker_Out_1D != NULL )             delete[] Marker_Out_1D;
  if (Marker_Isothermal != NULL )         delete[] Marker_Isothermal;
  if (Marker_EngineInflow != NULL )      delete[] Marker_EngineInflow;
  if (Marker_EngineExhaust != NULL )     delete[] Marker_EngineExhaust;
  if (Marker_Displacement != NULL )       delete[] Marker_Displacement;
  if (Marker_Load != NULL )               delete[] Marker_Load;
  if (Marker_Load_Dir != NULL )               delete[] Marker_Load_Dir;
  if (Marker_Load_Sine != NULL )               delete[] Marker_Load_Sine;
  if (Marker_FlowLoad != NULL )           delete[] Marker_FlowLoad;
  if (Marker_Neumann != NULL )            delete[] Marker_Neumann;
  if (Marker_Internal != NULL )            delete[] Marker_Internal;
  if (Marker_HeatFlux != NULL )               delete[] Marker_HeatFlux;

  if (Int_Coeffs != NULL) delete [] Int_Coeffs;
  
  /*--- Delete some arrays needed just for initializing options. ---*/
  
  if (default_vel_inf       != NULL) delete [] default_vel_inf;
  if (default_ffd_axis      != NULL) delete [] default_ffd_axis;
  if (default_eng_cyl       != NULL) delete [] default_eng_cyl;
  if (default_eng_val       != NULL) delete [] default_eng_val;
  if (default_cfl_adapt     != NULL) delete [] default_cfl_adapt;
  if (default_ad_coeff_flow != NULL) delete [] default_ad_coeff_flow;
  if (default_ad_coeff_adj  != NULL) delete [] default_ad_coeff_adj;
  if (default_obj_coeff     != NULL) delete [] default_obj_coeff;
  if (default_geo_loc       != NULL) delete [] default_geo_loc;
  if (default_distortion    != NULL) delete [] default_distortion;
  if (default_ea_lim        != NULL) delete [] default_ea_lim;
  if (default_grid_fix      != NULL) delete [] default_grid_fix;
  if (default_inc_crit      != NULL) delete [] default_inc_crit;
  if (default_htp_axis      != NULL) delete [] default_htp_axis;

  if (FFDTag != NULL) delete [] FFDTag;
  if (nDV_Value != NULL) delete [] nDV_Value;
  if (TagFFDBox != NULL) delete [] TagFFDBox;
  
  if (Kind_Data_Riemann != NULL) delete [] Kind_Data_Riemann;
  if (Riemann_Var1 != NULL) delete [] Riemann_Var1;
  if (Riemann_Var2 != NULL) delete [] Riemann_Var2;
  if (Kind_Data_NRBC != NULL) delete [] Kind_Data_NRBC;
  if (NRBC_Var1 != NULL) delete [] NRBC_Var1;
  if (NRBC_Var2 != NULL) delete [] NRBC_Var2;
  if (Marker_TurboBoundIn != NULL) delete [] Marker_TurboBoundIn;
  if (Marker_TurboBoundOut != NULL) delete [] Marker_TurboBoundOut;
  if (Kind_TurboPerformance != NULL) delete [] Kind_TurboPerformance;
  if (Marker_Riemann != NULL) delete [] Marker_Riemann;
  if (Marker_NRBC != NULL) delete [] Marker_NRBC;
 
}

string CConfig::GetUnsteady_FileName(string val_filename, int val_iter) {

  string UnstExt, UnstFilename = val_filename;
  char buffer[50];

  /*--- Check that a positive value iteration is requested (for now). ---*/
  
  if (val_iter < 0) {
    cout << "Requesting a negative iteration number for the restart file!!" << endl;
    exit(EXIT_FAILURE);
  }

  /*--- Append iteration number for unsteady cases ---*/

  if ((Wrt_Unsteady) || (Wrt_Dynamic)) {
    unsigned short lastindex = UnstFilename.find_last_of(".");
    UnstFilename = UnstFilename.substr(0, lastindex);
    if ((val_iter >= 0)    && (val_iter < 10))    SPRINTF (buffer, "_0000%d.dat", val_iter);
    if ((val_iter >= 10)   && (val_iter < 100))   SPRINTF (buffer, "_000%d.dat",  val_iter);
    if ((val_iter >= 100)  && (val_iter < 1000))  SPRINTF (buffer, "_00%d.dat",   val_iter);
    if ((val_iter >= 1000) && (val_iter < 10000)) SPRINTF (buffer, "_0%d.dat",    val_iter);
    if (val_iter >= 10000) SPRINTF (buffer, "_%d.dat", val_iter);
    string UnstExt = string(buffer);
    UnstFilename.append(UnstExt);
  }

  return UnstFilename;
}

string CConfig::GetMultizone_FileName(string val_filename, int val_iZone) {

    string multizone_filename = val_filename;
    char buffer[50];
    
    if (GetnZone() > 1 ) {
        unsigned short lastindex = multizone_filename.find_last_of(".");
        multizone_filename = multizone_filename.substr(0, lastindex);
        SPRINTF (buffer, "_%d.dat", SU2_TYPE::Int(val_iZone));
        multizone_filename.append(string(buffer));
    }
    
    return multizone_filename;
}

string CConfig::GetObjFunc_Extension(string val_filename) {

  string AdjExt, Filename = val_filename;

  if (ContinuousAdjoint || DiscreteAdjoint) {

    /*--- Remove filename extension (.dat) ---*/
    unsigned short lastindex = Filename.find_last_of(".");
    Filename = Filename.substr(0, lastindex);
    if (nObj==1) {
      switch (Kind_ObjFunc[0]) {
      case DRAG_COEFFICIENT:        AdjExt = "_cd";       break;
      case LIFT_COEFFICIENT:        AdjExt = "_cl";       break;
      case SIDEFORCE_COEFFICIENT:   AdjExt = "_csf";      break;
      case INVERSE_DESIGN_PRESSURE: AdjExt = "_invpress"; break;
      case INVERSE_DESIGN_HEATFLUX: AdjExt = "_invheat";  break;
      case MOMENT_X_COEFFICIENT:    AdjExt = "_cmx";      break;
      case MOMENT_Y_COEFFICIENT:    AdjExt = "_cmy";      break;
      case MOMENT_Z_COEFFICIENT:    AdjExt = "_cmz";      break;
      case EFFICIENCY:              AdjExt = "_eff";      break;
      case EQUIVALENT_AREA:         AdjExt = "_ea";       break;
      case NEARFIELD_PRESSURE:      AdjExt = "_nfp";      break;
      case FORCE_X_COEFFICIENT:     AdjExt = "_cfx";      break;
      case FORCE_Y_COEFFICIENT:     AdjExt = "_cfy";      break;
      case FORCE_Z_COEFFICIENT:     AdjExt = "_cfz";      break;
      case THRUST_COEFFICIENT:      AdjExt = "_ct";       break;
      case TORQUE_COEFFICIENT:      AdjExt = "_cq";       break;
      case TOTAL_HEATFLUX:          AdjExt = "_totheat";  break;
      case MAXIMUM_HEATFLUX:        AdjExt = "_maxheat";  break;
      case FIGURE_OF_MERIT:         AdjExt = "_merit";    break;
      case AVG_TOTAL_PRESSURE:      AdjExt = "_pt";       break;
      case AVG_OUTLET_PRESSURE:     AdjExt = "_pe";       break;
      case MASS_FLOW_RATE:          AdjExt = "_mfr";      break;
      case OUTFLOW_GENERALIZED:     AdjExt = "_chn";      break;
      case AERO_DRAG_COEFFICIENT:   AdjExt = "_acd";       break;
      case RADIAL_DISTORTION:           AdjExt = "_rdis";      break;
      case CIRCUMFERENTIAL_DISTORTION:  AdjExt = "_cdis";      break;
      }
    }
    else{
      AdjExt = "_combo";
    }
    Filename.append(AdjExt);

    /*--- Lastly, add the .dat extension ---*/
    Filename.append(".dat");

  }

  return Filename;
}

unsigned short CConfig::GetContainerPosition(unsigned short val_eqsystem) {

  switch (val_eqsystem) {
    case RUNTIME_FLOW_SYS:      return FLOW_SOL;
    case RUNTIME_TURB_SYS:      return TURB_SOL;
    case RUNTIME_TRANS_SYS:     return TRANS_SOL;
    case RUNTIME_POISSON_SYS:   return POISSON_SOL;
    case RUNTIME_WAVE_SYS:      return WAVE_SOL;
    case RUNTIME_HEAT_SYS:      return HEAT_SOL;
    case RUNTIME_FEA_SYS:       return FEA_SOL;
    case RUNTIME_ADJPOT_SYS:    return ADJFLOW_SOL;
    case RUNTIME_ADJFLOW_SYS:   return ADJFLOW_SOL;
    case RUNTIME_ADJTURB_SYS:   return ADJTURB_SOL;
    case RUNTIME_MULTIGRID_SYS: return 0;
  }
  return 0;
}

void CConfig::SetKind_ConvNumScheme(unsigned short val_kind_convnumscheme,
                                    unsigned short val_kind_centered, unsigned short val_kind_upwind,
                                    unsigned short val_kind_slopelimit, unsigned short val_order_spatial_int) {

  Kind_ConvNumScheme = val_kind_convnumscheme;
  Kind_Centered = val_kind_centered;
  Kind_Upwind = val_kind_upwind;
  Kind_SlopeLimit = val_kind_slopelimit;
  SpatialOrder = val_order_spatial_int;

}

void CConfig::SetGlobalParam(unsigned short val_solver,
                             unsigned short val_system,
                             unsigned long val_extiter) {

  /*--- Set the simulation global time ---*/
  Current_UnstTime = static_cast<su2double>(val_extiter)*Delta_UnstTime;
  Current_UnstTimeND = static_cast<su2double>(val_extiter)*Delta_UnstTimeND;

  /*--- Set the solver methods ---*/
  switch (val_solver) {
    case EULER:
      if (val_system == RUNTIME_FLOW_SYS) {
        SetKind_ConvNumScheme(Kind_ConvNumScheme_Flow, Kind_Centered_Flow,
                              Kind_Upwind_Flow, Kind_SlopeLimit_Flow,
                              SpatialOrder_Flow);
        SetKind_TimeIntScheme(Kind_TimeIntScheme_Flow);
      }
      break;
    case NAVIER_STOKES:
      if (val_system == RUNTIME_FLOW_SYS) {
        SetKind_ConvNumScheme(Kind_ConvNumScheme_Flow, Kind_Centered_Flow,
                              Kind_Upwind_Flow, Kind_SlopeLimit_Flow,
                              SpatialOrder_Flow);
        SetKind_TimeIntScheme(Kind_TimeIntScheme_Flow);
      }
      break;
    case RANS:
      if (val_system == RUNTIME_FLOW_SYS) {
        SetKind_ConvNumScheme(Kind_ConvNumScheme_Flow, Kind_Centered_Flow,
                              Kind_Upwind_Flow, Kind_SlopeLimit_Flow,
                              SpatialOrder_Flow);
        SetKind_TimeIntScheme(Kind_TimeIntScheme_Flow);
      }
      if (val_system == RUNTIME_TURB_SYS) {
        SetKind_ConvNumScheme(Kind_ConvNumScheme_Turb, Kind_Centered_Turb,
                              Kind_Upwind_Turb, Kind_SlopeLimit_Turb,
                              SpatialOrder_Turb);
        SetKind_TimeIntScheme(Kind_TimeIntScheme_Turb);
      }
      if (val_system == RUNTIME_TRANS_SYS) {
        SetKind_ConvNumScheme(Kind_ConvNumScheme_Turb, Kind_Centered_Turb,
                              Kind_Upwind_Turb, Kind_SlopeLimit_Turb,
                              SpatialOrder_Turb);
        SetKind_TimeIntScheme(Kind_TimeIntScheme_Turb);
      }
      break;
    case ADJ_EULER:
      if (val_system == RUNTIME_FLOW_SYS) {
        SetKind_ConvNumScheme(Kind_ConvNumScheme_Flow, Kind_Centered_Flow,
                              Kind_Upwind_Flow, Kind_SlopeLimit_Flow,
                              SpatialOrder_Flow);
        SetKind_TimeIntScheme(Kind_TimeIntScheme_Flow);
      }
      if (val_system == RUNTIME_ADJFLOW_SYS) {
        SetKind_ConvNumScheme(Kind_ConvNumScheme_AdjFlow, Kind_Centered_AdjFlow,
                              Kind_Upwind_AdjFlow, Kind_SlopeLimit_AdjFlow,
                              SpatialOrder_AdjFlow);
        SetKind_TimeIntScheme(Kind_TimeIntScheme_AdjFlow);
      }
      break;
    case ADJ_NAVIER_STOKES:
      if (val_system == RUNTIME_FLOW_SYS) {
        SetKind_ConvNumScheme(Kind_ConvNumScheme_Flow, Kind_Centered_Flow,
                              Kind_Upwind_Flow, Kind_SlopeLimit_Flow,
                              SpatialOrder_Flow);
        SetKind_TimeIntScheme(Kind_TimeIntScheme_Flow);
      }
      if (val_system == RUNTIME_ADJFLOW_SYS) {
        SetKind_ConvNumScheme(Kind_ConvNumScheme_AdjFlow, Kind_Centered_AdjFlow,
                              Kind_Upwind_AdjFlow, Kind_SlopeLimit_AdjFlow,
                              SpatialOrder_AdjFlow);
        SetKind_TimeIntScheme(Kind_TimeIntScheme_AdjFlow);
      }
      break;
    case ADJ_RANS:
      if (val_system == RUNTIME_FLOW_SYS) {
        SetKind_ConvNumScheme(Kind_ConvNumScheme_Flow, Kind_Centered_Flow,
                              Kind_Upwind_Flow, Kind_SlopeLimit_Flow,
                              SpatialOrder_Flow);
        SetKind_TimeIntScheme(Kind_TimeIntScheme_Flow);
      }
      if (val_system == RUNTIME_ADJFLOW_SYS) {
        SetKind_ConvNumScheme(Kind_ConvNumScheme_AdjFlow, Kind_Centered_AdjFlow,
                              Kind_Upwind_AdjFlow, Kind_SlopeLimit_AdjFlow,
                              SpatialOrder_AdjFlow);
        SetKind_TimeIntScheme(Kind_TimeIntScheme_AdjFlow);
      }
      if (val_system == RUNTIME_TURB_SYS) {
        SetKind_ConvNumScheme(Kind_ConvNumScheme_Turb, Kind_Centered_Turb,
                              Kind_Upwind_Turb, Kind_SlopeLimit_Turb,
                              SpatialOrder_Turb);
        SetKind_TimeIntScheme(Kind_TimeIntScheme_Turb);
      }
      if (val_system == RUNTIME_ADJTURB_SYS) {
        SetKind_ConvNumScheme(Kind_ConvNumScheme_AdjTurb, Kind_Centered_AdjTurb,
                              Kind_Upwind_AdjTurb, Kind_SlopeLimit_AdjTurb,
                              SpatialOrder_AdjTurb);
        SetKind_TimeIntScheme(Kind_TimeIntScheme_AdjTurb);
      }
      break;
    case POISSON_EQUATION:
      if (val_system == RUNTIME_POISSON_SYS) {
        SetKind_ConvNumScheme(NONE, NONE, NONE, NONE, NONE);
        SetKind_TimeIntScheme(Kind_TimeIntScheme_Poisson);
      }
      break;
    case WAVE_EQUATION:
      if (val_system == RUNTIME_WAVE_SYS) {
        SetKind_ConvNumScheme(NONE, NONE, NONE, NONE, NONE);
        SetKind_TimeIntScheme(Kind_TimeIntScheme_Wave);
      }
      break;
    case HEAT_EQUATION:
      if (val_system == RUNTIME_HEAT_SYS) {
        SetKind_ConvNumScheme(NONE, NONE, NONE, NONE, NONE);
        SetKind_TimeIntScheme(Kind_TimeIntScheme_Heat);
      }
      break;
    case FEM_ELASTICITY:

      Current_DynTime = static_cast<su2double>(val_extiter)*Delta_DynTime;

      if (val_system == RUNTIME_FEA_SYS) {
        SetKind_ConvNumScheme(NONE, NONE, NONE, NONE, NONE);
        SetKind_TimeIntScheme(Kind_TimeIntScheme_FEA);
      }
      break;
  }
}

su2double* CConfig::GetPeriodicRotCenter(string val_marker) {
  unsigned short iMarker_PerBound;
  for (iMarker_PerBound = 0; iMarker_PerBound < nMarker_PerBound; iMarker_PerBound++)
    if (Marker_PerBound[iMarker_PerBound] == val_marker) break;
  return Periodic_RotCenter[iMarker_PerBound];
}

su2double* CConfig::GetPeriodicRotAngles(string val_marker) {
  unsigned short iMarker_PerBound;
  for (iMarker_PerBound = 0; iMarker_PerBound < nMarker_PerBound; iMarker_PerBound++)
    if (Marker_PerBound[iMarker_PerBound] == val_marker) break;
  return Periodic_RotAngles[iMarker_PerBound];
}

su2double* CConfig::GetPeriodicTranslation(string val_marker) {
  unsigned short iMarker_PerBound;
  for (iMarker_PerBound = 0; iMarker_PerBound < nMarker_PerBound; iMarker_PerBound++)
    if (Marker_PerBound[iMarker_PerBound] == val_marker) break;
  return Periodic_Translation[iMarker_PerBound];
}

unsigned short CConfig::GetMarker_Periodic_Donor(string val_marker) {
  unsigned short iMarker_PerBound, jMarker_PerBound, kMarker_All;

  /*--- Find the marker for this periodic boundary. ---*/
  for (iMarker_PerBound = 0; iMarker_PerBound < nMarker_PerBound; iMarker_PerBound++)
    if (Marker_PerBound[iMarker_PerBound] == val_marker) break;

  /*--- Find corresponding donor. ---*/
  for (jMarker_PerBound = 0; jMarker_PerBound < nMarker_PerBound; jMarker_PerBound++)
    if (Marker_PerBound[jMarker_PerBound] == Marker_PerDonor[iMarker_PerBound]) break;

  /*--- Find and return global marker index for donor boundary. ---*/
  for (kMarker_All = 0; kMarker_All < nMarker_CfgFile; kMarker_All++)
    if (Marker_PerBound[jMarker_PerBound] == Marker_All_TagBound[kMarker_All]) break;

  return kMarker_All;
}

su2double CConfig::GetActDisk_NetThrust(string val_marker) {
  unsigned short iMarker_ActDisk;
  for (iMarker_ActDisk = 0; iMarker_ActDisk < nMarker_ActDiskInlet; iMarker_ActDisk++)
    if ((Marker_ActDiskInlet[iMarker_ActDisk] == val_marker) ||
        (Marker_ActDiskOutlet[iMarker_ActDisk] == val_marker)) break;
  return ActDisk_NetThrust[iMarker_ActDisk];
}

su2double CConfig::GetActDisk_Power(string val_marker) {
  unsigned short iMarker_ActDisk;
  for (iMarker_ActDisk = 0; iMarker_ActDisk < nMarker_ActDiskInlet; iMarker_ActDisk++)
    if ((Marker_ActDiskInlet[iMarker_ActDisk] == val_marker) ||
        (Marker_ActDiskOutlet[iMarker_ActDisk] == val_marker)) break;
  return ActDisk_Power[iMarker_ActDisk];
}

su2double CConfig::GetActDisk_MassFlow(string val_marker) {
  unsigned short iMarker_ActDisk;
  for (iMarker_ActDisk = 0; iMarker_ActDisk < nMarker_ActDiskInlet; iMarker_ActDisk++)
    if ((Marker_ActDiskInlet[iMarker_ActDisk] == val_marker) ||
        (Marker_ActDiskOutlet[iMarker_ActDisk] == val_marker)) break;
  return ActDisk_MassFlow[iMarker_ActDisk];
}

su2double CConfig::GetActDisk_Mach(string val_marker) {
  unsigned short iMarker_ActDisk;
  for (iMarker_ActDisk = 0; iMarker_ActDisk < nMarker_ActDiskInlet; iMarker_ActDisk++)
    if ((Marker_ActDiskInlet[iMarker_ActDisk] == val_marker) ||
        (Marker_ActDiskOutlet[iMarker_ActDisk] == val_marker)) break;
  return ActDisk_Mach[iMarker_ActDisk];
}

su2double CConfig::GetActDisk_Force(string val_marker) {
  unsigned short iMarker_ActDisk;
  for (iMarker_ActDisk = 0; iMarker_ActDisk < nMarker_ActDiskInlet; iMarker_ActDisk++)
    if ((Marker_ActDiskInlet[iMarker_ActDisk] == val_marker) ||
        (Marker_ActDiskOutlet[iMarker_ActDisk] == val_marker)) break;
  return ActDisk_Force[iMarker_ActDisk];
}

su2double CConfig::GetActDisk_BCThrust(string val_marker) {
  unsigned short iMarker_ActDisk;
  for (iMarker_ActDisk = 0; iMarker_ActDisk < nMarker_ActDiskInlet; iMarker_ActDisk++)
    if ((Marker_ActDiskInlet[iMarker_ActDisk] == val_marker) ||
        (Marker_ActDiskOutlet[iMarker_ActDisk] == val_marker)) break;
  return ActDisk_BCThrust[iMarker_ActDisk];
}

su2double CConfig::GetActDisk_BCThrust_Old(string val_marker) {
  unsigned short iMarker_ActDisk;
  for (iMarker_ActDisk = 0; iMarker_ActDisk < nMarker_ActDiskInlet; iMarker_ActDisk++)
    if ((Marker_ActDiskInlet[iMarker_ActDisk] == val_marker) ||
        (Marker_ActDiskOutlet[iMarker_ActDisk] == val_marker)) break;
  return ActDisk_BCThrust_Old[iMarker_ActDisk];
}

void CConfig::SetActDisk_BCThrust(string val_marker, su2double val_actdisk_bcthrust) {
  unsigned short iMarker_ActDisk;
  for (iMarker_ActDisk = 0; iMarker_ActDisk < nMarker_ActDiskInlet; iMarker_ActDisk++)
    if ((Marker_ActDiskInlet[iMarker_ActDisk] == val_marker) ||
        (Marker_ActDiskOutlet[iMarker_ActDisk] == val_marker)) break;
  ActDisk_BCThrust[iMarker_ActDisk] = val_actdisk_bcthrust;
}

void CConfig::SetActDisk_BCThrust_Old(string val_marker, su2double val_actdisk_bcthrust_old) {
  unsigned short iMarker_ActDisk;
  for (iMarker_ActDisk = 0; iMarker_ActDisk < nMarker_ActDiskInlet; iMarker_ActDisk++)
    if ((Marker_ActDiskInlet[iMarker_ActDisk] == val_marker) ||
        (Marker_ActDiskOutlet[iMarker_ActDisk] == val_marker)) break;
  ActDisk_BCThrust_Old[iMarker_ActDisk] = val_actdisk_bcthrust_old;
}

su2double CConfig::GetActDisk_Area(string val_marker) {
  unsigned short iMarker_ActDisk;
  for (iMarker_ActDisk = 0; iMarker_ActDisk < nMarker_ActDiskInlet; iMarker_ActDisk++)
    if ((Marker_ActDiskInlet[iMarker_ActDisk] == val_marker) ||
        (Marker_ActDiskOutlet[iMarker_ActDisk] == val_marker)) break;
  return ActDisk_Area[iMarker_ActDisk];
}

su2double CConfig::GetActDisk_ReverseMassFlow(string val_marker) {
  unsigned short iMarker_ActDisk;
  for (iMarker_ActDisk = 0; iMarker_ActDisk < nMarker_ActDiskInlet; iMarker_ActDisk++)
    if ((Marker_ActDiskInlet[iMarker_ActDisk] == val_marker) ||
        (Marker_ActDiskOutlet[iMarker_ActDisk] == val_marker)) break;
  return ActDisk_ReverseMassFlow[iMarker_ActDisk];
}

su2double CConfig::GetActDisk_PressJump(string val_marker, unsigned short val_value) {
  unsigned short iMarker_ActDisk;
  for (iMarker_ActDisk = 0; iMarker_ActDisk < nMarker_ActDiskInlet; iMarker_ActDisk++)
    if ((Marker_ActDiskInlet[iMarker_ActDisk] == val_marker) ||
        (Marker_ActDiskOutlet[iMarker_ActDisk] == val_marker)) break;
  return ActDisk_PressJump[iMarker_ActDisk][val_value];
}

su2double CConfig::GetActDisk_TempJump(string val_marker, unsigned short val_value) {
  unsigned short iMarker_ActDisk;
  for (iMarker_ActDisk = 0; iMarker_ActDisk < nMarker_ActDiskInlet; iMarker_ActDisk++)
    if ((Marker_ActDiskInlet[iMarker_ActDisk] == val_marker) ||
        (Marker_ActDiskOutlet[iMarker_ActDisk] == val_marker)) break;
  return ActDisk_TempJump[iMarker_ActDisk][val_value];;
}

su2double CConfig::GetActDisk_Omega(string val_marker, unsigned short val_value) {
  unsigned short iMarker_ActDisk;
  for (iMarker_ActDisk = 0; iMarker_ActDisk < nMarker_ActDiskInlet; iMarker_ActDisk++)
    if ((Marker_ActDiskInlet[iMarker_ActDisk] == val_marker) ||
        (Marker_ActDiskOutlet[iMarker_ActDisk] == val_marker)) break;
  return ActDisk_Omega[iMarker_ActDisk][val_value];;
}

unsigned short CConfig::GetMarker_CfgFile_ActDiskOutlet(string val_marker) {
  unsigned short iMarker_ActDisk, kMarker_All;
  
  /*--- Find the marker for this actuator disk inlet. ---*/
  
  for (iMarker_ActDisk = 0; iMarker_ActDisk < nMarker_ActDiskInlet; iMarker_ActDisk++)
    if (Marker_ActDiskInlet[iMarker_ActDisk] == val_marker) break;
  
  /*--- Find and return global marker index for the actuator disk outlet. ---*/
  
  for (kMarker_All = 0; kMarker_All < nMarker_CfgFile; kMarker_All++)
    if (Marker_ActDiskOutlet[iMarker_ActDisk] == Marker_CfgFile_TagBound[kMarker_All]) break;
  
  return kMarker_All;
}

unsigned short CConfig::GetMarker_CfgFile_EngineExhaust(string val_marker) {
  unsigned short iMarker_Engine, kMarker_All;
  
  /*--- Find the marker for this engine inflow. ---*/
  
  for (iMarker_Engine = 0; iMarker_Engine < nMarker_EngineInflow; iMarker_Engine++)
    if (Marker_EngineInflow[iMarker_Engine] == val_marker) break;
  
  /*--- Find and return global marker index for the engine exhaust. ---*/
  
  for (kMarker_All = 0; kMarker_All < nMarker_CfgFile; kMarker_All++)
    if (Marker_EngineExhaust[iMarker_Engine] == Marker_CfgFile_TagBound[kMarker_All]) break;
  
  return kMarker_All;
}

void CConfig::SetnPeriodicIndex(unsigned short val_index) {

  /*--- Store total number of transformations. ---*/
  nPeriodic_Index = val_index;

  /*--- Allocate memory for centers, angles, translations. ---*/
  Periodic_Center    = new su2double*[nPeriodic_Index];
  Periodic_Rotation  = new su2double*[nPeriodic_Index];
  Periodic_Translate = new su2double*[nPeriodic_Index];
  
  for (unsigned long i = 0; i < nPeriodic_Index; i++) {
    Periodic_Center[i]    = new su2double[3];
    Periodic_Rotation[i]  = new su2double[3];
    Periodic_Translate[i] = new su2double[3];
  }
  
}

unsigned short CConfig::GetMarker_Moving(string val_marker) {
  unsigned short iMarker_Moving;

  /*--- Find the marker for this moving boundary. ---*/
  for (iMarker_Moving = 0; iMarker_Moving < nMarker_Moving; iMarker_Moving++)
    if (Marker_Moving[iMarker_Moving] == val_marker) break;

  return iMarker_Moving;
}

su2double CConfig::GetDirichlet_Value(string val_marker) {
  unsigned short iMarker_Dirichlet;
  for (iMarker_Dirichlet = 0; iMarker_Dirichlet < nMarker_Dirichlet; iMarker_Dirichlet++)
    if (Marker_Dirichlet[iMarker_Dirichlet] == val_marker) break;
  return Dirichlet_Value[iMarker_Dirichlet];
}

bool CConfig::GetDirichlet_Boundary(string val_marker) {
  unsigned short iMarker_Dirichlet;
  bool Dirichlet = false;
  for (iMarker_Dirichlet = 0; iMarker_Dirichlet < nMarker_Dirichlet; iMarker_Dirichlet++)
    if (Marker_Dirichlet[iMarker_Dirichlet] == val_marker) {
      Dirichlet = true;
      break;
    }
  return Dirichlet;
}

su2double CConfig::GetExhaust_Temperature_Target(string val_marker) {
  unsigned short iMarker_EngineExhaust;
  for (iMarker_EngineExhaust = 0; iMarker_EngineExhaust < nMarker_EngineExhaust; iMarker_EngineExhaust++)
    if (Marker_EngineExhaust[iMarker_EngineExhaust] == val_marker) break;
  return Exhaust_Temperature_Target[iMarker_EngineExhaust];
}

su2double CConfig::GetExhaust_Pressure_Target(string val_marker) {
  unsigned short iMarker_EngineExhaust;
  for (iMarker_EngineExhaust = 0; iMarker_EngineExhaust < nMarker_EngineExhaust; iMarker_EngineExhaust++)
    if (Marker_EngineExhaust[iMarker_EngineExhaust] == val_marker) break;
  return Exhaust_Pressure_Target[iMarker_EngineExhaust];
}

su2double CConfig::GetInlet_Ttotal(string val_marker) {
  unsigned short iMarker_Inlet;
  for (iMarker_Inlet = 0; iMarker_Inlet < nMarker_Inlet; iMarker_Inlet++)
    if (Marker_Inlet[iMarker_Inlet] == val_marker) break;
  return Inlet_Ttotal[iMarker_Inlet];
}

su2double CConfig::GetInlet_Ptotal(string val_marker) {
  unsigned short iMarker_Inlet;
  for (iMarker_Inlet = 0; iMarker_Inlet < nMarker_Inlet; iMarker_Inlet++)
    if (Marker_Inlet[iMarker_Inlet] == val_marker) break;
  return Inlet_Ptotal[iMarker_Inlet];
}

su2double* CConfig::GetInlet_FlowDir(string val_marker) {
  unsigned short iMarker_Inlet;
  for (iMarker_Inlet = 0; iMarker_Inlet < nMarker_Inlet; iMarker_Inlet++)
    if (Marker_Inlet[iMarker_Inlet] == val_marker) break;
  return Inlet_FlowDir[iMarker_Inlet];
}

su2double CConfig::GetInlet_Temperature(string val_marker) {
  unsigned short iMarker_Supersonic_Inlet;
  for (iMarker_Supersonic_Inlet = 0; iMarker_Supersonic_Inlet < nMarker_Supersonic_Inlet; iMarker_Supersonic_Inlet++)
    if (Marker_Supersonic_Inlet[iMarker_Supersonic_Inlet] == val_marker) break;
  return Inlet_Temperature[iMarker_Supersonic_Inlet];
}

su2double CConfig::GetInlet_Pressure(string val_marker) {
  unsigned short iMarker_Supersonic_Inlet;
  for (iMarker_Supersonic_Inlet = 0; iMarker_Supersonic_Inlet < nMarker_Supersonic_Inlet; iMarker_Supersonic_Inlet++)
    if (Marker_Supersonic_Inlet[iMarker_Supersonic_Inlet] == val_marker) break;
  return Inlet_Pressure[iMarker_Supersonic_Inlet];
}

su2double* CConfig::GetInlet_Velocity(string val_marker) {
  unsigned short iMarker_Supersonic_Inlet;
  for (iMarker_Supersonic_Inlet = 0; iMarker_Supersonic_Inlet < nMarker_Supersonic_Inlet; iMarker_Supersonic_Inlet++)
    if (Marker_Supersonic_Inlet[iMarker_Supersonic_Inlet] == val_marker) break;
  return Inlet_Velocity[iMarker_Supersonic_Inlet];
}

su2double CConfig::GetOutlet_Pressure(string val_marker) {
  unsigned short iMarker_Outlet;
  for (iMarker_Outlet = 0; iMarker_Outlet < nMarker_Outlet; iMarker_Outlet++)
    if (Marker_Outlet[iMarker_Outlet] == val_marker) break;
  return Outlet_Pressure[iMarker_Outlet];
}

su2double CConfig::GetRiemann_Var1(string val_marker) {
  unsigned short iMarker_Riemann;
  for (iMarker_Riemann = 0; iMarker_Riemann < nMarker_Riemann; iMarker_Riemann++)
    if (Marker_Riemann[iMarker_Riemann] == val_marker) break;
  return Riemann_Var1[iMarker_Riemann];
}

su2double CConfig::GetRiemann_Var2(string val_marker) {
  unsigned short iMarker_Riemann;
  for (iMarker_Riemann = 0; iMarker_Riemann < nMarker_Riemann; iMarker_Riemann++)
    if (Marker_Riemann[iMarker_Riemann] == val_marker) break;
  return Riemann_Var2[iMarker_Riemann];
}

su2double* CConfig::GetRiemann_FlowDir(string val_marker) {
  unsigned short iMarker_Riemann;
  for (iMarker_Riemann = 0; iMarker_Riemann < nMarker_Riemann; iMarker_Riemann++)
    if (Marker_Riemann[iMarker_Riemann] == val_marker) break;
  return Riemann_FlowDir[iMarker_Riemann];
}

unsigned short CConfig::GetKind_Data_Riemann(string val_marker) {
  unsigned short iMarker_Riemann;
  for (iMarker_Riemann = 0; iMarker_Riemann < nMarker_Riemann; iMarker_Riemann++)
    if (Marker_Riemann[iMarker_Riemann] == val_marker) break;
  return Kind_Data_Riemann[iMarker_Riemann];
}


su2double CConfig::GetNRBC_Var1(string val_marker) {
  unsigned short iMarker_NRBC;
  for (iMarker_NRBC = 0; iMarker_NRBC < nMarker_NRBC; iMarker_NRBC++)
    if (Marker_NRBC[iMarker_NRBC] == val_marker) break;
  return NRBC_Var1[iMarker_NRBC];
}

su2double CConfig::GetNRBC_Var2(string val_marker) {
  unsigned short iMarker_NRBC;
  for (iMarker_NRBC = 0; iMarker_NRBC < nMarker_NRBC; iMarker_NRBC++)
    if (Marker_NRBC[iMarker_NRBC] == val_marker) break;
  return NRBC_Var2[iMarker_NRBC];
}

su2double* CConfig::GetNRBC_FlowDir(string val_marker) {
  unsigned short iMarker_NRBC;
  for (iMarker_NRBC = 0; iMarker_NRBC < nMarker_NRBC; iMarker_NRBC++)
    if (Marker_NRBC[iMarker_NRBC] == val_marker) break;
  return NRBC_FlowDir[iMarker_NRBC];
}

unsigned short CConfig::GetKind_Data_NRBC(string val_marker) {
  unsigned short iMarker_NRBC;
  for (iMarker_NRBC = 0; iMarker_NRBC < nMarker_NRBC; iMarker_NRBC++)
    if (Marker_NRBC[iMarker_NRBC] == val_marker) break;
  return Kind_Data_NRBC[iMarker_NRBC];
}


su2double CConfig::GetIsothermal_Temperature(string val_marker) {

  unsigned short iMarker_Isothermal = 0;

  if (nMarker_Isothermal > 0) {
    for (iMarker_Isothermal = 0; iMarker_Isothermal < nMarker_Isothermal; iMarker_Isothermal++)
      if (Marker_Isothermal[iMarker_Isothermal] == val_marker) break;
  }

  return Isothermal_Temperature[iMarker_Isothermal];
}

su2double CConfig::GetWall_HeatFlux(string val_marker) {
  unsigned short iMarker_HeatFlux = 0;

  if (nMarker_HeatFlux > 0) {
  for (iMarker_HeatFlux = 0; iMarker_HeatFlux < nMarker_HeatFlux; iMarker_HeatFlux++)
    if (Marker_HeatFlux[iMarker_HeatFlux] == val_marker) break;
  }

  return Heat_Flux[iMarker_HeatFlux];
}

su2double CConfig::GetEngineInflow_Target(string val_marker) {
  unsigned short iMarker_EngineInflow;
  for (iMarker_EngineInflow = 0; iMarker_EngineInflow < nMarker_EngineInflow; iMarker_EngineInflow++)
    if (Marker_EngineInflow[iMarker_EngineInflow] == val_marker) break;
  return EngineInflow_Target[iMarker_EngineInflow];
}

su2double CConfig::GetInflow_Pressure(string val_marker) {
  unsigned short iMarker_EngineInflow;
  for (iMarker_EngineInflow = 0; iMarker_EngineInflow < nMarker_EngineInflow; iMarker_EngineInflow++)
    if (Marker_EngineInflow[iMarker_EngineInflow] == val_marker) break;
  return Inflow_Pressure[iMarker_EngineInflow];
}

su2double CConfig::GetInflow_MassFlow(string val_marker) {
  unsigned short iMarker_EngineInflow;
  for (iMarker_EngineInflow = 0; iMarker_EngineInflow < nMarker_EngineInflow; iMarker_EngineInflow++)
    if (Marker_EngineInflow[iMarker_EngineInflow] == val_marker) break;
  return Inflow_MassFlow[iMarker_EngineInflow];
}

su2double CConfig::GetInflow_ReverseMassFlow(string val_marker) {
  unsigned short iMarker_EngineInflow;
  for (iMarker_EngineInflow = 0; iMarker_EngineInflow < nMarker_EngineInflow; iMarker_EngineInflow++)
    if (Marker_EngineInflow[iMarker_EngineInflow] == val_marker) break;
  return Inflow_ReverseMassFlow[iMarker_EngineInflow];
}

su2double CConfig::GetInflow_TotalPressure(string val_marker) {
  unsigned short iMarker_EngineInflow;
  for (iMarker_EngineInflow = 0; iMarker_EngineInflow < nMarker_EngineInflow; iMarker_EngineInflow++)
    if (Marker_EngineInflow[iMarker_EngineInflow] == val_marker) break;
  return Inflow_TotalPressure[iMarker_EngineInflow];
}

su2double CConfig::GetInflow_Temperature(string val_marker) {
  unsigned short iMarker_EngineInflow;
  for (iMarker_EngineInflow = 0; iMarker_EngineInflow < nMarker_EngineInflow; iMarker_EngineInflow++)
    if (Marker_EngineInflow[iMarker_EngineInflow] == val_marker) break;
  return Inflow_Temperature[iMarker_EngineInflow];
}

su2double CConfig::GetInflow_TotalTemperature(string val_marker) {
  unsigned short iMarker_EngineInflow;
  for (iMarker_EngineInflow = 0; iMarker_EngineInflow < nMarker_EngineInflow; iMarker_EngineInflow++)
    if (Marker_EngineInflow[iMarker_EngineInflow] == val_marker) break;
  return Inflow_TotalTemperature[iMarker_EngineInflow];
}

su2double CConfig::GetInflow_RamDrag(string val_marker) {
  unsigned short iMarker_EngineInflow;
  for (iMarker_EngineInflow = 0; iMarker_EngineInflow < nMarker_EngineInflow; iMarker_EngineInflow++)
    if (Marker_EngineInflow[iMarker_EngineInflow] == val_marker) break;
  return Inflow_RamDrag[iMarker_EngineInflow];
}

su2double CConfig::GetInflow_Force(string val_marker) {
  unsigned short iMarker_EngineInflow;
  for (iMarker_EngineInflow = 0; iMarker_EngineInflow < nMarker_EngineInflow; iMarker_EngineInflow++)
    if (Marker_EngineInflow[iMarker_EngineInflow] == val_marker) break;
  return Inflow_Force[iMarker_EngineInflow];
}

su2double CConfig::GetInflow_Power(string val_marker) {
  unsigned short iMarker_EngineInflow;
  for (iMarker_EngineInflow = 0; iMarker_EngineInflow < nMarker_EngineInflow; iMarker_EngineInflow++)
    if (Marker_EngineInflow[iMarker_EngineInflow] == val_marker) break;
  return Inflow_Power[iMarker_EngineInflow];
}

su2double CConfig::GetInflow_Mach(string val_marker) {
  unsigned short iMarker_EngineInflow;
  for (iMarker_EngineInflow = 0; iMarker_EngineInflow < nMarker_EngineInflow; iMarker_EngineInflow++)
    if (Marker_EngineInflow[iMarker_EngineInflow] == val_marker) break;
  return Inflow_Mach[iMarker_EngineInflow];
}

su2double CConfig::GetExhaust_Pressure(string val_marker) {
  unsigned short iMarker_EngineExhaust;
  for (iMarker_EngineExhaust = 0; iMarker_EngineExhaust < nMarker_EngineExhaust; iMarker_EngineExhaust++)
    if (Marker_EngineExhaust[iMarker_EngineExhaust] == val_marker) break;
  return Exhaust_Pressure[iMarker_EngineExhaust];
}

su2double CConfig::GetExhaust_Temperature(string val_marker) {
  unsigned short iMarker_EngineExhaust;
  for (iMarker_EngineExhaust = 0; iMarker_EngineExhaust < nMarker_EngineExhaust; iMarker_EngineExhaust++)
    if (Marker_EngineExhaust[iMarker_EngineExhaust] == val_marker) break;
  return Exhaust_Temperature[iMarker_EngineExhaust];
}

su2double CConfig::GetExhaust_MassFlow(string val_marker) {
  unsigned short iMarker_EngineExhaust;
  for (iMarker_EngineExhaust = 0; iMarker_EngineExhaust < nMarker_EngineExhaust; iMarker_EngineExhaust++)
    if (Marker_EngineExhaust[iMarker_EngineExhaust] == val_marker) break;
  return Exhaust_MassFlow[iMarker_EngineExhaust];
}

su2double CConfig::GetExhaust_TotalPressure(string val_marker) {
  unsigned short iMarker_EngineExhaust;
  for (iMarker_EngineExhaust = 0; iMarker_EngineExhaust < nMarker_EngineExhaust; iMarker_EngineExhaust++)
    if (Marker_EngineExhaust[iMarker_EngineExhaust] == val_marker) break;
  return Exhaust_TotalPressure[iMarker_EngineExhaust];
}

su2double CConfig::GetExhaust_TotalTemperature(string val_marker) {
  unsigned short iMarker_EngineExhaust;
  for (iMarker_EngineExhaust = 0; iMarker_EngineExhaust < nMarker_EngineExhaust; iMarker_EngineExhaust++)
    if (Marker_EngineExhaust[iMarker_EngineExhaust] == val_marker) break;
  return Exhaust_TotalTemperature[iMarker_EngineExhaust];
}

su2double CConfig::GetExhaust_GrossThrust(string val_marker) {
  unsigned short iMarker_EngineExhaust;
  for (iMarker_EngineExhaust = 0; iMarker_EngineExhaust < nMarker_EngineExhaust; iMarker_EngineExhaust++)
    if (Marker_EngineExhaust[iMarker_EngineExhaust] == val_marker) break;
  return Exhaust_GrossThrust[iMarker_EngineExhaust];
}

su2double CConfig::GetExhaust_Force(string val_marker) {
  unsigned short iMarker_EngineExhaust;
  for (iMarker_EngineExhaust = 0; iMarker_EngineExhaust < nMarker_EngineExhaust; iMarker_EngineExhaust++)
    if (Marker_EngineExhaust[iMarker_EngineExhaust] == val_marker) break;
  return Exhaust_Force[iMarker_EngineExhaust];
}

su2double CConfig::GetExhaust_Power(string val_marker) {
  unsigned short iMarker_EngineExhaust;
  for (iMarker_EngineExhaust = 0; iMarker_EngineExhaust < nMarker_EngineExhaust; iMarker_EngineExhaust++)
    if (Marker_EngineExhaust[iMarker_EngineExhaust] == val_marker) break;
  return Exhaust_Power[iMarker_EngineExhaust];
}

su2double CConfig::GetActDiskInlet_Pressure(string val_marker) {
  unsigned short iMarker_ActDiskInlet;
  for (iMarker_ActDiskInlet = 0; iMarker_ActDiskInlet < nMarker_ActDiskInlet; iMarker_ActDiskInlet++)
    if (Marker_ActDiskInlet[iMarker_ActDiskInlet] == val_marker) break;
  return ActDiskInlet_Pressure[iMarker_ActDiskInlet];
}

su2double CConfig::GetActDiskInlet_TotalPressure(string val_marker) {
  unsigned short iMarker_ActDiskInlet;
  for (iMarker_ActDiskInlet = 0; iMarker_ActDiskInlet < nMarker_ActDiskInlet; iMarker_ActDiskInlet++)
    if (Marker_ActDiskInlet[iMarker_ActDiskInlet] == val_marker) break;
  return ActDiskInlet_TotalPressure[iMarker_ActDiskInlet];
}

su2double CConfig::GetActDiskInlet_RamDrag(string val_marker) {
  unsigned short iMarker_ActDiskInlet;
  for (iMarker_ActDiskInlet = 0; iMarker_ActDiskInlet < nMarker_ActDiskInlet; iMarker_ActDiskInlet++)
    if (Marker_ActDiskInlet[iMarker_ActDiskInlet] == val_marker) break;
  return ActDiskInlet_RamDrag[iMarker_ActDiskInlet];
}

su2double CConfig::GetActDiskInlet_Force(string val_marker) {
  unsigned short iMarker_ActDiskInlet;
  for (iMarker_ActDiskInlet = 0; iMarker_ActDiskInlet < nMarker_ActDiskInlet; iMarker_ActDiskInlet++)
    if (Marker_ActDiskInlet[iMarker_ActDiskInlet] == val_marker) break;
  return ActDiskInlet_Force[iMarker_ActDiskInlet];
}

su2double CConfig::GetActDiskInlet_Power(string val_marker) {
  unsigned short iMarker_ActDiskInlet;
  for (iMarker_ActDiskInlet = 0; iMarker_ActDiskInlet < nMarker_ActDiskInlet; iMarker_ActDiskInlet++)
    if (Marker_ActDiskInlet[iMarker_ActDiskInlet] == val_marker) break;
  return ActDiskInlet_Power[iMarker_ActDiskInlet];
}

su2double CConfig::GetActDiskOutlet_Pressure(string val_marker) {
  unsigned short iMarker_ActDiskOutlet;
  for (iMarker_ActDiskOutlet = 0; iMarker_ActDiskOutlet < nMarker_ActDiskOutlet; iMarker_ActDiskOutlet++)
    if (Marker_ActDiskOutlet[iMarker_ActDiskOutlet] == val_marker) break;
  return ActDiskOutlet_Pressure[iMarker_ActDiskOutlet];
}

su2double CConfig::GetActDiskOutlet_TotalPressure(string val_marker) {
  unsigned short iMarker_ActDiskOutlet;
  for (iMarker_ActDiskOutlet = 0; iMarker_ActDiskOutlet < nMarker_ActDiskOutlet; iMarker_ActDiskOutlet++)
    if (Marker_ActDiskOutlet[iMarker_ActDiskOutlet] == val_marker) break;
  return ActDiskOutlet_TotalPressure[iMarker_ActDiskOutlet];
}

su2double CConfig::GetActDiskOutlet_GrossThrust(string val_marker) {
  unsigned short iMarker_ActDiskOutlet;
  for (iMarker_ActDiskOutlet = 0; iMarker_ActDiskOutlet < nMarker_ActDiskOutlet; iMarker_ActDiskOutlet++)
    if (Marker_ActDiskOutlet[iMarker_ActDiskOutlet] == val_marker) break;
  return ActDiskOutlet_GrossThrust[iMarker_ActDiskOutlet];
}

su2double CConfig::GetActDiskOutlet_Force(string val_marker) {
  unsigned short iMarker_ActDiskOutlet;
  for (iMarker_ActDiskOutlet = 0; iMarker_ActDiskOutlet < nMarker_ActDiskOutlet; iMarker_ActDiskOutlet++)
    if (Marker_ActDiskOutlet[iMarker_ActDiskOutlet] == val_marker) break;
  return ActDiskOutlet_Force[iMarker_ActDiskOutlet];
}

su2double CConfig::GetActDiskOutlet_Power(string val_marker) {
  unsigned short iMarker_ActDiskOutlet;
  for (iMarker_ActDiskOutlet = 0; iMarker_ActDiskOutlet < nMarker_ActDiskOutlet; iMarker_ActDiskOutlet++)
    if (Marker_ActDiskOutlet[iMarker_ActDiskOutlet] == val_marker) break;
  return ActDiskOutlet_Power[iMarker_ActDiskOutlet];
}

su2double CConfig::GetActDiskInlet_Temperature(string val_marker) {
  unsigned short iMarker_ActDiskInlet;
  for (iMarker_ActDiskInlet = 0; iMarker_ActDiskInlet < nMarker_ActDiskInlet; iMarker_ActDiskInlet++)
    if (Marker_ActDiskInlet[iMarker_ActDiskInlet] == val_marker) break;
  return ActDiskInlet_Temperature[iMarker_ActDiskInlet];
}

su2double CConfig::GetActDiskInlet_TotalTemperature(string val_marker) {
  unsigned short iMarker_ActDiskInlet;
  for (iMarker_ActDiskInlet = 0; iMarker_ActDiskInlet < nMarker_ActDiskInlet; iMarker_ActDiskInlet++)
    if (Marker_ActDiskInlet[iMarker_ActDiskInlet] == val_marker) break;
  return ActDiskInlet_TotalTemperature[iMarker_ActDiskInlet];
}

su2double CConfig::GetActDiskOutlet_Temperature(string val_marker) {
  unsigned short iMarker_ActDiskOutlet;
  for (iMarker_ActDiskOutlet = 0; iMarker_ActDiskOutlet < nMarker_ActDiskOutlet; iMarker_ActDiskOutlet++)
    if (Marker_ActDiskOutlet[iMarker_ActDiskOutlet] == val_marker) break;
  return ActDiskOutlet_Temperature[iMarker_ActDiskOutlet];
}

su2double CConfig::GetActDiskOutlet_TotalTemperature(string val_marker) {
  unsigned short iMarker_ActDiskOutlet;
  for (iMarker_ActDiskOutlet = 0; iMarker_ActDiskOutlet < nMarker_ActDiskOutlet; iMarker_ActDiskOutlet++)
    if (Marker_ActDiskOutlet[iMarker_ActDiskOutlet] == val_marker) break;
  return ActDiskOutlet_TotalTemperature[iMarker_ActDiskOutlet];
}

su2double CConfig::GetActDiskInlet_MassFlow(string val_marker) {
  unsigned short iMarker_ActDiskInlet;
  for (iMarker_ActDiskInlet = 0; iMarker_ActDiskInlet < nMarker_ActDiskInlet; iMarker_ActDiskInlet++)
    if (Marker_ActDiskInlet[iMarker_ActDiskInlet] == val_marker) break;
  return ActDiskInlet_MassFlow[iMarker_ActDiskInlet];
}

su2double CConfig::GetActDiskOutlet_MassFlow(string val_marker) {
  unsigned short iMarker_ActDiskOutlet;
  for (iMarker_ActDiskOutlet = 0; iMarker_ActDiskOutlet < nMarker_ActDiskOutlet; iMarker_ActDiskOutlet++)
    if (Marker_ActDiskOutlet[iMarker_ActDiskOutlet] == val_marker) break;
  return ActDiskOutlet_MassFlow[iMarker_ActDiskOutlet];
}

su2double CConfig::GetDispl_Value(string val_marker) {
  unsigned short iMarker_Displacement;
  for (iMarker_Displacement = 0; iMarker_Displacement < nMarker_Displacement; iMarker_Displacement++)
    if (Marker_Displacement[iMarker_Displacement] == val_marker) break;
  return Displ_Value[iMarker_Displacement];
}

su2double CConfig::GetLoad_Value(string val_marker) {
  unsigned short iMarker_Load;
  for (iMarker_Load = 0; iMarker_Load < nMarker_Load; iMarker_Load++)
    if (Marker_Load[iMarker_Load] == val_marker) break;
  return Load_Value[iMarker_Load];
}

su2double CConfig::GetLoad_Dir_Value(string val_marker) {
  unsigned short iMarker_Load_Dir;
  for (iMarker_Load_Dir = 0; iMarker_Load_Dir < nMarker_Load_Dir; iMarker_Load_Dir++)
    if (Marker_Load_Dir[iMarker_Load_Dir] == val_marker) break;
  return Load_Dir_Value[iMarker_Load_Dir];
}

su2double CConfig::GetLoad_Dir_Multiplier(string val_marker) {
  unsigned short iMarker_Load_Dir;
  for (iMarker_Load_Dir = 0; iMarker_Load_Dir < nMarker_Load_Dir; iMarker_Load_Dir++)
    if (Marker_Load_Dir[iMarker_Load_Dir] == val_marker) break;
  return Load_Dir_Multiplier[iMarker_Load_Dir];
}

su2double* CConfig::GetLoad_Dir(string val_marker) {
  unsigned short iMarker_Load_Dir;
  for (iMarker_Load_Dir = 0; iMarker_Load_Dir < nMarker_Load_Dir; iMarker_Load_Dir++)
    if (Marker_Load_Dir[iMarker_Load_Dir] == val_marker) break;
  return Load_Dir[iMarker_Load_Dir];
}


su2double CConfig::GetLoad_Sine_Amplitude(string val_marker) {
  unsigned short iMarker_Load_Sine;
  for (iMarker_Load_Sine = 0; iMarker_Load_Sine < nMarker_Load_Sine; iMarker_Load_Sine++)
    if (Marker_Load_Sine[iMarker_Load_Sine] == val_marker) break;
  return Load_Sine_Amplitude[iMarker_Load_Sine];
}

su2double CConfig::GetLoad_Sine_Frequency(string val_marker) {
  unsigned short iMarker_Load_Sine;
  for (iMarker_Load_Sine = 0; iMarker_Load_Sine < nMarker_Load_Sine; iMarker_Load_Sine++)
    if (Marker_Load_Sine[iMarker_Load_Sine] == val_marker) break;
  return Load_Sine_Frequency[iMarker_Load_Sine];
}

su2double* CConfig::GetLoad_Sine_Dir(string val_marker) {
  unsigned short iMarker_Load_Sine;
  for (iMarker_Load_Sine = 0; iMarker_Load_Sine < nMarker_Load_Sine; iMarker_Load_Sine++)
    if (Marker_Load_Sine[iMarker_Load_Sine] == val_marker) break;
  return Load_Sine_Dir[iMarker_Load_Sine];
}

su2double CConfig::GetFlowLoad_Value(string val_marker) {
  unsigned short iMarker_FlowLoad;
  for (iMarker_FlowLoad = 0; iMarker_FlowLoad < nMarker_FlowLoad; iMarker_FlowLoad++)
    if (Marker_FlowLoad[iMarker_FlowLoad] == val_marker) break;
  return FlowLoad_Value[iMarker_FlowLoad];
}

void CConfig::SetSpline(vector<su2double> &x, vector<su2double> &y, unsigned long n, su2double yp1, su2double ypn, vector<su2double> &y2) {
  unsigned long i, k;
  su2double p, qn, sig, un, *u;

  u = new su2double [n];

  if (yp1 > 0.99e30)            // The lower boundary condition is set either to be "nat
    y2[0]=u[0]=0.0;           // -ural"
  else {                                    // or else to have a specified first derivative.
    y2[0] = -0.5;
    u[0]=(3.0/(x[1]-x[0]))*((y[1]-y[0])/(x[1]-x[0])-yp1);
  }

  for (i=2; i<=n-1; i++) {                                  //  This is the decomposition loop of the tridiagonal al-
    sig=(x[i-1]-x[i-2])/(x[i]-x[i-2]);      //  gorithm. y2 and u are used for tem-
    p=sig*y2[i-2]+2.0;                                      //  porary storage of the decomposed
    y2[i-1]=(sig-1.0)/p;                                        //  factors.
    u[i-1]=(y[i]-y[i-1])/(x[i]-x[i-1]) - (y[i-1]-y[i-2])/(x[i-1]-x[i-2]);
    u[i-1]=(6.0*u[i-1]/(x[i]-x[i-2])-sig*u[i-2])/p;
  }

  if (ypn > 0.99e30)                        // The upper boundary condition is set either to be
    qn=un=0.0;                                  // "natural"
  else {                                                // or else to have a specified first derivative.
    qn=0.5;
    un=(3.0/(x[n-1]-x[n-2]))*(ypn-(y[n-1]-y[n-2])/(x[n-1]-x[n-2]));
  }
  y2[n-1]=(un-qn*u[n-2])/(qn*y2[n-2]+1.0);
  for (k=n-1; k>=1; k--)                    // This is the backsubstitution loop of the tridiagonal
    y2[k-1]=y2[k-1]*y2[k]+u[k-1];     // algorithm.

  delete[] u;

}

su2double CConfig::GetSpline(vector<su2double>&xa, vector<su2double>&ya, vector<su2double>&y2a, unsigned long n, su2double x) {
  unsigned long klo, khi, k;
  su2double h, b, a, y;

  klo=1;                                        // We will find the right place in the table by means of
  khi=n;                                        // bisection. This is optimal if sequential calls to this
  while (khi-klo > 1) {         // routine are at random values of x. If sequential calls
    k=(khi+klo) >> 1;               // are in order, and closely spaced, one would do better
    if (xa[k-1] > x) khi=k;     // to store previous values of klo and khi and test if
    else klo=k;                         // they remain appropriate on the next call.
  }                             // klo and khi now bracket the input value of x
  h=xa[khi-1]-xa[klo-1];
  if (h == 0.0) cout << "Bad xa input to routine splint" << endl;   // The xa’s must be dis-
  a=(xa[khi-1]-x)/h;                                                                                          // tinct.
  b=(x-xa[klo-1])/h;                // Cubic spline polynomial is now evaluated.
  y=a*ya[klo-1]+b*ya[khi-1]+((a*a*a-a)*y2a[klo-1]+(b*b*b-b)*y2a[khi-1])*(h*h)/6.0;

  return y;
}<|MERGE_RESOLUTION|>--- conflicted
+++ resolved
@@ -173,14 +173,6 @@
 
   }
 
-<<<<<<< HEAD
-=======
-  /*--- For harmonic balance integration, nZones = nTimeInstances. ---*/
-
-  if (config->GetUnsteady_Simulation() == HARMONIC_BALANCE && (config->GetKind_SU2() != SU2_DEF)   ) {
-    nZone = config->GetnTimeInstances();
-  }
->>>>>>> 396e0824
 
   return (unsigned short) nZone;
 }
