/*!
 * \file gauss_structure.cpp
 * \brief Definition of the Gaussian Points structure for Finite Element applications
 * \author R. Sanchez
<<<<<<< HEAD
 * \version 4.1.0 "Cardinal"
>>>>>>> develop:Common/src/gauss_structure.cpp
=======
 * \version 4.1.2 "Cardinal"
>>>>>>> 4afdaaa5
 *
 * SU2 Lead Developers: Dr. Francisco Palacios (Francisco.D.Palacios@boeing.com).
 *                      Dr. Thomas D. Economon (economon@stanford.edu).
 *
 * SU2 Developers: Prof. Juan J. Alonso's group at Stanford University.
 *                 Prof. Piero Colonna's group at Delft University of Technology.
 *                 Prof. Nicolas R. Gauger's group at Kaiserslautern University of Technology.
 *                 Prof. Alberto Guardone's group at Polytechnic University of Milan.
 *                 Prof. Rafael Palacios' group at Imperial College London.
 *
 * Copyright (C) 2012-2016 SU2, the open-source CFD code.
 *
 * SU2 is free software; you can redistribute it and/or
 * modify it under the terms of the GNU Lesser General Public
 * License as published by the Free Software Foundation; either
 * version 2.1 of the License, or (at your option) any later version.
 *
 * SU2 is distributed in the hope that it will be useful,
 * but WITHOUT ANY WARRANTY; without even the implied warranty of
 * MERCHANTABILITY or FITNESS FOR A PARTICULAR PURPOSE. See the GNU
 * Lesser General Public License for more details.
 *
 * You should have received a copy of the GNU Lesser General Public
 * License along with SU2. If not, see <http://www.gnu.org/licenses/>.
 */

#include "../include/gauss_structure.hpp"

CGaussVariable::CGaussVariable(void) {

	GradNi_Xj = NULL;
	GradNi_xj = NULL;
	J_X = 0.0;
	J_x = 0.0;
	iGaussPoint = 0;
	Ni = NULL;

}

CGaussVariable::CGaussVariable(unsigned short val_iGauss, unsigned short val_nDim, unsigned short val_nNodes) {

	 GradNi_Xj = new su2double* [val_nNodes];
	 for (unsigned short iNode = 0; iNode < val_nNodes; iNode++)
		 GradNi_Xj[iNode] = new su2double [val_nDim];

	 GradNi_xj = new su2double* [val_nNodes];
	 for (unsigned short iNode = 0; iNode < val_nNodes; iNode++)
		 GradNi_xj[iNode] = new su2double [val_nDim];

	 J_X = 0.0;
	 J_x = 0.0;

	 iGaussPoint = val_iGauss;

	 Ni = new su2double [val_nNodes];

}

CGaussVariable::~CGaussVariable(void) {

  if (GradNi_Xj            != NULL) delete [] GradNi_Xj;
  if (GradNi_xj            != NULL) delete [] GradNi_xj;
  if (Ni            	   != NULL) delete [] Ni;

}<|MERGE_RESOLUTION|>--- conflicted
+++ resolved
@@ -2,12 +2,7 @@
  * \file gauss_structure.cpp
  * \brief Definition of the Gaussian Points structure for Finite Element applications
  * \author R. Sanchez
-<<<<<<< HEAD
- * \version 4.1.0 "Cardinal"
->>>>>>> develop:Common/src/gauss_structure.cpp
-=======
  * \version 4.1.2 "Cardinal"
->>>>>>> 4afdaaa5
  *
  * SU2 Lead Developers: Dr. Francisco Palacios (Francisco.D.Palacios@boeing.com).
  *                      Dr. Thomas D. Economon (economon@stanford.edu).
