--- conflicted
+++ resolved
@@ -488,16 +488,9 @@
         objective = ''.join(objective_function.split())
         objective = objective.split(",")
         nObj = len(objective)
-<<<<<<< HEAD
-        if nObj >1:
-           return "combo" 
-        # return desired objective function suffix
-        elif name_map.has_key(objective[0]):
-=======
         if (nObj>1):
             return "combo"
         if name_map.has_key(objective[0]):
->>>>>>> e154070e
             return name_map[objective[0]]
     
         # otherwise...
