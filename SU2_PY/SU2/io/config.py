#!/usr/bin/env python

## \file config.py
#  \brief python package for config 
#  \author T. Lukaczyk, F. Palacios
#  \version 4.1.0 "Cardinal"
#
# SU2 Lead Developers: Dr. Francisco Palacios (Francisco.D.Palacios@boeing.com).
#                      Dr. Thomas D. Economon (economon@stanford.edu).
#
# SU2 Developers: Prof. Juan J. Alonso's group at Stanford University.
#                 Prof. Piero Colonna's group at Delft University of Technology.
#                 Prof. Nicolas R. Gauger's group at Kaiserslautern University of Technology.
#                 Prof. Alberto Guardone's group at Polytechnic University of Milan.
#                 Prof. Rafael Palacios' group at Imperial College London.
#
# Copyright (C) 2012-2016 SU2, the open-source CFD code.
#
# SU2 is free software; you can redistribute it and/or
# modify it under the terms of the GNU Lesser General Public
# License as published by the Free Software Foundation; either
# version 2.1 of the License, or (at your option) any later version.
#
# SU2 is distributed in the hope that it will be useful,
# but WITHOUT ANY WARRANTY; without even the implied warranty of
# MERCHANTABILITY or FITNESS FOR A PARTICULAR PURPOSE. See the GNU
# Lesser General Public License for more details.
#
# You should have received a copy of the GNU Lesser General Public
# License along with SU2. If not, see <http://www.gnu.org/licenses/>.

# ----------------------------------------------------------------------
#  Imports
# ----------------------------------------------------------------------

import os, sys, shutil, copy
import numpy as np
from ..util import bunch, ordered_bunch, switch
from .tools import *
from config_options import *

try:
    from collections import OrderedDict
except ImportError:
    from ..util.ordered_dict import OrderedDict

inf = 1.0e20


# ----------------------------------------------------------------------
#  Configuration Class
# ----------------------------------------------------------------------

class Config(ordered_bunch):
    """ config = SU2.io.Config(filename="")
        
        Starts a config class, an extension of 
        ordered_bunch()
        
        use 1: initialize by reading config file
            config = SU2.io.Config('filename')
        use 2: initialize from dictionary or bunch
            config = SU2.io.Config(param_dict)
        use 3: initialize empty
            config = SU2.io.Config()
        
        Parameters can be accessed by item or attribute
        ie: config['MESH_FILENAME'] or config.MESH_FILENAME
        
        Methods:
            read()       - read from a config file
            write()      - write to a config file (requires existing file)
            dump()       - dump a raw config file
            unpack_dvs() - unpack a design vector 
            diff()       - returns the difference from another config
            dist()       - computes the distance from another config
    """    

    _filename = 'config.cfg'
    
    def __init__(self,*args,**kwarg):
        
        # look for filename in inputs
        if args and isinstance(args[0],str):
            filename = args[0]
            args = args[1:]
        elif kwarg.has_key('filename'):
            filename = kwarg['filename']
            del kwarg['filename']
        else:
            filename = ''
        
        # initialize ordered bunch
        super(Config,self).__init__(*args,**kwarg)
        
        # read config if it exists
        if filename:
            try:
                self.read(filename)
            except IOError:
                print 'Could not find config file: %s' % filename
	    except:
		print 'Unexpected error: ',sys.exc_info()[0]
		raise
        
        self._filename = filename
    
    def read(self,filename):
        """ reads from a config file """
        konfig = read_config(filename)
        self.update(konfig)
        
    def write(self,filename=''):
        """ updates an existing config file """
        if not filename: filename = self._filename
        assert os.path.exists(filename) , 'must write over an existing config file'
        write_config(filename,self)
        
    def dump(self,filename=''):
        """ dumps all items in the config bunch, without comments """
        if not filename: filename = self._filename
        dump_config(filename,self)
    
    def __getattr__(self,k):
        try:
            return super(Config,self).__getattr__(k)
        except AttributeError:
            raise AttributeError , 'Config parameter not found'
        
    def __getitem__(self,k):
        try:
            return super(Config,self).__getitem__(k)
        except KeyError:
            raise KeyError , 'Config parameter not found: %s' % k

    def unpack_dvs(self,dv_new,dv_old=None):
        """ updates config with design variable vectors
            will scale according to each DEFINITION_DV scale parameter
            
            Modifies:
                DV_KIND
                DV_MARKER
                DV_PARAM
                DV_VALUE_OLD
                DV_VALUE_NEW
            
            Inputs:
                dv_new - list or array of new dv values
                dv_old - optional, list or array of old dv values, defaults to zeros
                         
        """
        
        dv_new = copy.deepcopy(dv_new)
        # Type correction for use with pyopt
        if type(dv_new)==dict:
            dv_new = list(dv_new[dv_new.keys()[0]])
        dv_old = copy.deepcopy(dv_old)
        
        # handle unpacking cases
        def_dv = self['DEFINITION_DV']

        n_dv   = sum(def_dv['SIZE'])

        if not dv_old: dv_old = [0.0]*n_dv
        assert len(dv_new) == len(dv_old) , 'unexpected design vector length'
        
        # handle param
        param_dv = self['DV_PARAM']

        # apply scale
        dv_scales = def_dv['SCALE']

        k = 0
        for i, dv_scl in enumerate(dv_scales):
            for j in range(def_dv['SIZE'][i]):
                dv_new[k] = dv_new[k]*dv_scl;
                dv_old[k] = dv_old[k]*dv_scl;
                k = k + 1
        
        # Change the parameters of the design variables

        self['DV_KIND'] = def_dv['KIND']
        param_dv['PARAM'] = def_dv['PARAM']
        param_dv['FFDTAG'] = def_dv['FFDTAG']
        param_dv['SIZE']   = def_dv['SIZE']

        self.update({ 'DV_MARKER'        : def_dv['MARKER'][0] ,
                      'DV_VALUE_OLD'     : dv_old              ,
                      'DV_VALUE_NEW'     : dv_new              })
        
    def __eq__(self,konfig):
        return super(Config,self).__eq__(konfig)
    def __ne__(self,konfig):
        return super(Config,self).__ne__(konfig)
    
    
    def local_files(self):
        """ removes path prefix from all *_FILENAME params
        """
        for key,value in self.iteritems():
            if key.split('_')[-1] == 'FILENAME':
                self[key] = os.path.basename(value)    
    
    def diff(self,konfig):
        """ compares self to another config
            
            Inputs: 
                konfig - a second config
            
            Outputs:
                config_diff - a config containing only the differing 
                    keys, each with values of a list of the different 
                    config values.
                for example: 
                config_diff.MATH_PROBLEM = ['DIRECT','CONTINUOUS_ADJOINT']
                
        """
        
        keys = set([])
        keys.update( self.keys() )
        keys.update( konfig.keys() )
        
        konfig_diff = Config()
        
        for key in keys:
            value1 = self.get(key,None)
            value2 = konfig.get(key,None)
            if not value1 == value2:
                konfig_diff[key] = [value1,value2]
        
        return konfig_diff
    
    def dist(self,konfig,keys_check='ALL'):
        """ calculates a distance to another config
            
            Inputs: 
                konfig     - a second config
                keys_check - optional, a list of keys to check
            
            Outputs:
                distance   - a float
                
            Currently only works for DV_VALUE_NEW and DV_VALUE_OLD
            Returns a large value otherwise
                
        """        

        konfig_diff = self.diff(konfig)
        
        if keys_check == 'ALL':
            keys_check = konfig_diff.keys()
    
        distance = 0.0
        
        for key in keys_check:
            if konfig_diff.has_key(key):
                
                val1 = konfig_diff[key][0]
                val2 = konfig_diff[key][1]
                
                if key in ['DV_VALUE_NEW',
                           'DV_VALUE_OLD']:
                    val1 = np.array( val1 )
                    val2 = np.array( val2 )
                    this_diff = np.sqrt( np.sum( (val1-val2)**2 ) )
                
                else:
                    print 'Warning, unexpected config difference'
                    this_diff = inf
                    
                distance += this_diff
            
            #: if key different
        #: for each keys_check
        
        return distance
    
    def __repr__(self):
        #return '<Config> %s' % self._filename
        return self.__str__()
    
    def __str__(self):
        output = 'Config: %s' % self._filename
        for k,v in self.iteritems():
            output +=  '\n    %s= %s' % (k,v)
        return output
#: class Config







# -------------------------------------------------------------------
#  Get SU2 Configuration Parameters
# -------------------------------------------------------------------

def read_config(filename):
    """ reads a config file """
      
    # initialize output dictionary
    data_dict = OrderedDict()
    
    input_file = open(filename)
    
    # process each line
    while 1:
        # read the line
        line = input_file.readline()
        if not line:
            break
        
        # remove line returns
        line = line.strip('\r\n')
        # make sure it has useful data
        if (not "=" in line) or (line[0] == '%'):
            continue
        # split across equals sign
        line = line.split("=",1)
        this_param = line[0].strip()
        this_value = line[1].strip()
        
        assert not data_dict.has_key(this_param) , ('Config file has multiple specifications of %s' % this_param )
        for case in switch(this_param):
            
            # comma delimited lists of strings with or without paren's
            if case("MARKER_EULER")      : pass
            if case("MARKER_FAR")        : pass
            if case("MARKER_PLOTTING")   : pass
            if case("MARKER_MONITORING") : pass
            if case("MARKER_SYM")        : pass
            if case("DV_KIND")           : 
                # remove white space
                this_value = ''.join(this_value.split())   
                # remove parens
                this_value = this_value.strip('()')
                # split by comma
                data_dict[this_param] = this_value.split(",")
                break
            
            # semicolon delimited lists of comma delimited lists of floats
            if case("DV_PARAM"):
                # remove white space
                info_General = ''.join(this_value.split())
                # split by semicolon
                info_General = info_General.split(';')
                # build list of dv params, convert string to float
                dv_Parameters = []
                dv_FFDTag     = []
                dv_Size       = []

                for this_dvParam in info_General:
                    this_dvParam = this_dvParam.strip('()')
                    this_dvParam = this_dvParam.split(",")
                    this_dvSize  = 1

                    # if FFD change the first element to work with numbers and float(x)
                    if data_dict["DV_KIND"][0] in ['FFD_SETTING','FFD_CONTROL_POINT','FFD_DIHEDRAL_ANGLE','FFD_TWIST_ANGLE','FFD_ROTATION','FFD_CAMBER','FFD_THICKNESS','FFD_CONTROL_POINT_2D','FFD_CAMBER_2D','FFD_THICKNESS_2D']:
                        this_dvFFDTag = this_dvParam[0]
                        this_dvParam[0] = '0'
                    else:
                        this_dvFFDTag = []

                    this_dvParam = [ float(x) for x in this_dvParam ]

                    if data_dict["DV_KIND"][0] in ['FFD_CONTROL_POINT_2D']:
                        if this_dvParam[3] == 0 and this_dvParam[4] == 0:
                            this_dvSize = 2

                    if data_dict["DV_KIND"][0]in ['FFD_CONTROL_POINT']:
                        if this_dvParam[4] == 0 and this_dvParam[5] == 0 and this_dvParam[6] == 0:
                            this_dvSize = 3

                    dv_FFDTag     = dv_FFDTag     + [this_dvFFDTag]
                    dv_Parameters = dv_Parameters + [this_dvParam]
                    dv_Size       = dv_Size       + [this_dvSize]
            
            # store in a dictionary
                dv_Definitions = { 'FFDTAG' : dv_FFDTag     ,
                                   'PARAM'  : dv_Parameters ,
                                   'SIZE'   : dv_Size}

                data_dict[this_param] = dv_Definitions
                break
            
            # comma delimited lists of floats
            if case("DV_VALUE_OLD")    : pass
            if case("DV_VALUE_NEW")    : pass
            if case("DV_VALUE")        :           
                # remove white space
                this_value = ''.join(this_value.split())                
                # split by comma, map to float, store in dictionary
                data_dict[this_param] = map(float,this_value.split(","))
                break              

            # float parameters
            if case("MACH_NUMBER")            : pass
            if case("AoA")                    : pass
            if case("FIN_DIFF_STEP")          : pass
            if case("CFL_NUMBER")             : pass
            if case("WRT_SOL_FREQ")           :
                data_dict[this_param] = float(this_value)
                break   
            
            # int parameters
            if case("NUMBER_PART")            : pass
            if case("AVAILABLE_PROC")         : pass
            if case("EXT_ITER")               : pass
            if case("TIME_INSTANCES")         : pass
            if case("UNST_ADJOINT_ITER")      : pass
            if case("ITER_AVERAGE_OBJ")       : pass
            if case("ADAPT_CYCLES")           :
                data_dict[this_param] = int(this_value)
                break                
            
            
            # unitary design variable definition
            if case("DEFINITION_DV"):
                # remove white space
                this_value = ''.join(this_value.split())                
                # split into unitary definitions
                info_Unitary = this_value.split(";")
                # process each Design Variable
                dv_Kind       = []
                dv_Scale      = []
                dv_Markers    = []
                dv_FFDTag     = []
                dv_Parameters = []
                dv_Size       = []

                for this_General in info_Unitary:
                    if not this_General: continue
                    # split each unitary definition into one general definition
                    info_General = this_General.strip("()").split("|") # check for needed strip()?
                    # split information for dv Kinds
                    info_Kind    = info_General[0].split(",")
                    # pull processed dv values
                    this_dvKind       = get_dvKind( int( info_Kind[0] ) )     
                    this_dvScale      = float( info_Kind[1] )
                    this_dvMarkers    = info_General[1].split(",")
                    this_dvSize       = 1

                    if this_dvKind=='MACH_NUMBER' or this_dvKind=='AOA':
                        this_dvParameters = []
                    else:
                        this_dvParameters = info_General[2].split(",")
                        # if FFD change the first element to work with numbers and float(x), save also the tag
                        if this_dvKind in ['FFD_SETTING','FFD_CONTROL_POINT','FFD_DIHEDRAL_ANGLE','FFD_TWIST_ANGLE','FFD_ROTATION','FFD_CAMBER','FFD_THICKNESS','FFD_CONTROL_POINT_2D','FFD_CAMBER_2D','FFD_THICKNESS_2D']:
                          this_dvFFDTag = this_dvParameters[0]
                          this_dvParameters[0] = '0'
                        else:
                          this_dvFFDTag = []
                        
                        this_dvParameters = [ float(x) for x in this_dvParameters ]

                        if this_dvKind in ['FFD_CONTROL_POINT_2D']:
                            if this_dvParameters[3] == 0 and this_dvParameters[4] == 0:
                                this_dvSize = 2

                        if this_dvKind in ['FFD_CONTROL_POINT']:
                            if this_dvParameters[4] == 0 and this_dvParameters[5] == 0 and this_dvParameters[6] == 0:
                                this_dvSize = 3

                    # add to lists
                    dv_Kind       = dv_Kind       + [this_dvKind]
                    dv_Scale      = dv_Scale      + [this_dvScale]
                    dv_Markers    = dv_Markers    + [this_dvMarkers]
                    dv_FFDTag     = dv_FFDTag     + [this_dvFFDTag]
                    dv_Parameters = dv_Parameters + [this_dvParameters]
                    dv_Size       = dv_Size       + [this_dvSize]
                # store in a dictionary
                dv_Definitions = { 'KIND'   : dv_Kind       ,
                                   'SCALE'  : dv_Scale      ,
                                   'MARKER' : dv_Markers    ,
                                   'FFDTAG' : dv_FFDTag     ,
                                   'PARAM'  : dv_Parameters ,
                                   'SIZE'   : dv_Size}

                # save to output dictionary
                data_dict[this_param] = dv_Definitions
                break  
            
            # unitary objective definition
            if case('OPT_OBJECTIVE'):
                # remove white space
                this_value = ''.join(this_value.split())
                #split by + 
                this_def={}
                this_value = this_value.split(";")
                
                for  this_obj in this_value:       
                    # split by scale
                    this_obj = this_obj.split("*")
                    this_name  = this_obj[0]
                    this_scale = 1.0
                    if len(this_obj) > 1:
                        this_scale = float( this_obj[1] )
                    this_def.update({ this_name : {'SCALE':this_scale} })
                # save to output dictionary
                data_dict[this_param] = this_def
                break
            
            # unitary constraint definition
            if case('OPT_CONSTRAINT'):
                # remove white space
                this_value = ''.join(this_value.split())                    
                # check for none case
                if this_value == 'NONE':
                    data_dict[this_param] = {'EQUALITY':OrderedDict(), 'INEQUALITY':OrderedDict()}
                    break                    
                # split definitions
                this_value = this_value.split(';')
                this_def = OrderedDict()
                for this_con in this_value:
                    if not this_con: continue # if no definition
                    # defaults
                    this_obj = 'NONE'
                    this_sgn = '='
                    this_scl = 1.0
                    this_val = 0.0
                    # split scale if present
                    this_con = this_con.split('*')
                    if len(this_con) > 1:
                        this_scl = float( this_con[1] )
                    this_con = this_con[0]
                    # find sign
                    for this_sgn in ['<','>','=']:
                        if this_sgn in this_con: break
                    # split sign, store objective and value
                    this_con = this_con.strip('()').split(this_sgn)
                    assert len(this_con) == 2 , 'incorrect constraint definition'
                    this_obj = this_con[0]
                    this_val = float( this_con[1] )
                    # store in dictionary
                    this_def[this_obj] = { 'SIGN'  : this_sgn ,
                                           'VALUE' : this_val ,
                                           'SCALE' : this_scl  }
                #: for each constraint definition
                # sort constraints by type
                this_sort = { 'EQUALITY'   : OrderedDict() ,
                              'INEQUALITY' : OrderedDict()  }
                for key,value in this_def.iteritems():
                    if value['SIGN'] == '=':
                        this_sort['EQUALITY'][key]   = value
                    else:
                        this_sort['INEQUALITY'][key] = value
                #: for each definition                
                # save to output dictionary
                data_dict[this_param] = this_sort
                break
            
            # otherwise
            # string parameters
            if case():
                data_dict[this_param] = this_value
                break              
            
            #: if case DEFINITION_DV
                        
        #: for case
        
    #: for line

    #hack - twl
    if not data_dict.has_key('DV_VALUE_NEW'):
        data_dict['DV_VALUE_NEW'] = [0]
    if not data_dict.has_key('DV_VALUE_OLD'):
        data_dict['DV_VALUE_OLD'] = [0]
    if not data_dict.has_key('OPT_ITERATIONS'):
        data_dict['OPT_ITERATIONS'] = 100
    if not data_dict.has_key('OPT_ACCURACY'):
        data_dict['OPT_ACCURACY'] = 1e-10
    if not data_dict.has_key('OPT_BOUND_UPPER'):
        data_dict['OPT_BOUND_UPPER'] = 1e10
    if not data_dict.has_key('OPT_BOUND_LOWER'):
        data_dict['OPT_BOUND_LOWER'] = -1e10
<<<<<<< HEAD
    if not data_dict.has_key('COMBINE_OBJECTIVE'):
        data_dict['COMBINE_OBJECTIVE'] = "NO"
=======
    if not data_dict.has_key('VALUE_OBJFUNC_FILENAME'):
      data_dict['VALUE_OBJFUNC_FILENAME'] = 'of_eval.dat'
    if not data_dict.has_key('GRAD_OBJFUNC_FILENAME'):
      data_dict['GRAD_OBJFUNC_FILENAME'] = 'of_grad.dat'
 
>>>>>>> 89aa15c5
    return data_dict
    
#: def read_config()



# -------------------------------------------------------------------
#  Set SU2 Configuration Parameters
# -------------------------------------------------------------------

def write_config(filename,param_dict):
    """ updates an existing config file """
    
    temp_filename = "temp.cfg"
    shutil.copy(filename,temp_filename)
    output_file = open(filename,"w")

    # break pointers
    param_dict = copy.deepcopy(param_dict)
    
    for raw_line in open(temp_filename):
        # remove line returns
        line = raw_line.strip('\r\n')
        
        # make sure it has useful data
        if not "=" in line:
            output_file.write(raw_line)
            continue
        
        # split across equals sign
        line = line.split("=")
        this_param = line[0].strip()
        old_value  = line[1].strip()
        
        # skip if parameter unwanted
        if not param_dict.has_key(this_param):
            output_file.write(raw_line)
            continue
        
        # start writing parameter
        new_value = param_dict[this_param] 
        output_file.write(this_param + "= ")
        
        # handle parameter types
        for case in switch(this_param):  
              
            # comma delimited list of floats
            if case("DV_VALUE_NEW") : pass
            if case("DV_VALUE_OLD") : pass
            if case("DV_VALUE")     :           
                n_lists = len(new_value)
                for i_value in range(n_lists):
                    output_file.write("%s" % new_value[i_value])
                    if i_value+1 < n_lists:
                        output_file.write(", ")               
                break
            
            # comma delimited list of strings no paren's
            if case("DV_KIND")            : pass
            if case("TASKS")              : pass
            if case("GRADIENTS")          :            
                if not isinstance(new_value,list):
                    new_value = [ new_value ]
                n_lists = len(new_value)
                for i_value in range(n_lists):
                    output_file.write(new_value[i_value])
                    if i_value+1 < n_lists:
                        output_file.write(", ")               
                break            
            
            # comma delimited list of strings inside paren's
            if case("MARKER_EULER")      : pass
            if case("MARKER_FAR")        : pass
            if case("MARKER_PLOTTING")   : pass
            if case("MARKER_MONITORING") : pass
            if case("MARKER_SYM")        : pass            
            if case("DV_MARKER") : 
                if not isinstance(new_value,list):
                    new_value = [ new_value ]                
                output_file.write("( ")
                n_lists = len(new_value)
                for i_value in range(n_lists):
                    output_file.write(new_value[i_value])
                    if i_value+1 < n_lists:
                        output_file.write(", ")
                output_file.write(" )") 
                break                
            
            # semicolon delimited lists of comma delimited lists
            if case("DV_PARAM") :

                assert isinstance(new_value['PARAM'],list) , 'incorrect specification of DV_PARAM'
                if not isinstance(new_value['PARAM'][0],list): new_value = [ new_value ]
                
                for i_value in range(len(new_value['PARAM'])):

                    output_file.write("( ")
                    this_param_list = new_value['PARAM'][i_value]
                    this_ffd_list = new_value['FFDTAG'][i_value]
                    n_lists = len(this_param_list)
                    
                    if this_ffd_list != []:
                      output_file.write("%s, " % this_ffd_list)
                      for j_value in range(1,n_lists):
                        output_file.write("%s" % this_param_list[j_value])
                        if j_value+1 < n_lists:
                          output_file.write(", ")
                    else:
                      for j_value in range(n_lists):
                        output_file.write("%s" % this_param_list[j_value])
                        if j_value+1 < n_lists:
                          output_file.write(", ")

                    output_file.write(") ")
                    if i_value+1 < len(new_value['PARAM']):
                        output_file.write("; ")
                break
            
            # int parameters
            if case("NUMBER_PART")            : pass
            if case("ADAPT_CYCLES")           : pass
            if case("TIME_INSTANCES")         : pass
            if case("AVAILABLE_PROC")         : pass
            if case("UNST_ADJOINT_ITER")      : pass
            if case("EXT_ITER")               :
                output_file.write("%i" % new_value)
                break
                        
            if case("DEFINITION_DV") :
                n_dv = len(new_value['KIND'])
                if not n_dv:
                    output_file.write("NONE")
                for i_dv in range(n_dv):
                    this_kind = new_value['KIND'][i_dv]
                    output_file.write("( ")
                    output_file.write("%i , " % get_dvID(this_kind) )
                    output_file.write("%s " % new_value['SCALE'][i_dv])
                    output_file.write("| ")
                    # markers                  
                    n_mark = len(new_value['MARKER'][i_dv])
                    for i_mark in range(n_mark):                       
                        output_file.write("%s " % new_value['MARKER'][i_dv][i_mark])
                        if i_mark+1 < n_mark:
                            output_file.write(", ")
                    #: for each marker
                    if not this_kind in ['AOA','MACH_NUMBER']:
                        output_file.write(" | ")
                        # params
                        if this_kind in ['FFD_SETTING','FFD_CONTROL_POINT','FFD_DIHEDRAL_ANGLE','FFD_TWIST_ANGLE','FFD_ROTATION','FFD_CAMBER','FFD_THICKNESS','FFD_CONTROL_POINT_2D','FFD_CAMBER_2D','FFD_THICKNESS_2D']:
                            n_param = len(new_value['PARAM'][i_dv])
                            output_file.write("%s , " % new_value['FFDTAG'][i_dv])
                            for i_param in range(1,n_param):
                                output_file.write("%s " % new_value['PARAM'][i_dv][i_param])
                                if i_param+1 < n_param:
                                    output_file.write(", ")
                        else:
                            n_param = len(new_value['PARAM'][i_dv])
                            for i_param in range(n_param):
                                output_file.write("%s " % new_value['PARAM'][i_dv][i_param])
                                if i_param+1 < n_param:
                                    output_file.write(", ")
                    
                        #: for each param                    
                    output_file.write(" )")
                    if i_dv+1 < n_dv:
                        output_file.write("; ")
                #: for each dv
                break
            
            if case("OPT_OBJECTIVE"):
                i_name = 0
                for name,value in new_value.iteritems():
                    if i_name>0: output_file.write("; ")
                    output_file.write( "%s * %s" % (name,value['SCALE']) )
                    i_name += 1
                break
            
            if case("OPT_CONSTRAINT"):
                i_con = 0
                for con_type in ['EQUALITY','INEQUALITY']:
                    this_con = new_value[con_type]
                    for name,value in this_con.iteritems():
                        if i_con>0: output_file.write("; ")
                        output_file.write( "( %s %s %s ) * %s" 
                                          % (name, value['SIGN'], value['VALUE'], value['SCALE']) ) 
                        i_con += 1
                    #: for each constraint
                #: for each constraint type
                if not i_con: output_file.write("NONE")
                break
            
            # default, assume string, integer or unformatted float 
            if case():
                output_file.write('%s' % new_value)
                break                         
                
        #: for case
        
        # remove from param dictionary
        del param_dict[this_param]
        
        # next line
        output_file.write("\n")        
        
    #: for each line
    
    # check that all params were used
    for this_param in param_dict.keys():
        if not this_param in ['JOB_NUMBER']:
            print ( 'Warning: Parameter %s not found in config file and was not written' % (this_param) )
        
    output_file.close()
    os.remove( temp_filename )
    
#: def write_config()


def dump_config(filename,config):
    ''' dumps a raw config file with all options in config 
        and no comments
    '''
    
    # HACK - twl
    if config.has_key('DV_VALUE_NEW'):
        config.DV_VALUE = config.DV_VALUE_NEW
        
    config_file = open(filename,'w')
    # write dummy file
    for key in config.keys():
        config_file.write( '%s= 0 \n' % key )
    config_file.close()
    # dump data
    write_config(filename,config)    
<|MERGE_RESOLUTION|>--- conflicted
+++ resolved
@@ -575,16 +575,13 @@
         data_dict['OPT_BOUND_UPPER'] = 1e10
     if not data_dict.has_key('OPT_BOUND_LOWER'):
         data_dict['OPT_BOUND_LOWER'] = -1e10
-<<<<<<< HEAD
     if not data_dict.has_key('COMBINE_OBJECTIVE'):
         data_dict['COMBINE_OBJECTIVE'] = "NO"
-=======
     if not data_dict.has_key('VALUE_OBJFUNC_FILENAME'):
       data_dict['VALUE_OBJFUNC_FILENAME'] = 'of_eval.dat'
     if not data_dict.has_key('GRAD_OBJFUNC_FILENAME'):
       data_dict['GRAD_OBJFUNC_FILENAME'] = 'of_grad.dat'
  
->>>>>>> 89aa15c5
     return data_dict
     
 #: def read_config()
