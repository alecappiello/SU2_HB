#!/usr/bin/env python

## \file gradients.py
#  \brief python package for gradients
#  \author T. Lukaczyk, F. Palacios
#  \version 4.1.0 "Cardinal"
#
# SU2 Lead Developers: Dr. Francisco Palacios (Francisco.D.Palacios@boeing.com).
#                      Dr. Thomas D. Economon (economon@stanford.edu).
#
# SU2 Developers: Prof. Juan J. Alonso's group at Stanford University.
#                 Prof. Piero Colonna's group at Delft University of Technology.
#                 Prof. Nicolas R. Gauger's group at Kaiserslautern University of Technology.
#                 Prof. Alberto Guardone's group at Polytechnic University of Milan.
#                 Prof. Rafael Palacios' group at Imperial College London.
#
# Copyright (C) 2012-2015 SU2, the open-source CFD code.
#
# SU2 is free software; you can redistribute it and/or
# modify it under the terms of the GNU Lesser General Public
# License as published by the Free Software Foundation; either
# version 2.1 of the License, or (at your option) any later version.
#
# SU2 is distributed in the hope that it will be useful,
# but WITHOUT ANY WARRANTY; without even the implied warranty of
# MERCHANTABILITY or FITNESS FOR A PARTICULAR PURPOSE. See the GNU
# Lesser General Public License for more details.
#
# You should have received a copy of the GNU Lesser General Public
# License along with SU2. If not, see <http://www.gnu.org/licenses/>.

# ----------------------------------------------------------------------
#  Imports
# ----------------------------------------------------------------------

import os, sys, shutil, copy
from .. import run  as su2run
from .. import io   as su2io
from .. import util as su2util
from .functions import function, update_mesh
from ..io import redirect_folder, redirect_output
import functions

# ----------------------------------------------------------------------
#  Main Gradient Interface
# ----------------------------------------------------------------------

def gradient( func_name, method, config, state=None ):    
    """ val = SU2.eval.grad(func_name,method,config,state=None)

        Evaluates the aerodynamic gradients.

        Wraps:
            SU2.eval.adjoint()
            SU2.eval.findiff()

        Assumptions:
            Config is already setup for deformation.
            Mesh need not be deformed.
            Updates config and state by reference.
            Redundancy if state.GRADIENTS has the key func_name.

        Executes in:
            ./ADJOINT_* or ./FINDIFF

        Inputs:
            func_name - SU2 objective function name
            method    - 'CONTINUOUS_ADJOINT' or 'FINDIFF' or 'DISCRETE_ADJOINT'
            config    - an SU2 config
            state     - optional, an SU2 state

        Outputs:
            A list of floats of gradient values
    """

    # Initialize
    grads = {}
    state = su2io.State(state)
    if func_name == 'ALL':
        raise Exception , "func_name = 'ALL' not yet supported"
<<<<<<< HEAD
    
    multi_objective = (type(func_name)==list)
    
    # redundancy check
    if (multi_objective or not state['GRADIENTS'].has_key(func_name)):
=======
    func_name_string = func_name
    if (type(func_name)==list):
        if (config.COMBINE_OBJECTIVE):
            config.OBJECTIVE_FUNCTION = ', '.join(func_name)
            func_name_string = 'COMBO'
        else:
            func_name = func_name[0]
            config.OBJECTIVE_FUNCTION = func_name
    else:
        config.OBJECTIVE_FUNCTION = func_name
    # redundancy check
    if not state['GRADIENTS'].has_key(func_name_string):
>>>>>>> e154070e

        # Adjoint Gradients
        if any([method == 'CONTINUOUS_ADJOINT', method == 'DISCRETE_ADJOINT']):

            # If using chain rule
            if 'OUTFLOW_GENERALIZED' in config.OBJECTIVE_FUNCTION:
                import downstream_function
                chaingrad = downstream_function.downstream_gradient(config,state)
                # Set coefficients for gradients
                config.OBJ_CHAIN_RULE_COEFF = str(chaingrad[0:5])
                
            # Aerodynamics
            if func_name_string in su2io.optnames_aero:
                grads = adjoint( func_name, config, state )

            elif func_name[0] in su2io.optnames_aero:
                grads = adjoint( func_name, config, state )
                
            # Stability
            elif func_name_string in su2io.optnames_stab:
                grads = stability( func_name, config, state )

            # Geometry (actually a finite difference)
            elif func_name_string in su2io.optnames_geo:
                grads = geometry( func_name, config, state )

            else:
                raise Exception, 'unknown function name: %s' % func_name_string

        # Finite Difference Gradients
        elif method == 'FINDIFF':
            grads = findiff( config, state )

        elif method == 'DIRECTDIFF':
            grad = directdiff (config , state )

        else:
            raise Exception , 'unrecognized gradient method'
        
<<<<<<< HEAD
        if ('CUSTOM' in config.DV_KIND and 'OUTFLOW_GENERALIZED' in func_name):
            import downstream_function
            chaingrad = downstream_function.downstream_gradient(config,state)
            if multi_objective:
                func = 'COMBO'
            else:
                func = 'OUTFLOW_GENERALIZED'
            n_dv = len(grads[func])
            custom_dv=1
            for idv in range(n_dv):
                if (config.DV_KIND[idv] == 'CUSTOM'):
                    grads[func][idv] = chaingrad[4+custom_dv]
=======
        if ('CUSTOM' in config.DV_KIND and 'OUTFLOW_GENERALIZED' in config.OBJECTIVE_FUNCTION):
            import downstream_function
            chaingrad = downstream_function.downstream_gradient(config,state)
            n_dv = len(grads[func_name_string])
            custom_dv=1
            for idv in range(n_dv):
                if (config.DV_KIND[idv] == 'CUSTOM'):
                    grads[func_name_string][idv] = chaingrad[4+custom_dv]
>>>>>>> e154070e
                    custom_dv = custom_dv+1
        # store
        state['GRADIENTS'].update(grads)

    # if not redundant

    # prepare output
<<<<<<< HEAD
    if multi_objective:
        grads_out = state['GRADIENTS']['COMBO']
    else:
        grads_out = state['GRADIENTS'][func_name]
=======
    grads_out = state['GRADIENTS'][func_name_string]
>>>>>>> e154070e

    return copy.deepcopy(grads_out)

#: def gradient()


# ----------------------------------------------------------------------
#  Adjoint Gradients
# ----------------------------------------------------------------------

def adjoint( func_name, config, state=None ):
    """ vals = SU2.eval.adjoint(func_name,config,state=None)

        Evaluates the aerodynamics gradients using the 
        adjoint methodology with:
            SU2.eval.func()
            SU2.run.deform()
            SU2.run.direct()
            SU2.run.adjoint()

        Assumptions:
            Config is already setup for deformation.
            Mesh may or may not be deformed.
            Updates config and state by reference.
            Adjoint Redundancy if state.GRADIENTS has key func_name.
            Direct Redundancy if state.FUNCTIONS has key func_name.

        Executes in:
            ./ADJOINT_<func_name>

        Inputs:
            func_name - SU2 objective function name
            config    - an SU2 config
            state     - optional, an SU2 state

        Outputs:
            A Bunch() with keys of objective function names
            and values of list of floats of gradient values
    """

    # ----------------------------------------------------
    #  Initialize    
    # ----------------------------------------------------
    multi_objective = (type(func_name)==list)
    # initialize
    state = su2io.State(state)
    special_cases = su2io.get_specialCases(config)
<<<<<<< HEAD
    if multi_objective:
        ADJ_NAME = 'ADJOINT_COMBO'
=======
    multi_objective = config.COMBINE_OBJECTIVE and type(func_name)==list
    func_name_string = func_name
    if (multi_objective):
        ADJ_NAME = 'ADJOINT_COMBO'
        func_name_string = 'COMBO'
>>>>>>> e154070e
    else:
        ADJ_NAME = 'ADJOINT_'+func_name

    # console output
    if config.get('CONSOLE','VERBOSE') in ['QUIET','CONCISE']:
        log_adjoint = 'log_Adjoint.out'
    else:
        log_adjoint = None   

    # ----------------------------------------------------
    #  Redundancy Check
    # ----------------------------------------------------    

    # master redundancy check
<<<<<<< HEAD
    if (not multi_objective) and state['GRADIENTS'].has_key(func_name[0]):
=======
    if state['GRADIENTS'].has_key(func_name_string):
>>>>>>> e154070e
        grads = state['GRADIENTS']
        return copy.deepcopy(grads)

    # ----------------------------------------------------
    #  Direct Solution    
    # ----------------------------------------------------        

    # run (includes redundancy checks)
    function( func_name, config, state )   

    # ----------------------------------------------------    
    #  Adaptation (not implemented)
    # ----------------------------------------------------

    #if not state.['ADAPTED_ADJOINT']:
    #    config = su2run.adaptation(config)
    #    state['ADAPTED_FUNC'] = True

    # ----------------------------------------------------    
    #  Adjoint Solution
    # ----------------------------------------------------        

    # files to pull
    files = state['FILES']
    pull = []; link = []    

    # files: mesh
    name = files['MESH']
    name = su2io.expand_part(name,config)
    link.extend(name)

    # files: direct solution
    name = files['DIRECT']
    name = su2io.expand_time(name,config)
    link.extend(name)

    # files: adjoint solution
    if files.has_key( ADJ_NAME ):
        name = files[ADJ_NAME]
        name = su2io.expand_time(name,config)
        link.extend(name)       
    else:
        config['RESTART_SOL'] = 'NO'

    # files: target equivarea adjoint weights
    if 'EQUIV_AREA' in special_cases:
        pull.append(files['WEIGHT_NF'])   
        pull.append(files['TARGET_EA'])

    # files: target pressure coefficient
    if 'INV_DESIGN_CP' in special_cases:
        pull.append(files['TARGET_CP'])

    # files: target heat flux coefficient
    if 'INV_DESIGN_HEATFLUX' in special_cases:
        pull.append(files['TARGET_HEATFLUX'])

    # output redirection
    with redirect_folder( ADJ_NAME, pull, link ) as push:
        with redirect_output(log_adjoint):        

            # setup config
            if multi_objective:
<<<<<<< HEAD
                funcstring = ", ".join(func_name)
            else:
                funcstring = func_name
            print func_name, funcstring
            
            config['OBJECTIVE_FUNCTION'] =funcstring
=======
                config['OBJECTIVE_FUNCTION'] = ", ".join(func_name)
            else:
                config['OBJECTIVE_FUNCTION'] = func_name
>>>>>>> e154070e

            # # RUN ADJOINT SOLUTION # #
            info = su2run.adjoint(config)
            su2io.restart2solution(config,info)
            state.update(info)

            # Gradient Projection
            info = su2run.projection(config,state)
            state.update(info)

            # solution files to push
            name = state.FILES[ADJ_NAME]
            name = su2io.expand_time(name,config)
            push.extend(name)

    #: with output redirection

    # return output 
    grads = su2util.ordered_bunch()
<<<<<<< HEAD
    if multi_objective:
        grads['COMBO']= state['GRADIENTS'][funcstring]
    else:
        grads[func_name] = state['GRADIENTS'][func_name]
=======
    grads[func_name_string] = state['GRADIENTS'][func_name_string]
>>>>>>> e154070e
    return grads

#: def adjoint()



# ----------------------------------------------------------------------
#  Stability Functions
# ----------------------------------------------------------------------

def stability( func_name, config, state=None, step=1e-2 ):


    folder = 'STABILITY' # os.path.join('STABILITY',func_name) #STABILITY/D_MOMENT_Y_D_ALPHA/

    # ----------------------------------------------------
    #  Initialize    
    # ----------------------------------------------------

    # initialize
    state = su2io.State(state)
    if not state.FILES.has_key('MESH'):
        state.FILES.MESH = config['MESH_FILENAME']
    special_cases = su2io.get_specialCases(config)

    # find base func name
    matches = [ k for k in su2io.optnames_aero if k in func_name ]
    if not len(matches) == 1: raise Exception, 'could not find stability function name'
    base_name = matches[0]    

    ADJ_NAME = 'ADJOINT_'+base_name

    # console output
    if config.get('CONSOLE','VERBOSE') in ['QUIET','CONCISE']:
        log_direct = 'log_Direct.out'
    else:
        log_direct = None

    # ----------------------------------------------------    
    #  Update Mesh
    # ----------------------------------------------------

    # does decomposition and deformation
    info = update_mesh(config,state) 

    # ----------------------------------------------------    
    #  CENTRAL POINT
    # ----------------------------------------------------    

    # will run in ADJOINT/
    grads_0 = gradient(base_name,'CONTINUOUS_ADJOINT',config,state)


    # ----------------------------------------------------    
    #  Run Forward Point
    # ----------------------------------------------------   

    # files to pull
    files = state.FILES
    pull = []; link = []

    # files: mesh
    name = files['MESH']
    name = su2io.expand_part(name,config)
    link.extend(name)

    # files: direct solution
    ## DO NOT PULL DIRECT SOLUTION, use the one in STABILITY/ 

    # files: adjoint solution
    if files.has_key( ADJ_NAME ):
        name = files[ADJ_NAME]
        name = su2io.expand_time(name,config)
        link.extend(name)       
    else:
        config['RESTART_SOL'] = 'NO'        

    # files: target equivarea adjoint weights
    ## DO NOT PULL EQUIVAREA WEIGHTS, use the one in STABILITY/


    # pull needed files, start folder
    with redirect_folder( folder, pull, link ) as push:
        with redirect_output(log_direct):     

            konfig = copy.deepcopy(config)
            ztate  = copy.deepcopy(state)

            # TODO: GENERALIZE
            konfig.AoA = konfig.AoA + step

            # let's start somethin somthin
            del ztate.GRADIENTS[base_name]
            #ztate.find_files(konfig)

            # the gradient
            grads_1 = gradient(base_name,'CONTINUOUS_ADJOINT',konfig,ztate)

            ## direct files to store
            #name = ztate.FILES[ADJ_NAME]
            #if not state.FILES.has_key('STABILITY'):
                #state.FILES.STABILITY = su2io.ordered_bunch()
            #state.FILES.STABILITY[ADJ_NAME] = name


    # ----------------------------------------------------    
    #  DIFFERENCING
    # ----------------------------------------------------

    grads = [ ( g_1 - g_0 ) / step 
              for g_1,g_0 in zip(grads_1,grads_0) ]

    state.GRADIENTS[func_name] = grads
    grads_out = su2util.ordered_bunch()
    grads_out[func_name] = grads

    return grads_out



# ----------------------------------------------------------------------
#  Finite Difference Gradients
# ----------------------------------------------------------------------

def findiff( config, state=None, step=1e-4 ):
    """ vals = SU2.eval.findiff(config,state=None,step=1e-4)

        Evaluates the aerodynamics gradients using 
        finite differencing with:
            SU2.eval.func()
            SU2.run.deform()
            SU2.run.direct()

        Assumptions:
            Config is already setup for deformation.
            Mesh may or may not be deformed.
            Updates config and state by reference.
            Gradient Redundancy if state.GRADIENTS has the key func_name.
            Direct Redundancy if state.FUNCTIONS has key func_name.

        Executes in:
            ./FINDIFF

        Inputs:
            config - an SU2 config
            state  - optional, an SU2 state
            step   - finite difference step size, as a float or
                     list of floats of length n_DV

        Outputs:
            A Bunch() with keys of objective function names
            and values of list of floats of gradient values
    """    

    # ----------------------------------------------------
    #  Initialize    
    # ----------------------------------------------------

    # initialize
    state = su2io.State(state)
    special_cases = su2io.get_specialCases(config)
    Definition_DV = config['DEFINITION_DV']

    # console output
    if config.get('CONSOLE','VERBOSE') in ['QUIET','CONCISE']:
        log_findiff = 'log_FinDiff.out'
    else:
        log_findiff = None

    # ----------------------------------------------------
    #  Redundancy Check
    # ----------------------------------------------------    

    # master redundancy check
    opt_names = su2io.optnames_aero + su2io.optnames_geo 
    findiff_todo = all( [ state.GRADIENTS.has_key(key) for key in opt_names ] )
    if findiff_todo:
        grads = state['GRADIENTS']
        return copy.deepcopy(grads)

    # ----------------------------------------------------
    #  Zero Step  
    # ----------------------------------------------------   

    # run
    func_base = function( 'ALL', config, state )      

    # ----------------------------------------------------
    #  Plot Setup
    # ----------------------------------------------------          

    grad_filename  = config['GRAD_OBJFUNC_FILENAME']
    grad_filename  = os.path.splitext( grad_filename )[0]
    output_format  = config['OUTPUT_FORMAT']
    plot_extension = su2io.get_extension(output_format)    
    grad_filename  = grad_filename + '_findiff' + plot_extension

    # ----------------------------------------------------
    #  Finite Difference Steps
    # ----------------------------------------------------  

    # local config
    konfig = copy.deepcopy(config)

    # check deformation setup
    n_dv = len(Definition_DV['KIND'])
    deform_set = konfig['DV_KIND'] == Definition_DV['KIND']
    if not deform_set: 
        dvs_base = [0.0] * n_dv
        konfig.unpack_dvs(dvs_base,dvs_base)    
    else:
        dvs_base = konfig['DV_VALUE_NEW']

    # initialize gradients
    func_keys = func_base.keys()
    func_keys = ['VARIABLE'] + func_keys + ['FINDIFF_STEP']
    grads = su2util.ordered_bunch.fromkeys(func_keys)
    for key in grads.keys(): grads[key] = []

    # step vector
    if isinstance(step,list):
        assert n_dv == len(step) , 'unexpected step vector length'
    else:
        step = [step] * n_dv

    # files to pull
    files = state['FILES']
    pull = []; link = []    
    # files: mesh
    name = files['MESH']
    name = su2io.expand_part(name,konfig)
    link.extend(name)
    # files: direct solution
    if files.has_key('DIRECT'):
        name = files['DIRECT']
        name = su2io.expand_time(name,config)
        link.extend(name)

    # files: target equivarea distribution
    if 'EQUIV_AREA' in special_cases and 'TARGET_EA' in files:
        pull.append(files['TARGET_EA'])

    # files: target pressure distribution
    if 'INV_DESIGN_CP' in special_cases and 'TARGET_CP' in files:
        pull.append(files['TARGET_CP'])

    # files: target heat flux distribution
    if 'INV_DESIGN_HEATFLUX' in special_cases and 'TARGET_HEATFLUX' in files:
        pull.append(files['TARGET_HEATFLUX'])

    # Use custom variable
    if ('CUSTOM' in konfig.DV_KIND):
        import downstream_function
        chaingrad = downstream_function.downstream_gradient(config,state)
        custom_dv=1
        
    # output redirection
    with redirect_folder('FINDIFF',pull,link) as push:
        with redirect_output(log_findiff):

            # iterate each dv    
            for i_dv in range(n_dv):

                this_step = step[i_dv]
                temp_config_name = 'config_FINDIFF_%i.cfg' % i_dv 

                this_dvs    = copy.deepcopy(dvs_base)
                this_konfig = copy.deepcopy(konfig)
                this_dvs[i_dv] = this_dvs[i_dv] + this_step

                this_state = su2io.State()
                this_state.FILES = copy.deepcopy( state.FILES )
                this_konfig.unpack_dvs(this_dvs,dvs_base)

                this_konfig.dump(temp_config_name)

                # Direct Solution, findiff step
                func_step = function( 'ALL', this_konfig, this_state )

                # remove deform step files
                meshfiles = this_state.FILES.MESH
                meshfiles = su2io.expand_part(meshfiles,this_konfig)
                for name in meshfiles: os.remove(name)

                # calc finite difference and store
                for key in grads.keys():
                    if key == 'VARIABLE': 
                        grads[key].append(i_dv)
                    elif key == 'FINDIFF_STEP': 
                        grads[key].append(this_step)
                    else:
                        this_grad = ( func_step[key] - func_base[key] ) / this_step
                        grads[key].append(this_grad)
                        
                # Use custom DV
                if (konfig.DV_KIND[i_dv] == 'CUSTOM'):
                    grads['OUTFLOW_GENERALIZED'][i_dv] = chaingrad[4+custom_dv]
                    custom_dv = custom_dv+1
                    
                #: for each grad name
                    
                su2util.write_plot(grad_filename,output_format,grads)
                os.remove(temp_config_name)

            #: for each dv

    #: with output redirection

    # remove plot items
    del grads['VARIABLE']
    del grads['FINDIFF_STEP']
    state.GRADIENTS.update(grads)

    # return results
    grads = copy.deepcopy(grads)
    return grads

#: def findiff()


# ----------------------------------------------------------------------
#  Geometric Gradients
# ----------------------------------------------------------------------

def geometry( func_name, config, state=None ):
    """ val = SU2.eval.geometry(config,state=None)

        Evaluates geometry with the following:
            SU2.run.deform()
            SU2.run.geometry()

        Assumptions:
            Config is already setup for deformation.
            Mesh may or may not be deformed.
            Updates config and state by reference.
            Redundancy if state.FUNCTIONS does not have func_name.

        Executes in:
            ./GEOMETRY

        Inputs:
            config    - an SU2 config
            state     - optional, an SU2 state

        Outputs:
            Bunch() of functions with keys of objective function names
            and values of objective function floats.
    """

    # ----------------------------------------------------
    #  Initialize    
    # ----------------------------------------------------

    # initialize
    state = su2io.State(state)
    if not state.FILES.has_key('MESH'):
        state.FILES.MESH = config['MESH_FILENAME']
    special_cases = su2io.get_specialCases(config)

    # console output
    if config.get('CONSOLE','VERBOSE') in ['QUIET','CONCISE']:
        log_geom = 'log_Geometry.out'
    else:
        log_geom = None

    # ----------------------------------------------------    
    #  Update Mesh (check with Trent)
    # ----------------------------------------------------

    # does decomposition and deformation
    # info = update_mesh(config,state)


    # ----------------------------------------------------
    #  Geometry Solution
    # ----------------------------------------------------    

    # redundancy check
    geometry_done = state.GRADIENTS.has_key(func_name)
    #geometry_done = all( [ state.FUNCTIONS.has_key(key) for key in su2io.optnames_geo ] )
    if not geometry_done:    

        # files to pull
        files = state.FILES
        pull = []; link = []

        # files: mesh
        name = files['MESH']
        name = su2io.expand_part(name,config)
        link.extend(name)

        # update function name
        ## TODO

        # output redirection
        with redirect_folder( 'GEOMETRY', pull, link ) as push:
            with redirect_output(log_geom):     

                # setup config
                config.GEO_PARAM = func_name
                config.GEO_MODE  = 'GRADIENT'

                # # RUN GEOMETRY SOLUTION # #
                info = su2run.geometry(config)
                state.update(info)

                # no files to push

        #: with output redirection

    #: if not redundant 


    # return output 
    grads = su2util.ordered_bunch()
    for key in su2io.optnames_geo:
        if state['GRADIENTS'].has_key(key):
            grads[key] = state['GRADIENTS'][key]
    return grads    

#: def geometry()


# ----------------------------------------------------------------------
#  Direct Differentiation Gradients
# ----------------------------------------------------------------------

def directdiff( config, state=None ):
    """ vals = SU2.eval.directdiff(config,state=None)

        Evaluates the aerodynamics gradients using
        direct differentiation with:
            SU2.eval.func()
            SU2.run.deform()
            SU2.run.direct()

        Assumptions:
            Config is already setup for deformation.
            Mesh may or may not be deformed.
            Updates config and state by reference.
            Gradient Redundancy if state.GRADIENTS has the key func_name.
            Direct Redundancy if state.FUNCTIONS has key func_name.

        Executes in:
            ./DIRECTDIFF

        Inputs:
            config - an SU2 config
            state  - optional, an SU2 state
            step   - finite difference step size, as a float or
                     list of floats of length n_DV

        Outputs:
            A Bunch() with keys of objective function names
            and values of list of floats of gradient values
    """

    # ----------------------------------------------------
    #  Initialize
    # ----------------------------------------------------

    # initialize
    state = su2io.State(state)
    special_cases = su2io.get_specialCases(config)
    Definition_DV = config['DEFINITION_DV']

    # console output
    if config.get('CONSOLE','VERBOSE') in ['QUIET','CONCISE']:
        log_directdiff = 'log_DirectDiff.out'
    else:
        log_directdiff = None

    # ----------------------------------------------------
    #  Redundancy Check
    # ----------------------------------------------------

    # master redundancy check
    opt_names = su2io.optnames_aero + su2io.optnames_geo
    directdiff_todo = all( [ state.GRADIENTS.has_key(key) for key in opt_names ] )
    if directdiff_todo:
        grads = state['GRADIENTS']
        return copy.deepcopy(grads)

    # ----------------------------------------------------
    #  Plot Setup
    # ----------------------------------------------------

    grad_filename  = config['GRAD_OBJFUNC_FILENAME']
    grad_filename  = os.path.splitext( grad_filename )[0]
    output_format  = config['OUTPUT_FORMAT']
    plot_extension = su2io.get_extension(output_format)
    grad_filename  = grad_filename + '_directdiff' + plot_extension

    # ----------------------------------------------------
    # Direct Differentiation Evaluation
    # ----------------------------------------------------

    # local config
    konfig = copy.deepcopy(config)

    n_dv = len(Definition_DV['KIND'])

    # initialize gradients
    func_keys = su2io.grad_names_map.keys()
    func_keys = ['VARIABLE'] + func_keys
    grads = su2util.ordered_bunch.fromkeys(func_keys)
    for key in grads.keys(): grads[key] = []

    # files to pull
    files = state['FILES']
    pull = []; link = []
    # files: mesh
    name = files['MESH']
    name = su2io.expand_part(name,konfig)
    link.extend(name)
    # files: direct solution
    if files.has_key('DIRECT'):
        name = files['DIRECT']
        name = su2io.expand_time(name,config)
        link.extend(name)

    # files: target equivarea distribution
    if 'EQUIV_AREA' in special_cases and 'TARGET_EA' in files:
        pull.append(files['TARGET_EA'])

    # files: target pressure distribution
    if 'INV_DESIGN_CP' in special_cases and 'TARGET_CP' in files:
        pull.append(files['TARGET_CP'])

    # files: target heat flux distribution
    if 'INV_DESIGN_HEATFLUX' in special_cases and 'TARGET_HEATFLUX' in files:
        pull.append(files['TARGET_HEATFLUX'])

    # output redirection
    with redirect_folder('DIRECTDIFF',pull,link) as push:
        with redirect_output(log_directdiff):

            # iterate each dv
            for i_dv in range(n_dv):

                temp_config_name = 'config_DIRECTDIFF_%i.cfg' % i_dv

                this_konfig = copy.deepcopy(konfig)

                this_dvs = [0.0]*n_dv
                this_dvs[i_dv] = 1.0
                this_dvs_old = [0.0]*n_dv
                this_dvs_old[i_dv] = 1.0
                this_state = su2io.State()
                this_state.FILES = copy.deepcopy( state.FILES )
                this_konfig.unpack_dvs(this_dvs, this_dvs_old)

                this_konfig.dump(temp_config_name)

                # Direct Solution
                func_step = function( 'ALL', this_konfig, this_state )

                # store
                for key in grads.keys():
                    if key == 'VARIABLE':
                        grads[key].append(i_dv)
                    else:
                        this_grad = func_step[su2io.grad_names_map[key]]
                        grads[key].append(this_grad)
                #: for each grad name

                su2util.write_plot(grad_filename,output_format,grads)
                os.remove(temp_config_name)

            #: for each dv

    #: with output redirection

    # remove plot items
    del grads['VARIABLE']
    state.GRADIENTS.update(grads)
    state.update(this_state)

    # return results
    grads = copy.deepcopy(grads)
    return grads

#: def directdiff()
<|MERGE_RESOLUTION|>--- conflicted
+++ resolved
@@ -78,13 +78,6 @@
     state = su2io.State(state)
     if func_name == 'ALL':
         raise Exception , "func_name = 'ALL' not yet supported"
-<<<<<<< HEAD
-    
-    multi_objective = (type(func_name)==list)
-    
-    # redundancy check
-    if (multi_objective or not state['GRADIENTS'].has_key(func_name)):
-=======
     func_name_string = func_name
     if (type(func_name)==list):
         if (config.COMBINE_OBJECTIVE):
@@ -97,7 +90,6 @@
         config.OBJECTIVE_FUNCTION = func_name
     # redundancy check
     if not state['GRADIENTS'].has_key(func_name_string):
->>>>>>> e154070e
 
         # Adjoint Gradients
         if any([method == 'CONTINUOUS_ADJOINT', method == 'DISCRETE_ADJOINT']):
@@ -137,20 +129,6 @@
         else:
             raise Exception , 'unrecognized gradient method'
         
-<<<<<<< HEAD
-        if ('CUSTOM' in config.DV_KIND and 'OUTFLOW_GENERALIZED' in func_name):
-            import downstream_function
-            chaingrad = downstream_function.downstream_gradient(config,state)
-            if multi_objective:
-                func = 'COMBO'
-            else:
-                func = 'OUTFLOW_GENERALIZED'
-            n_dv = len(grads[func])
-            custom_dv=1
-            for idv in range(n_dv):
-                if (config.DV_KIND[idv] == 'CUSTOM'):
-                    grads[func][idv] = chaingrad[4+custom_dv]
-=======
         if ('CUSTOM' in config.DV_KIND and 'OUTFLOW_GENERALIZED' in config.OBJECTIVE_FUNCTION):
             import downstream_function
             chaingrad = downstream_function.downstream_gradient(config,state)
@@ -159,7 +137,6 @@
             for idv in range(n_dv):
                 if (config.DV_KIND[idv] == 'CUSTOM'):
                     grads[func_name_string][idv] = chaingrad[4+custom_dv]
->>>>>>> e154070e
                     custom_dv = custom_dv+1
         # store
         state['GRADIENTS'].update(grads)
@@ -167,14 +144,7 @@
     # if not redundant
 
     # prepare output
-<<<<<<< HEAD
-    if multi_objective:
-        grads_out = state['GRADIENTS']['COMBO']
-    else:
-        grads_out = state['GRADIENTS'][func_name]
-=======
     grads_out = state['GRADIENTS'][func_name_string]
->>>>>>> e154070e
 
     return copy.deepcopy(grads_out)
 
@@ -222,18 +192,12 @@
     # initialize
     state = su2io.State(state)
     special_cases = su2io.get_specialCases(config)
-<<<<<<< HEAD
-    if multi_objective:
-        ADJ_NAME = 'ADJOINT_COMBO'
-=======
     multi_objective = config.COMBINE_OBJECTIVE and type(func_name)==list
     func_name_string = func_name
     if (multi_objective):
-        ADJ_NAME = 'ADJOINT_COMBO'
         func_name_string = 'COMBO'
->>>>>>> e154070e
-    else:
-        ADJ_NAME = 'ADJOINT_'+func_name
+
+    ADJ_NAME = 'ADJOINT_'+func_name
 
     # console output
     if config.get('CONSOLE','VERBOSE') in ['QUIET','CONCISE']:
@@ -246,11 +210,7 @@
     # ----------------------------------------------------    
 
     # master redundancy check
-<<<<<<< HEAD
-    if (not multi_objective) and state['GRADIENTS'].has_key(func_name[0]):
-=======
     if state['GRADIENTS'].has_key(func_name_string):
->>>>>>> e154070e
         grads = state['GRADIENTS']
         return copy.deepcopy(grads)
 
@@ -314,18 +274,9 @@
 
             # setup config
             if multi_objective:
-<<<<<<< HEAD
-                funcstring = ", ".join(func_name)
-            else:
-                funcstring = func_name
-            print func_name, funcstring
-            
-            config['OBJECTIVE_FUNCTION'] =funcstring
-=======
                 config['OBJECTIVE_FUNCTION'] = ", ".join(func_name)
             else:
                 config['OBJECTIVE_FUNCTION'] = func_name
->>>>>>> e154070e
 
             # # RUN ADJOINT SOLUTION # #
             info = su2run.adjoint(config)
@@ -345,14 +296,7 @@
 
     # return output 
     grads = su2util.ordered_bunch()
-<<<<<<< HEAD
-    if multi_objective:
-        grads['COMBO']= state['GRADIENTS'][funcstring]
-    else:
-        grads[func_name] = state['GRADIENTS'][func_name]
-=======
     grads[func_name_string] = state['GRADIENTS'][func_name_string]
->>>>>>> e154070e
     return grads
 
 #: def adjoint()
