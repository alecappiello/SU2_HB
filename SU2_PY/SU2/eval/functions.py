#!/usr/bin/env python

## \file functions.py
#  \brief python package for functions
#  \author T. Lukaczyk, F. Palacios
#  \version 4.1.0 "Cardinal"
#
# SU2 Lead Developers: Dr. Francisco Palacios (Francisco.D.Palacios@boeing.com).
#                      Dr. Thomas D. Economon (economon@stanford.edu).
#
# SU2 Developers: Prof. Juan J. Alonso's group at Stanford University.
#                 Prof. Piero Colonna's group at Delft University of Technology.
#                 Prof. Nicolas R. Gauger's group at Kaiserslautern University of Technology.
#                 Prof. Alberto Guardone's group at Polytechnic University of Milan.
#                 Prof. Rafael Palacios' group at Imperial College London.
#
# Copyright (C) 2012-2015 SU2, the open-source CFD code.
#
# SU2 is free software; you can redistribute it and/or
# modify it under the terms of the GNU Lesser General Public
# License as published by the Free Software Foundation; either
# version 2.1 of the License, or (at your option) any later version.
#
# SU2 is distributed in the hope that it will be useful,
# but WITHOUT ANY WARRANTY; without even the implied warranty of
# MERCHANTABILITY or FITNESS FOR A PARTICULAR PURPOSE. See the GNU
# Lesser General Public License for more details.
#
# You should have received a copy of the GNU Lesser General Public
# License along with SU2. If not, see <http://www.gnu.org/licenses/>.

# ----------------------------------------------------------------------
#  Imports
# ----------------------------------------------------------------------

import os, sys, shutil, copy, time
from .. import run  as su2run
from .. import io   as su2io
from .. import util as su2util
from ..io import redirect_folder, redirect_output


# ----------------------------------------------------------------------
#  Main Function Interface
# ----------------------------------------------------------------------

def function( func_name, config, state=None ):
    """ val = SU2.eval.func(func_name,config,state=None)
    
        Evaluates the aerodynamics and geometry functions.
        
        Wraps:
            SU2.eval.aerodynamics()
            SU2.eval.geometry()
        
        Assumptions:
            Config is already setup for deformation.
            Mesh need not be deformed.
            Updates config and state by reference.
            Redundancy if state.FUNCTIONS is not empty.
        
        Executes in:
            ./DIRECT or ./GEOMETRY
        
        Inputs:
            func_name - SU2 objective function name or 'ALL'
            config    - an SU2 config
            state     - optional, an SU2 state
        
        Outputs:
            If func_name is 'ALL', returns a Bunch() of 
            functions with keys of objective function names
            and values of objective function floats.
            Otherwise returns a float.
    """
    
    # initialize
    state = su2io.State(state)
<<<<<<< HEAD
=======
    
    # If combine_objective is true, use the 'combo' output. 
    if (config.COMBINE_OBJECTIVE and type(func_name)==list):
        func_name = 'COMBO'
>>>>>>> e154070e
    multi_objective = (type(func_name)==list)
    # redundancy check
    if multi_objective or not state['FUNCTIONS'].has_key(func_name):

        # Aerodynamics
        if multi_objective or func_name == 'ALL' or func_name in su2io.optnames_aero + su2io.grad_names_directdiff:
            aerodynamics( config, state )
            
        # Stability
        elif func_name in su2io.optnames_stab:
            stability( config, state )
        
        # Geometry
        elif func_name in su2io.optnames_geo:
            geometry( func_name, config, state )
            
        else:
            raise Exception, 'unknown function name, %s' % func_name
        
    #: if not redundant
    
    # prepare output
    if func_name == 'ALL':
        func_out = state['FUNCTIONS']
<<<<<<< HEAD
    elif not multi_objective:
        func_out = state['FUNCTIONS'][func_name]
    else:
        func_out = state['FUNCTIONS']['COMBO']
=======
    elif multi_objective:
        for func in func_name:
            func_out = state['FUNCTIONS'][func]
    else:
        func_out = state['FUNCTIONS'][func_name]
        
>>>>>>> e154070e
    
    return copy.deepcopy(func_out)

#: def function()


# ----------------------------------------------------------------------
#  Aerodynamic Functions
# ----------------------------------------------------------------------

def aerodynamics( config, state=None ):
    """ vals = SU2.eval.aerodynamics(config,state=None)
    
        Evaluates aerodynamics with the following:
	          SU2.run.deform()
            SU2.run.direct()
        
        Assumptions:
            Config is already setup for deformation.
            Mesh may or may not be deformed.
            Updates config and state by reference.
            Redundancy if state.FUNCTIONS is not empty.
            
        Executes in:
            ./DIRECT
            
        Inputs:
            config    - an SU2 config
            state     - optional, an SU2 state
        
        Outputs:
            Bunch() of functions with keys of objective function names
            and values of objective function floats.
    """
    
    # ----------------------------------------------------
    #  Initialize    
    # ----------------------------------------------------
    
    # initialize
    state = su2io.State(state)
    if not state.FILES.has_key('MESH'):
        state.FILES.MESH = config['MESH_FILENAME']
    special_cases = su2io.get_specialCases(config)
    
    # console output
    if config.get('CONSOLE','VERBOSE') in ['QUIET','CONCISE']:
        log_direct = 'log_Direct.out'
    else:
        log_direct = None
    
    # ----------------------------------------------------    
    #  Update Mesh
    # ----------------------------------------------------
    
    # does decomposition and deformation
    info = update_mesh(config,state)
    
    # ----------------------------------------------------    
    #  Adaptation (not implemented)
    # ----------------------------------------------------
    
    #if not state.['ADAPTED_FUNC']:
    #    config = su2run.adaptation(config)
    #    state['ADAPTED_FUNC'] = True
    
    # ----------------------------------------------------    
    #  Direct Solution
    # ----------------------------------------------------    
    
    # redundancy check
    direct_done = all( [ state.FUNCTIONS.has_key(key) for key in su2io.optnames_aero[:9] ] )
    if direct_done:
        # return aerodynamic function values
        aero = su2util.ordered_bunch()
        for key in su2io.optnames_aero:
            if state.FUNCTIONS.has_key(key):
                aero[key] = state.FUNCTIONS[key]
        return copy.deepcopy(aero)    
    #: if redundant
    
    # files to pull
    files = state.FILES
    pull = []; link = []
    
    # files: mesh
    name = files['MESH']
    name = su2io.expand_part(name,config)
    link.extend(name)
    
    # files: direct solution
    if files.has_key('DIRECT'):
        name = files['DIRECT']
        name = su2io.expand_time(name,config)
        link.extend( name )
        ##config['RESTART_SOL'] = 'YES' # don't override config file
    else:
        config['RESTART_SOL'] = 'NO'
        
    # files: target equivarea distribution
    if ( 'EQUIV_AREA' in special_cases and 
         'TARGET_EA' in files ) : 
        pull.append( files['TARGET_EA'] )

    # files: target pressure distribution
    if ( 'INV_DESIGN_CP' in special_cases and
         'TARGET_CP' in files ) :
        pull.append( files['TARGET_CP'] )

    # files: target heat flux distribution
    if ( 'INV_DESIGN_HEATFLUX' in special_cases and
         'TARGET_HEATFLUX' in files ) :
        pull.append( files['TARGET_HEATFLUX'] )

    # output redirection
    with redirect_folder( 'DIRECT', pull, link ) as push:
        with redirect_output(log_direct):     
            
            # # RUN DIRECT SOLUTION # #
            info = su2run.direct(config)
            su2io.restart2solution(config,info)
            state.update(info)
            
            # direct files to push
            name = info.FILES['DIRECT']
            name = su2io.expand_time(name,config)
            push.extend(name)
            
            # equivarea files to push
            if 'WEIGHT_NF' in info.FILES:
                push.append(info.FILES['WEIGHT_NF'])

            # pressure files to push
            if 'TARGET_CP' in info.FILES:
                push.append(info.FILES['TARGET_CP'])

            # heat flux files to push
            if 'TARGET_HEATFLUX' in info.FILES:
                push.append(info.FILES['TARGET_HEATFLUX'])
                
    #: with output redirection
    # return output 
    funcs = su2util.ordered_bunch()
    for key in su2io.optnames_aero + su2io.grad_names_directdiff:
        if state['FUNCTIONS'].has_key(key):
            funcs[key] = state['FUNCTIONS'][key]
            
    if 'OUTFLOW_GENERALIZED' in config.OBJECTIVE_FUNCTION:    
        import downstream_function
        state['FUNCTIONS']['OUTFLOW_GENERALIZED']=downstream_function.downstream_function(config,state)

    return funcs

#: def aerodynamics()


# ----------------------------------------------------------------------
#  Stability Functions
# ----------------------------------------------------------------------

def stability( config, state=None, step=1e-2 ):
   
    
    folder = 'STABILITY' # os.path.join('STABILITY',func_name) #STABILITY/D_MOMENT_Y_D_ALPHA/
    
    # ----------------------------------------------------
    #  Initialize    
    # ----------------------------------------------------
    
    # initialize
    state = su2io.State(state)
    if not state.FILES.has_key('MESH'):
        state.FILES.MESH = config['MESH_FILENAME']
    special_cases = su2io.get_specialCases(config)
    
    # console output
    if config.get('CONSOLE','VERBOSE') in ['QUIET','CONCISE']:
        log_direct = 'log_Direct.out'
    else:
        log_direct = None
    
    # ----------------------------------------------------    
    #  Update Mesh
    # ----------------------------------------------------
  
    
    # does decomposition and deformation
    info = update_mesh(config,state) 
    
    # ----------------------------------------------------    
    #  CENTRAL POINT
    # ----------------------------------------------------    
    
    # will run in DIRECT/
    func_0 = aerodynamics(config,state)      
    
    
    # ----------------------------------------------------    
    #  Run Forward Point
    # ----------------------------------------------------   
    
    # files to pull
    files = state.FILES
    pull = []; link = []
    
    # files: mesh
    name = files['MESH']
    name = su2io.expand_part(name,config)
    link.extend(name)
    
    # files: direct solution
    if files.has_key('DIRECT'):
        name = files['DIRECT']
        name = su2io.expand_time(name,config)
        link.extend( name )
        ##config['RESTART_SOL'] = 'YES' # don't override config file
    else:
        config['RESTART_SOL'] = 'NO'
        
    # files: target equivarea distribution
    if ( 'EQUIV_AREA' in special_cases and 
         'TARGET_EA' in files ) : 
        pull.append( files['TARGET_EA'] )

    # files: target pressure distribution
    if ( 'INV_DESIGN_CP' in special_cases and
         'TARGET_CP' in files ) :
        pull.append( files['TARGET_CP'] )

    # files: target heat flux distribution
    if ( 'INV_DESIGN_HEATFLUX' in special_cases and
         'TARGET_HEATFLUX' in files ) :
        pull.append( files['TARGET_HEATFLUX'] )

    # pull needed files, start folder
    with redirect_folder( folder, pull, link ) as push:
        with redirect_output(log_direct):     
            
            konfig = copy.deepcopy(config)
            ztate  = copy.deepcopy(state)
            
            # TODO: GENERALIZE
            konfig.AoA = konfig.AoA + step
            ztate.FUNCTIONS.clear()
            
            func_1 = aerodynamics(konfig,ztate)
                        
            ## direct files to store
            #name = ztate.FILES['DIRECT']
            #if not state.FILES.has_key('STABILITY'):
                #state.FILES.STABILITY = su2io.ordered_bunch()
            #state.FILES.STABILITY['DIRECT'] = name
            
            ## equivarea files to store
            #if 'WEIGHT_NF' in ztate.FILES:
                #state.FILES.STABILITY['WEIGHT_NF'] = ztate.FILES['WEIGHT_NF']
    
    # ----------------------------------------------------    
    #  DIFFERENCING
    # ----------------------------------------------------
        
    for derv_name in su2io.optnames_stab:

        matches = [ k for k in su2io.optnames_aero if k in derv_name ]
        if not len(matches) == 1: continue
        func_name = matches[0]

        obj_func = ( func_1[func_name] - func_0[func_name] ) / step
        
        state.FUNCTIONS[derv_name] = obj_func
    

    # return output 
    funcs = su2util.ordered_bunch()
    for key in su2io.optnames_stab:
        if state['FUNCTIONS'].has_key(key):
            funcs[key] = state['FUNCTIONS'][key]    
    
    return funcs
    
    
    
    
# ----------------------------------------------------------------------
#  Geometric Functions
# ----------------------------------------------------------------------

def geometry( func_name, config, state=None ):
    """ val = SU2.eval.geometry(config,state=None)
    
        Evaluates geometry with the following:
            SU2.run.deform()
            SU2.run.geometry()
        
        Assumptions:
            Config is already setup for deformation.
            Mesh may or may not be deformed.
            Updates config and state by reference.
            Redundancy if state.FUNCTIONS does not have func_name.
            
        Executes in:
            ./GEOMETRY
            
        Inputs:
            config    - an SU2 config
            state     - optional, an SU2 state
        
        Outputs:
            Bunch() of functions with keys of objective function names
            and values of objective function floats.
    """
    
    # ----------------------------------------------------
    #  Initialize    
    # ----------------------------------------------------
    
    # initialize
    state = su2io.State(state)
    if not state.FILES.has_key('MESH'):
        state.FILES.MESH = config['MESH_FILENAME']
    special_cases = su2io.get_specialCases(config)
    
    # console output
    if config.get('CONSOLE','VERBOSE') in ['QUIET','CONCISE']:
        log_geom = 'log_Geometry.out'
    else:
        log_geom = None
    
    # ----------------------------------------------------
    #  Update Mesh (check with Trent)
    # ----------------------------------------------------
    
    # does decomposition and deformation
    #info = update_mesh(config,state)


    # ----------------------------------------------------    
    #  Geometry Solution
    # ----------------------------------------------------    
    
    # redundancy check
    geometry_done = state.FUNCTIONS.has_key(func_name)
    #geometry_done = all( [ state.FUNCTIONS.has_key(key) for key in su2io.optnames_geo ] )
    if not geometry_done:    
        
        # files to pull
        files = state.FILES
        pull = []; link = []
        
        # files: mesh
        name = files['MESH']
        name = su2io.expand_part(name,config)
        link.extend(name)
        
        # update function name
        ## TODO
        
        # output redirection
        with redirect_folder( 'GEOMETRY', pull, link ) as push:
            with redirect_output(log_geom):     
                
                # setup config
                config.GEO_PARAM = func_name
                config.GEO_MODE  = 'FUNCTION'
                
                # # RUN GEOMETRY SOLUTION # #
                info = su2run.geometry(config)
                state.update(info)
                
                # no files to push
                
        #: with output redirection
        
    #: if not redundant 
    
    # return output 
    funcs = su2util.ordered_bunch()
    for key in su2io.optnames_geo:
        if state['FUNCTIONS'].has_key(key):
            funcs[key] = state['FUNCTIONS'][key]
    return funcs
    

#: def geometry()



def update_mesh(config,state=None):
    """ SU2.eval.update_mesh(config,state=None)
    
        updates mesh with the following:
	          SU2.run.deform()
        
        Assumptions:
            Config is already setup for deformation.
            Mesh may or may not be deformed.
            Updates config and state by reference.
            
        Executes in:
            ./DECOMP and ./DEFORM
            
        Inputs:
            config    - an SU2 config
            state     - optional, an SU2 state
        
        Outputs:
            nothing
            
        Modifies:
            config and state by reference
    """
    
    # ----------------------------------------------------
    #  Initialize    
    # ----------------------------------------------------
    
    # initialize
    state = su2io.State(state)
    if not state.FILES.has_key('MESH'):
        state.FILES.MESH = config['MESH_FILENAME']
    special_cases = su2io.get_specialCases(config)
    
    # console output
    if config.get('CONSOLE','VERBOSE') in ['QUIET','CONCISE']:
        log_decomp = 'log_Decomp.out'
        log_deform = 'log_Deform.out'
    else:
        log_decomp = None
        log_deform = None
    
        
    # ----------------------------------------------------
    #  Deformation
    # ----------------------------------------------------
    
    # redundancy check
    deform_set  = config['DV_KIND'] == config['DEFINITION_DV']['KIND']
    deform_todo = not config['DV_VALUE_NEW'] == config['DV_VALUE_OLD']
    if deform_set and deform_todo:
    
        # files to pull
        pull = []
        link = config['MESH_FILENAME']
        link = su2io.expand_part(link,config)
        
        # output redirection
        with redirect_folder('DEFORM',pull,link) as push:
            with redirect_output(log_deform):
                
                # # RUN DEFORMATION # #
                info = su2run.deform(config)
                state.update(info)
                
                # data to push
                meshname = info.FILES.MESH
                names = su2io.expand_part( meshname , config )
                push.extend( names )
        
        #: with redirect output
        
    elif deform_set and not deform_todo:
        state.VARIABLES.DV_VALUE_NEW = config.DV_VALUE_NEW

    #: if not redundant

    return 
<|MERGE_RESOLUTION|>--- conflicted
+++ resolved
@@ -76,13 +76,10 @@
     
     # initialize
     state = su2io.State(state)
-<<<<<<< HEAD
-=======
     
     # If combine_objective is true, use the 'combo' output. 
     if (config.COMBINE_OBJECTIVE and type(func_name)==list):
         func_name = 'COMBO'
->>>>>>> e154070e
     multi_objective = (type(func_name)==list)
     # redundancy check
     if multi_objective or not state['FUNCTIONS'].has_key(func_name):
@@ -107,19 +104,12 @@
     # prepare output
     if func_name == 'ALL':
         func_out = state['FUNCTIONS']
-<<<<<<< HEAD
-    elif not multi_objective:
-        func_out = state['FUNCTIONS'][func_name]
-    else:
-        func_out = state['FUNCTIONS']['COMBO']
-=======
     elif multi_objective:
         for func in func_name:
             func_out = state['FUNCTIONS'][func]
     else:
         func_out = state['FUNCTIONS'][func_name]
         
->>>>>>> e154070e
     
     return copy.deepcopy(func_out)
 
